--- conflicted
+++ resolved
@@ -194,7 +194,6 @@
   return result;
 }
 
-<<<<<<< HEAD
 /* Like strdup but get a fatal error if memory is exhausted. */
 
 char *
@@ -303,8 +302,6 @@
 }
 #endif
 
-=======
->>>>>>> b6ff295c
 /* Message functions. */
 
 #ifdef WINDOWSNT
@@ -484,12 +481,9 @@
      char **argv;
 {
   alternate_editor = egetenv ("ALTERNATE_EDITOR");
-<<<<<<< HEAD
   display = egetenv ("DISPLAY");
   if (display && strlen (display) == 0)
     display = NULL;
-=======
->>>>>>> b6ff295c
 
   while (1)
     {
@@ -752,11 +746,7 @@
      HSOCKET s;
      char *str;
 {
-<<<<<<< HEAD
   char *copy = (char *) xmalloc (strlen (str) * 2 + 1);
-=======
-  char *copy = (char *) xmalloc (strlen (name) * 2 + 1);
->>>>>>> b6ff295c
   char *p, *q;
 
   p = str;
