--- conflicted
+++ resolved
@@ -29,21 +29,13 @@
         unexec_free(ptr as *mut libc::c_void)
     }
 
-<<<<<<< HEAD
-    unsafe fn realloc(&mut self,
-                      ptr: *mut u8,
-                      _old_layout: Layout,
-                      new_layout: Layout) -> Result<*mut u8, AllocErr> {
-        let addr = unexec_realloc(ptr as *mut libc::c_void, new_layout.size() as libc::size_t) as usize;
-=======
     unsafe fn realloc(
         &mut self,
         ptr: *mut u8,
-        layout: Layout,
+        _layout: Layout,
         new_layout: Layout,
     ) -> Result<*mut u8, AllocErr> {
-        let addr = unexec_realloc(ptr as *mut libc::c_void, layout.size() as libc::size_t) as usize;
->>>>>>> 6a0a80a5
+        let addr = unexec_realloc(ptr as *mut libc::c_void, new_layout.size() as libc::size_t) as usize;
         assert_eq!(addr & (new_layout.align() - 1), 0);
         Ok(addr as *mut u8)
     }
