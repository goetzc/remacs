#![allow(non_upper_case_globals)]
#![allow(non_snake_case)]
#![allow(private_no_mangle_fns)]
#![feature(proc_macro)]
#![cfg_attr(feature = "strict", deny(warnings))]
#![feature(global_allocator)]

// Wilfred/remacs#38 : Need to override the allocator for legacy unexec support on Mac.
#[cfg(all(not(test), target_os = "macos"))]
extern crate alloc_unexecmacosx;

#[macro_use]
extern crate lazy_static;

extern crate remacs_sys;
extern crate remacs_lib;
extern crate remacs_macros;
extern crate libc;
extern crate md5;
extern crate rand;
extern crate sha1;
extern crate sha2;
extern crate base64 as base64_crate;

#[macro_use]
mod eval;
mod lisp;
mod lists;
mod marker;
mod floatfns;
mod math;
mod numbers;
mod objects;
mod strings;
mod symbols;
#[macro_use]
mod vectors;
mod character;
mod base64;
mod crypto;
mod str2sig;
mod multibyte;
mod buffers;
mod windows;
mod hashtable;
mod interactive;
mod process;
mod fonts;
mod threads;
mod chartable;
<<<<<<< HEAD
mod category;
=======
mod obarray;
>>>>>>> 0d57c095

#[cfg(all(not(test), target_os = "macos"))]
use alloc_unexecmacosx::OsxUnexecAlloc;

#[cfg(all(not(test), target_os = "macos"))]
#[global_allocator]
static ALLOCATOR: OsxUnexecAlloc = OsxUnexecAlloc;

use remacs_sys::Lisp_Subr;

pub use base64::base64_encode_1;
pub use base64::base64_decode_1;

// Used in buffer.c
pub use buffers::Fbuffer_live_p;

// Used in nsfns.m
pub use buffers::Fbuffer_file_name;

// These need to be exported as bytecode.c depends upon them.
pub use math::Fplus;
pub use math::Fminus;
pub use math::Ftimes;
pub use math::Fmax;
pub use math::Fmin;
pub use math::Fquo;
pub use math::Flss;
pub use math::Fleq;
pub use math::arithcompare;

// Widely used in the C codebase.
pub use lists::Fsetcar;
pub use lists::Fsetcdr;
pub use lists::Fcar;
pub use lists::Fcdr;
pub use lists::Fcar_safe;
pub use lists::Fcdr_safe;
pub use lists::Flistp;
pub use lists::Fnthcdr;
pub use lists::Fnth;
pub use lists::Fmemq;
pub use lists::Fmember;
pub use lists::Fassq;
pub use lists::Fassoc;
pub use lists::Frassq;
pub use lists::Frassoc;
pub use lists::Fdelq;
pub use lists::Fplist_get;
pub use lists::Fplist_member;
pub use lists::Fplist_put;
pub use lists::Fget;
pub use lists::Fput;
pub use lists::Flist;
pub use lists::Fmake_list;
pub use floatfns::extract_float;
pub use numbers::Frandom;
pub use objects::Fequal;
pub use objects::Fequal_including_properties;
pub use symbols::Fsymbolp;
pub use symbols::Fsymbol_name;
pub use symbols::Ffboundp;
pub use symbols::Fsymbol_function;
pub use symbols::Fsymbol_plist;
pub use strings::Fstring_equal;
pub use strings::Fstring_as_multibyte;
pub use strings::Fstring_to_multibyte;
pub use strings::Fstring_to_unibyte;
pub use strings::Fmultibyte_string_p;
pub use strings::Fstring_lessp;
pub use vectors::Flength;
pub use vectors::Fsort;
pub use lists::merge;
pub use buffers::Fget_buffer;
pub use buffers::Fcurrent_buffer;
pub use obarray::intern_1;
pub use obarray::Fintern;
pub use obarray::Fintern_soft;

// used in chartab.c
pub use chartable::Fset_char_table_parent;

// used in category.c
pub use category::Fcategory_table_p;

// Used in process.c
pub use str2sig::str2sig;
pub use process::Fget_process;

// Used in character.c
pub use multibyte::char_resolve_modifier_mask;
pub use multibyte::char_string;
pub use multibyte::string_char;
pub use multibyte::count_size_as_multibyte;
pub use multibyte::multibyte_chars_in_text;
pub use multibyte::parse_str_as_multibyte;
pub use multibyte::str_as_multibyte;
pub use multibyte::str_to_multibyte;
pub use multibyte::str_as_unibyte;
pub use multibyte::str_to_unibyte;

// Used in window.c, macros.c
pub use interactive::Fprefix_numeric_value;

extern "C" {
    fn defsubr(sname: *const Lisp_Subr);
}

#[no_mangle]
pub extern "C" fn rust_init_syms() {
    unsafe {
        defsubr(&*buffers::Soverlayp);
        defsubr(&*buffers::Sbuffer_live_p);
        defsubr(&*buffers::Sget_buffer);
        defsubr(&*buffers::Scurrent_buffer);
        defsubr(&*buffers::Sbuffer_file_name);
        defsubr(&*windows::Swindowp);
        defsubr(&*windows::Swindow_live_p);
        defsubr(&*process::Sget_process);
        defsubr(&*process::Sprocessp);
        defsubr(&*lists::Satom);
        defsubr(&*lists::Slistp);
        defsubr(&*lists::Snlistp);
        defsubr(&*math::Smod);
        defsubr(&*math::Splus);
        defsubr(&*math::Sminus);
        defsubr(&*math::Stimes);
        defsubr(&*math::Squo);
        defsubr(&*math::Slogand);
        defsubr(&*math::Slogior);
        defsubr(&*math::Slogxor);
        defsubr(&*math::Smax);
        defsubr(&*math::Smin);
        defsubr(&*math::Sabs);
        defsubr(&*math::Seqlsign);
        defsubr(&*math::Slss);
        defsubr(&*math::Sgtr);
        defsubr(&*math::Sleq);
        defsubr(&*math::Sgeq);
        defsubr(&*math::Sneq);
        defsubr(&*numbers::Sintegerp);
        defsubr(&*numbers::Sinteger_or_marker_p);
        defsubr(&*numbers::Sfloatp);
        defsubr(&*numbers::Snatnump);
        defsubr(&*numbers::Snumber_or_marker_p);
        defsubr(&*numbers::Snumberp);
        defsubr(&*numbers::Srandom);
        defsubr(&*objects::Snull);
        defsubr(&*objects::Seq);
        defsubr(&*objects::Seql);
        defsubr(&*objects::Sequal);
        defsubr(&*objects::Sequal_including_properties);
        defsubr(&*symbols::Ssymbolp);
        defsubr(&*symbols::Ssymbol_name);
        defsubr(&*symbols::Sfboundp);
        defsubr(&*symbols::Ssymbol_function);
        defsubr(&*symbols::Ssymbol_plist);
        defsubr(&*lists::Sconsp);
        defsubr(&*lists::Ssetcar);
        defsubr(&*lists::Ssetcdr);
        defsubr(&*lists::Scar);
        defsubr(&*lists::Scdr);
        defsubr(&*lists::Scar_safe);
        defsubr(&*lists::Scdr_safe);
        defsubr(&*lists::Snthcdr);
        defsubr(&*lists::Snth);
        defsubr(&*lists::Smemq);
        defsubr(&*lists::Smemql);
        defsubr(&*lists::Smember);
        defsubr(&*lists::Sassq);
        defsubr(&*lists::Sassoc);
        defsubr(&*lists::Srassq);
        defsubr(&*lists::Srassoc);
        defsubr(&*lists::Sdelq);
        defsubr(&*lists::Splist_get);
        defsubr(&*lists::Slax_plist_get);
        defsubr(&*lists::Splist_member);
        defsubr(&*lists::Splist_put);
        defsubr(&*lists::Slax_plist_put);
        defsubr(&*lists::Sget);
        defsubr(&*lists::Sput);
        defsubr(&*lists::Slist);
        defsubr(&*lists::Smake_list);
        defsubr(&*lists::Ssafe_length);
        defsubr(&*marker::Smarkerp);
        defsubr(&*strings::Sstringp);
        defsubr(&*strings::Smultibyte_string_p);
        defsubr(&*base64::Sbase64_encode_string);
        defsubr(&*base64::Sbase64_decode_string);
        defsubr(&*strings::Sstring_bytes);
        defsubr(&*strings::Sstring_equal);
        defsubr(&*strings::Sstring_as_multibyte);
        defsubr(&*strings::Sstring_to_multibyte);
        defsubr(&*strings::Sstring_to_unibyte);
        defsubr(&*strings::Sstring_lessp);
        defsubr(&*character::Smax_char);
        defsubr(&*character::Scharacterp);
        defsubr(&*character::Schar_or_string_p);
        defsubr(&*character::Sunibyte_char_to_multibyte);
        defsubr(&*character::Smultibyte_char_to_unibyte);
        defsubr(&*vectors::Sarrayp);
        defsubr(&*vectors::Sbool_vector_p);
        defsubr(&*vectors::Sbufferp);
        defsubr(&*vectors::Sbyte_code_function_p);
        defsubr(&*vectors::Schar_table_p);
        defsubr(&*vectors::Scondition_variable_p);
        defsubr(&*vectors::Smutexp);
        defsubr(&*vectors::Ssequencep);
        defsubr(&*vectors::Ssort);
        defsubr(&*vectors::Ssubrp);
        defsubr(&*vectors::Sthreadp);
        defsubr(&*vectors::Svector_or_char_table_p);
        defsubr(&*vectors::Svectorp);
        defsubr(&*vectors::Slength);
        defsubr(&*hashtable::Scopy_hash_table);
        defsubr(&*fonts::Sfontp);
        defsubr(&*crypto::Smd5);
        defsubr(&*crypto::Ssecure_hash);
        defsubr(&*crypto::Sbuffer_hash);
        defsubr(&*interactive::Sprefix_numeric_value);
        defsubr(&*chartable::Schar_table_subtype);
        defsubr(&*chartable::Schar_table_parent);
        defsubr(&*chartable::Sset_char_table_parent);
<<<<<<< HEAD
        defsubr(&*category::Scategory_table_p);
        defsubr(&*category::Scategory_table);
=======
        defsubr(&*obarray::Sintern_soft);
        defsubr(&*obarray::Sintern);
>>>>>>> 0d57c095

        defsubr(&*floatfns::Sisnan);
        defsubr(&*floatfns::Sacos);
        defsubr(&*floatfns::Sasin);
        defsubr(&*floatfns::Satan);
        defsubr(&*floatfns::Scos);
        defsubr(&*floatfns::Ssin);
        defsubr(&*floatfns::Stan);
        defsubr(&*floatfns::Slog);
        defsubr(&*floatfns::Ssqrt);
        defsubr(&*floatfns::Sexp);
        defsubr(&*floatfns::Sffloor);
        defsubr(&*floatfns::Sfceiling);
        defsubr(&*floatfns::Sftruncate);
        defsubr(&*floatfns::Sfloat);
        defsubr(&*floatfns::Scopysign);
        defsubr(&*floatfns::Sfrexp);
        defsubr(&*floatfns::Sldexp);
        defsubr(&*floatfns::Sexpt);
        defsubr(&*floatfns::Slogb);
        defsubr(&*floatfns::Sfround);
        defsubr(&*floatfns::Sceiling);
        defsubr(&*floatfns::Sfloor);
        defsubr(&*floatfns::Sround);
        defsubr(&*floatfns::Struncate);
    }
}<|MERGE_RESOLUTION|>--- conflicted
+++ resolved
@@ -48,11 +48,8 @@
 mod fonts;
 mod threads;
 mod chartable;
-<<<<<<< HEAD
 mod category;
-=======
 mod obarray;
->>>>>>> 0d57c095
 
 #[cfg(all(not(test), target_os = "macos"))]
 use alloc_unexecmacosx::OsxUnexecAlloc;
@@ -275,13 +272,10 @@
         defsubr(&*chartable::Schar_table_subtype);
         defsubr(&*chartable::Schar_table_parent);
         defsubr(&*chartable::Sset_char_table_parent);
-<<<<<<< HEAD
         defsubr(&*category::Scategory_table_p);
         defsubr(&*category::Scategory_table);
-=======
         defsubr(&*obarray::Sintern_soft);
         defsubr(&*obarray::Sintern);
->>>>>>> 0d57c095
 
         defsubr(&*floatfns::Sisnan);
         defsubr(&*floatfns::Sacos);
