//! Generic Lisp eval functions and macros.

/// Macro to generate an error with a list from any number of arguments.
/// Replaces xsignal0, etc. in the C layer.
///
/// Like `Fsignal`, but never returns. Can be used for any error
/// except `Qquit`, which can return from `Fsignal`. See the elisp docstring
/// for `signal` for an explanation of the arguments.
macro_rules! xsignal {
    ($symbol:expr) => {{
        unsafe {
            ::remacs_sys::Fsignal($symbol, ::remacs_sys::Qnil);
        }
    }};
    ($symbol:expr, $arg:expr) => {{
        let list = $crate::lisp::LispObject::cons($arg, $crate::lisp::LispObject::constant_nil());
        unsafe {
            ::remacs_sys::Fsignal($symbol, list.to_raw());
        }
    }};
    ($symbol:expr, $arg1:expr, $arg2:expr) => {{
        let list = $crate::lisp::LispObject::cons(
            $arg1,
            $crate::lisp::LispObject::cons($arg2, $crate::lisp::LispObject::constant_nil())
        );
        unsafe {
            ::remacs_sys::Fsignal($symbol, list.to_raw());
        }
    }};
    ($symbol:expr, $($arg:expr),*) => {{
        let mut argsarray = [$($arg),*];
        unsafe {
            ::remacs_sys::Fsignal($symbol,
                                  $crate::lists::list(&mut argsarray[..]).to_raw());
        }
    }}
}

/// Macro to call Lisp functions with any number of arguments.
/// Replaces CALLN, call1, etc. in the C layer.
macro_rules! call {
    ($func:expr, $($arg:expr),*) => {{
        let mut argsarray = [$func.to_raw(), $($arg.to_raw()),*];
        unsafe {
            LispObject::from_raw(
                ::remacs_sys::Ffuncall(argsarray.len() as ::libc::ptrdiff_t, argsarray.as_mut_ptr())
            )
        }
    }}
}

/// Macro to format an error message.
/// Replaces error() in the C layer.
macro_rules! error {
    ($str:expr) => {{
        let strobj = unsafe {
            ::remacs_sys::make_string($str.as_ptr() as *const i8,
                                      $str.len() as ::libc::ptrdiff_t)
        };
        xsignal!(::remacs_sys::Qerror, $crate::lisp::LispObject::from_raw(strobj));
    }};
    ($fmtstr:expr, $($arg:expr),*) => {{
        let formatted = format!($fmtstr, $($arg),*);
        let strobj = unsafe {
            ::remacs_sys::make_string(formatted.as_ptr() as *const i8,
                                      formatted.len() as ::libc::ptrdiff_t)
        };
        xsignal!(::remacs_sys::Qerror, $crate::lisp::LispObject::from_raw(strobj));
    }}
}

<<<<<<< HEAD
/// Convenience function for calling `xsignal` with a one-element list.
pub fn xsignal1(error_symbol: LispObject, arg1: LispObject) -> ! {
    xsignal(
        error_symbol,
        LispObject::cons(arg1, LispObject::constant_nil()),
    )
}
/// Convenience function for calling `xsignal` with a two-element list.
pub fn xsignal2(error_symbol: LispObject, arg1: LispObject, arg2: LispObject) -> ! {
    xsignal(
        error_symbol,
        LispObject::cons(arg1, LispObject::cons(arg2, LispObject::constant_nil())),
    )
=======
/// Macro to format a "wrong argument type" error message.
macro_rules! wrong_type {
    ($pred:expr, $arg:expr) => {{
        xsignal!(::remacs_sys::Qwrong_type_argument, LispObject::from_raw(unsafe { $pred }), $arg);
    }}
>>>>>>> 7016d437
}<|MERGE_RESOLUTION|>--- conflicted
+++ resolved
@@ -69,25 +69,9 @@
     }}
 }
 
-<<<<<<< HEAD
-/// Convenience function for calling `xsignal` with a one-element list.
-pub fn xsignal1(error_symbol: LispObject, arg1: LispObject) -> ! {
-    xsignal(
-        error_symbol,
-        LispObject::cons(arg1, LispObject::constant_nil()),
-    )
-}
-/// Convenience function for calling `xsignal` with a two-element list.
-pub fn xsignal2(error_symbol: LispObject, arg1: LispObject, arg2: LispObject) -> ! {
-    xsignal(
-        error_symbol,
-        LispObject::cons(arg1, LispObject::cons(arg2, LispObject::constant_nil())),
-    )
-=======
 /// Macro to format a "wrong argument type" error message.
 macro_rules! wrong_type {
     ($pred:expr, $arg:expr) => {{
         xsignal!(::remacs_sys::Qwrong_type_argument, LispObject::from_raw(unsafe { $pred }), $arg);
     }}
->>>>>>> 7016d437
 }