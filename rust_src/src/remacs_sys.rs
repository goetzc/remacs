--- conflicted
+++ resolved
@@ -146,17 +146,14 @@
     pub fn unchain_both(b: *mut Lisp_Buffer, ov: LispObject);
     pub fn emacs_get_tty_pgrp(p: *mut Lisp_Process) -> libc::pid_t;
 
-<<<<<<< HEAD
     pub fn set_window_hscroll(w: *mut Lisp_Window, hscroll: EMACS_INT) -> Lisp_Object;
     pub fn scroll_command(n: Lisp_Object, direction: libc::c_int);
-=======
     pub fn bool_vector_binop_driver(
         a: Lisp_Object,
         b: Lisp_Object,
         dest: Lisp_Object,
         op: BoolVectorOp,
     ) -> Lisp_Object;
->>>>>>> 15dd9417
 }
 
 // Largest and smallest numbers that can be represented as fixnums in
