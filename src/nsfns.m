/* Functions for the NeXT/Open/GNUstep and MacOSX window system.

Copyright (C) 1989, 1992-1994, 2005-2006, 2008-2011
  Free Software Foundation, Inc.

This file is part of GNU Emacs.

GNU Emacs is free software: you can redistribute it and/or modify
it under the terms of the GNU General Public License as published by
the Free Software Foundation, either version 3 of the License, or
(at your option) any later version.

GNU Emacs is distributed in the hope that it will be useful,
but WITHOUT ANY WARRANTY; without even the implied warranty of
MERCHANTABILITY or FITNESS FOR A PARTICULAR PURPOSE.  See the
GNU General Public License for more details.

You should have received a copy of the GNU General Public License
along with GNU Emacs.  If not, see <http://www.gnu.org/licenses/>.  */

/*
Originally by Carl Edman
Updated by Christian Limpach (chris@nice.ch)
OpenStep/Rhapsody port by Scott Bender (sbender@harmony-ds.com)
MacOSX/Aqua port by Christophe de Dinechin (descubes@earthlink.net)
GNUstep port and post-20 update by Adrian Robert (arobert@cogsci.ucsd.edu)
*/

/* This should be the first include, as it may set up #defines affecting
   interpretation of even the system includes. */
#include <config.h>

#include <signal.h>
#include <math.h>
#include <setjmp.h>

#include "lisp.h"
#include "blockinput.h"
#include "nsterm.h"
#include "window.h"
#include "buffer.h"
#include "keyboard.h"
#include "termhooks.h"
#include "fontset.h"
#include "character.h"
#include "font.h"

#if 0
int fns_trace_num = 1;
#define NSTRACE(x)        fprintf (stderr, "%s:%d: [%d] " #x "\n",        \
                                  __FILE__, __LINE__, ++fns_trace_num)
#else
#define NSTRACE(x)
#endif

#ifdef HAVE_NS

extern NSArray *ns_send_types, *ns_return_types, *ns_drag_types;

extern Lisp_Object Qforeground_color;
extern Lisp_Object Qbackground_color;
extern Lisp_Object Qcursor_color;
extern Lisp_Object Qinternal_border_width;
extern Lisp_Object Qvisibility;
extern Lisp_Object Qcursor_type;
extern Lisp_Object Qicon_type;
extern Lisp_Object Qicon_name;
extern Lisp_Object Qicon_left;
extern Lisp_Object Qicon_top;
extern Lisp_Object Qleft;
extern Lisp_Object Qright;
extern Lisp_Object Qtop;
extern Lisp_Object Qdisplay;
extern Lisp_Object Qvertical_scroll_bars;
extern Lisp_Object Qauto_raise;
extern Lisp_Object Qauto_lower;
extern Lisp_Object Qbox;
extern Lisp_Object Qscroll_bar_width;
extern Lisp_Object Qx_resource_name;
extern Lisp_Object Qface_set_after_frame_default;
extern Lisp_Object Qunderline, Qundefined;
extern Lisp_Object Qheight, Qminibuffer, Qname, Qonly, Qwidth;
extern Lisp_Object Qunsplittable, Qmenu_bar_lines, Qbuffer_predicate, Qtitle;
extern Lisp_Object Qnone;


Lisp_Object Qbuffered;
Lisp_Object Qfontsize;

/* hack for OS X file panels */
char panelOK = 0;

EmacsTooltip *ns_tooltip;

/* Need forward declaration here to preserve organizational integrity of file */
Lisp_Object Fx_open_connection (Lisp_Object, Lisp_Object, Lisp_Object);

extern BOOL ns_in_resize;


/* ==========================================================================

    Internal utility functions

   ========================================================================== */


void
check_ns (void)
{
 if (NSApp == nil)
   error ("OpenStep is not in use or not initialized");
}


/* Nonzero if we can use mouse menus. */
int
have_menus_p (void)
{
  return NSApp != nil;
}


/* Extract a frame as a FRAME_PTR, defaulting to the selected frame
   and checking validity for NS.  */
static FRAME_PTR
check_ns_frame (Lisp_Object frame)
{
  FRAME_PTR f;

  if (NILP (frame))
      f = SELECTED_FRAME ();
  else
    {
      CHECK_LIVE_FRAME (frame);
      f = XFRAME (frame);
    }
  if (! FRAME_NS_P (f))
    error ("non-Nextstep frame used");
  return f;
}


/* Let the user specify an Nextstep display with a frame.
   nil stands for the selected frame--or, if that is not an Nextstep frame,
   the first Nextstep display on the list.  */
static struct ns_display_info *
check_ns_display_info (Lisp_Object frame)
{
  if (NILP (frame))
    {
      struct frame *f = SELECTED_FRAME ();
      if (FRAME_NS_P (f) && FRAME_LIVE_P (f) )
        return FRAME_NS_DISPLAY_INFO (f);
      else if (x_display_list != 0)
        return x_display_list;
      else
        error ("Nextstep windows are not in use or not initialized");
    }
  else if (INTEGERP (frame))
    {
      struct terminal *t = get_terminal (frame, 1);

      if (t->type != output_ns)
        error ("Terminal %d is not a Nextstep display", XINT (frame));

      return t->display_info.ns;
    }
  else if (STRINGP (frame))
    return ns_display_info_for_name (frame);
  else
    {
      FRAME_PTR f;

      CHECK_LIVE_FRAME (frame);
      f = XFRAME (frame);
      if (! FRAME_NS_P (f))
        error ("non-Nextstep frame used");
      return FRAME_NS_DISPLAY_INFO (f);
    }
  return NULL;  /* shut compiler up */
}


static id
ns_get_window (Lisp_Object maybeFrame)
{
  id view =nil, window =nil;

  if (!FRAMEP (maybeFrame) || !FRAME_NS_P (XFRAME (maybeFrame)))
    maybeFrame = selected_frame;/*wrong_type_argument (Qframep, maybeFrame); */

  if (!NILP (maybeFrame))
    view = FRAME_NS_VIEW (XFRAME (maybeFrame));
  if (view) window =[view window];

  return window;
}


static NSScreen *
ns_get_screen (Lisp_Object screen)
{
  struct frame *f;
  struct terminal *terminal;

  if (EQ (Qt, screen)) /* not documented */
    return [NSScreen mainScreen];

  terminal = get_terminal (screen, 1);
  if (terminal->type != output_ns)
    return NULL;

  if (NILP (screen))
    f = SELECTED_FRAME ();
  else if (FRAMEP (screen))
    f = XFRAME (screen);
  else
    {
      struct ns_display_info *dpyinfo = terminal->display_info.ns;
      f = dpyinfo->x_focus_frame
        ? dpyinfo->x_focus_frame : dpyinfo->x_highlight_frame;
    }

  return ((f && FRAME_NS_P (f)) ? [[FRAME_NS_VIEW (f) window] screen]
	  : NULL);
}


/* Return the X display structure for the display named NAME.
   Open a new connection if necessary.  */
struct ns_display_info *
ns_display_info_for_name (Lisp_Object name)
{
  Lisp_Object names;
  struct ns_display_info *dpyinfo;

  CHECK_STRING (name);

  for (dpyinfo = x_display_list, names = ns_display_name_list;
       dpyinfo;
       dpyinfo = dpyinfo->next, names = XCDR (names))
    {
      Lisp_Object tem;
      tem = Fstring_equal (XCAR (XCAR (names)), name);
      if (!NILP (tem))
        return dpyinfo;
    }

  error ("Emacs for OpenStep does not yet support multi-display.");

  Fx_open_connection (name, Qnil, Qnil);
  dpyinfo = x_display_list;

  if (dpyinfo == 0)
    error ("OpenStep on %s not responding.\n", SDATA (name));

  return dpyinfo;
}


static Lisp_Object
interpret_services_menu (NSMenu *menu, Lisp_Object prefix, Lisp_Object old)
/* --------------------------------------------------------------------------
   Turn the input menu (an NSMenu) into a lisp list for tracking on lisp side
   -------------------------------------------------------------------------- */
{
  int i, count;
  NSMenuItem *item;
  const char *name;
  Lisp_Object nameStr;
  unsigned short key;
  NSString *keys;
  Lisp_Object res;

  count = [menu numberOfItems];
  for (i = 0; i<count; i++)
    {
      item = [menu itemAtIndex: i];
      name = [[item title] UTF8String];
      if (!name) continue;

      nameStr = build_string (name);

      if ([item hasSubmenu])
        {
          old = interpret_services_menu ([item submenu],
                                        Fcons (nameStr, prefix), old);
        }
      else
        {
          keys = [item keyEquivalent];
          if (keys && [keys length] )
            {
              key = [keys characterAtIndex: 0];
              res = make_number (key|super_modifier);
            }
          else
            {
              res = Qundefined;
            }
          old = Fcons (Fcons (res,
                            Freverse (Fcons (nameStr,
                                           prefix))),
                    old);
        }
    }
  return old;
}



/* ==========================================================================

    Frame parameter setters

   ========================================================================== */


static void
x_set_foreground_color (struct frame *f, Lisp_Object arg, Lisp_Object oldval)
{
  NSColor *col;

  if (ns_lisp_to_color (arg, &col))
    {
      store_frame_param (f, Qforeground_color, oldval);
      error ("Unknown color");
    }

  [col retain];
  [f->output_data.ns->foreground_color release];
  f->output_data.ns->foreground_color = col;

  if (FRAME_NS_VIEW (f))
    {
      update_face_from_frame_parameter (f, Qforeground_color, arg);
      /*recompute_basic_faces (f); */
      if (FRAME_VISIBLE_P (f))
        redraw_frame (f);
    }
}


static void
x_set_background_color (struct frame *f, Lisp_Object arg, Lisp_Object oldval)
{
  struct face *face;
  NSColor *col;
  NSView *view = FRAME_NS_VIEW (f);
  float alpha;

  if (ns_lisp_to_color (arg, &col))
    {
      store_frame_param (f, Qbackground_color, oldval);
      error ("Unknown color");
    }

  /* clear the frame; in some instances the NS-internal GC appears not to
     update, or it does update and cannot clear old text properly */
  if (FRAME_VISIBLE_P (f))
    ns_clear_frame (f);

  [col retain];
  [f->output_data.ns->background_color release];
  f->output_data.ns->background_color = col;
  if (view != nil)
    {
      [[view window] setBackgroundColor: col];
      alpha = [col alphaComponent];

      if (alpha != 1.0)
          [[view window] setOpaque: NO];
      else
          [[view window] setOpaque: YES];

      face = FRAME_DEFAULT_FACE (f);
      if (face)
        {
          col = ns_lookup_indexed_color (NS_FACE_BACKGROUND (face), f);
          face->background
	     = (EMACS_UINT) [[col colorWithAlphaComponent: alpha] retain];
          [col release];

          update_face_from_frame_parameter (f, Qbackground_color, arg);
        }

      if (FRAME_VISIBLE_P (f))
        redraw_frame (f);
    }
}


static void
x_set_cursor_color (struct frame *f, Lisp_Object arg, Lisp_Object oldval)
{
  NSColor *col;

  if (ns_lisp_to_color (arg, &col))
    {
      store_frame_param (f, Qcursor_color, oldval);
      error ("Unknown color");
    }

  [FRAME_CURSOR_COLOR (f) release];
  FRAME_CURSOR_COLOR (f) = [col retain];

  if (FRAME_VISIBLE_P (f))
    {
      x_update_cursor (f, 0);
      x_update_cursor (f, 1);
    }
  update_face_from_frame_parameter (f, Qcursor_color, arg);
}


static void
x_set_icon_name (struct frame *f, Lisp_Object arg, Lisp_Object oldval)
{
  NSView *view = FRAME_NS_VIEW (f);
  NSTRACE (x_set_icon_name);

  if (ns_in_resize)
    return;

  /* see if it's changed */
  if (STRINGP (arg))
    {
      if (STRINGP (oldval) && EQ (Fstring_equal (oldval, arg), Qt))
        return;
    }
  else if (!STRINGP (oldval) && EQ (oldval, Qnil) == EQ (arg, Qnil))
    return;

  f->icon_name = arg;

  if (NILP (arg))
    {
      if (!NILP (f->title))
        arg = f->title;
      else
        /* explicit name and no icon-name -> explicit_name */
        if (f->explicit_name)
          arg = f->name;
        else
          {
            /* no explicit name and no icon-name ->
               name has to be rebuild from icon_title_format */
            windows_or_buffers_changed++;
            return;
          }
    }

  /* Don't change the name if it's already NAME.  */
  if ([[view window] miniwindowTitle] &&
      ([[[view window] miniwindowTitle]
             isEqualToString: [NSString stringWithUTF8String:
                                           SDATA (arg)]]))
    return;

  [[view window] setMiniwindowTitle:
        [NSString stringWithUTF8String: SDATA (arg)]];
}

static void
ns_set_name_internal (FRAME_PTR f, Lisp_Object name)
{
  struct gcpro gcpro1;
  Lisp_Object encoded_name, encoded_icon_name;
  NSString *str;
  NSView *view = FRAME_NS_VIEW (f);

  GCPRO1 (name);
  encoded_name = ENCODE_UTF_8 (name);
  UNGCPRO;

  str = [NSString stringWithUTF8String: SDATA (encoded_name)];

  /* Don't change the name if it's already NAME.  */
  if (! [[[view window] title] isEqualToString: str])
    [[view window] setTitle: str];

  if (!STRINGP (f->icon_name))
    encoded_icon_name = encoded_name;
  else
    encoded_icon_name = ENCODE_UTF_8 (f->icon_name);

  str = [NSString stringWithUTF8String: SDATA (encoded_icon_name)];

  if ([[view window] miniwindowTitle] &&
      ! [[[view window] miniwindowTitle] isEqualToString: str])
    [[view window] setMiniwindowTitle: str];

}

static void
ns_set_name (struct frame *f, Lisp_Object name, int explicit)
{
  NSView *view;
  NSTRACE (ns_set_name);

  if (ns_in_resize)
    return;

  /* Make sure that requests from lisp code override requests from
     Emacs redisplay code.  */
  if (explicit)
    {
      /* If we're switching from explicit to implicit, we had better
         update the mode lines and thereby update the title.  */
      if (f->explicit_name && NILP (name))
        update_mode_lines = 1;

      f->explicit_name = ! NILP (name);
    }
  else if (f->explicit_name)
    return;

  if (NILP (name))
    name = build_string([ns_app_name UTF8String]);
  else
    CHECK_STRING (name);

  /* Don't change the name if it's already NAME.  */
  if (! NILP (Fstring_equal (name, f->name)))
    return;

  f->name = name;

  /* title overrides explicit name */
  if (! NILP (f->title))
    name = f->title;

  ns_set_name_internal (f, name);
}


/* This function should be called when the user's lisp code has
   specified a name for the frame; the name will override any set by the
   redisplay code.  */
static void
x_explicitly_set_name (FRAME_PTR f, Lisp_Object arg, Lisp_Object oldval)
{
  NSTRACE (x_explicitly_set_name);
  ns_set_name (f, arg, 1);
}


/* This function should be called by Emacs redisplay code to set the
   name; names set this way will never override names set by the user's
   lisp code.  */
void
x_implicitly_set_name (FRAME_PTR f, Lisp_Object arg, Lisp_Object oldval)
{
  NSTRACE (x_implicitly_set_name);

  /* Deal with NS specific format t.  */
  if (FRAME_NS_P (f) && ((FRAME_ICONIFIED_P (f) && EQ (Vicon_title_format, Qt))
                         || EQ (Vframe_title_format, Qt)))
    ns_set_name_as_filename (f);
  else
    ns_set_name (f, arg, 0);
}


/* Change the title of frame F to NAME.
   If NAME is nil, use the frame name as the title.  */

static void
x_set_title (struct frame *f, Lisp_Object name, Lisp_Object old_name)
{
  NSTRACE (x_set_title);
  /* Don't change the title if it's already NAME.  */
  if (EQ (name, f->title))
    return;

  update_mode_lines = 1;

  f->title = name;

  if (NILP (name))
    name = f->name;
  else
    CHECK_STRING (name);

  ns_set_name_internal (f, name);
}


void
ns_set_name_as_filename (struct frame *f)
{
  NSView *view;
  Lisp_Object name, filename;
  Lisp_Object buf = XWINDOW (f->selected_window)->buffer;
  const char *title;
  NSAutoreleasePool *pool;
  struct gcpro gcpro1;
  Lisp_Object encoded_name, encoded_filename;
  NSString *str;
  NSTRACE (ns_set_name_as_filename);

  if (f->explicit_name || ! NILP (f->title) || ns_in_resize)
    return;

  BLOCK_INPUT;
  pool = [[NSAutoreleasePool alloc] init];
  filename = BVAR (XBUFFER (buf), filename);
  name = BVAR (XBUFFER (buf), name);

  if (NILP (name))
    {
      if (! NILP (filename))
        name = Ffile_name_nondirectory (filename);
      else
        name = build_string ([ns_app_name UTF8String]);
    }

  GCPRO1 (name);
  encoded_name = ENCODE_UTF_8 (name);
  UNGCPRO;

  view = FRAME_NS_VIEW (f);

  title = FRAME_ICONIFIED_P (f) ? [[[view window] miniwindowTitle] UTF8String]
                                : [[[view window] title] UTF8String];

  if (title && (! strcmp (title, SDATA (encoded_name))))
    {
      [pool release];
      UNBLOCK_INPUT;
      return;
    }

  str = [NSString stringWithUTF8String: SDATA (encoded_name)];
  if (str == nil) str = @"Bad coding";

  if (FRAME_ICONIFIED_P (f))
    [[view window] setMiniwindowTitle: str];
  else
    {
      NSString *fstr;

      if (! NILP (filename))
        {
          GCPRO1 (filename);
          encoded_filename = ENCODE_UTF_8 (filename);
          UNGCPRO;

          fstr = [NSString stringWithUTF8String: SDATA (encoded_filename)];
          if (fstr == nil) fstr = @"";
#ifdef NS_IMPL_COCOA
          /* work around a bug observed on 10.3 and later where
             setTitleWithRepresentedFilename does not clear out previous state
             if given filename does not exist */
          if (! [[NSFileManager defaultManager] fileExistsAtPath: fstr])
            [[view window] setRepresentedFilename: @""];
#endif
        }
      else
        fstr = @"";

      [[view window] setRepresentedFilename: fstr];
      [[view window] setTitle: str];
      f->name = name;
    }

  [pool release];
  UNBLOCK_INPUT;
}


void
ns_set_doc_edited (struct frame *f, Lisp_Object arg)
{
  NSView *view = FRAME_NS_VIEW (f);
  NSAutoreleasePool *pool;
  if (!MINI_WINDOW_P (XWINDOW (f->selected_window)))
    {
      BLOCK_INPUT;
      pool = [[NSAutoreleasePool alloc] init];
      [[view window] setDocumentEdited: !NILP (arg)];
      [pool release];
      UNBLOCK_INPUT;
    }
}


void
x_set_menu_bar_lines (struct frame *f, Lisp_Object value, Lisp_Object oldval)
{
  int nlines;
  int olines = FRAME_MENU_BAR_LINES (f);
  if (FRAME_MINIBUF_ONLY_P (f))
    return;

  if (INTEGERP (value))
    nlines = XINT (value);
  else
    nlines = 0;

  FRAME_MENU_BAR_LINES (f) = 0;
  if (nlines)
    {
      FRAME_EXTERNAL_MENU_BAR (f) = 1;
      /* does for all frames, whereas we just want for one frame
	 [NSMenu setMenuBarVisible: YES]; */
    }
  else
    {
      if (FRAME_EXTERNAL_MENU_BAR (f) == 1)
        free_frame_menubar (f);
      /*      [NSMenu setMenuBarVisible: NO]; */
      FRAME_EXTERNAL_MENU_BAR (f) = 0;
    }
}


/* toolbar support */
void
x_set_tool_bar_lines (struct frame *f, Lisp_Object value, Lisp_Object oldval)
{
  int nlines;
  Lisp_Object root_window;

  if (FRAME_MINIBUF_ONLY_P (f))
    return;

  if (INTEGERP (value) && XINT (value) >= 0)
    nlines = XFASTINT (value);
  else
    nlines = 0;

  if (nlines)
    {
      FRAME_EXTERNAL_TOOL_BAR (f) = 1;
      update_frame_tool_bar (f);
    }
  else
    {
      if (FRAME_EXTERNAL_TOOL_BAR (f))
        {
          free_frame_tool_bar (f);
          FRAME_EXTERNAL_TOOL_BAR (f) = 0;
        }
    }

  x_set_window_size (f, 0, f->text_cols, f->text_lines);
}


void
ns_implicitly_set_icon_type (struct frame *f)
{
  Lisp_Object tem;
  EmacsView *view = FRAME_NS_VIEW (f);
  id image =nil;
  Lisp_Object chain, elt;
  NSAutoreleasePool *pool;
  BOOL setMini = YES;

  NSTRACE (ns_implicitly_set_icon_type);

  BLOCK_INPUT;
  pool = [[NSAutoreleasePool alloc] init];
  if (f->output_data.ns->miniimage
      && [[NSString stringWithUTF8String: SDATA (f->name)]
               isEqualToString: [(NSImage *)f->output_data.ns->miniimage name]])
    {
      [pool release];
      UNBLOCK_INPUT;
      return;
    }

  tem = assq_no_quit (Qicon_type, f->param_alist);
  if (CONSP (tem) && ! NILP (XCDR (tem)))
    {
      [pool release];
      UNBLOCK_INPUT;
      return;
    }

  for (chain = Vns_icon_type_alist;
       (image = nil) && CONSP (chain);
       chain = XCDR (chain))
    {
      elt = XCAR (chain);
      /* special case: 't' means go by file type */
      if (SYMBOLP (elt) && EQ (elt, Qt) && SDATA (f->name)[0] == '/')
        {
          NSString *str
	     = [NSString stringWithUTF8String: SDATA (f->name)];
          if ([[NSFileManager defaultManager] fileExistsAtPath: str])
            image = [[[NSWorkspace sharedWorkspace] iconForFile: str] retain];
        }
      else if (CONSP (elt) &&
               STRINGP (XCAR (elt)) &&
               STRINGP (XCDR (elt)) &&
               fast_string_match (XCAR (elt), f->name) >= 0)
        {
          image = [EmacsImage allocInitFromFile: XCDR (elt)];
          if (image == nil)
            image = [[NSImage imageNamed:
                               [NSString stringWithUTF8String:
					    SDATA (XCDR (elt))]] retain];
        }
    }

  if (image == nil)
    {
      image = [[[NSWorkspace sharedWorkspace] iconForFileType: @"text"] retain];
      setMini = NO;
    }

  [f->output_data.ns->miniimage release];
  f->output_data.ns->miniimage = image;
  [view setMiniwindowImage: setMini];
  [pool release];
  UNBLOCK_INPUT;
}


static void
x_set_icon_type (struct frame *f, Lisp_Object arg, Lisp_Object oldval)
{
  EmacsView *view = FRAME_NS_VIEW (f);
  id image = nil;
  BOOL setMini = YES;

  NSTRACE (x_set_icon_type);

  if (!NILP (arg) && SYMBOLP (arg))
    {
      arg =build_string (SDATA (SYMBOL_NAME (arg)));
      store_frame_param (f, Qicon_type, arg);
    }

  /* do it the implicit way */
  if (NILP (arg))
    {
      ns_implicitly_set_icon_type (f);
      return;
    }

  CHECK_STRING (arg);

  image = [EmacsImage allocInitFromFile: arg];
  if (image == nil)
    image =[NSImage imageNamed: [NSString stringWithUTF8String:
                                            SDATA (arg)]];

  if (image == nil)
    {
      image = [NSImage imageNamed: @"text"];
      setMini = NO;
    }

  f->output_data.ns->miniimage = image;
  [view setMiniwindowImage: setMini];
}


/* Xism; we stub out (we do implement this in ns-win.el) */
int
XParseGeometry (char *string, int *x, int *y,
                unsigned int *width, unsigned int *height)
{
  message1 ("Warning: XParseGeometry not supported under NS.\n");
  return 0;
}


/* TODO: move to nsterm? */
int
ns_lisp_to_cursor_type (Lisp_Object arg)
{
  char *str;
  if (XTYPE (arg) == Lisp_String)
    str = SDATA (arg);
  else if (XTYPE (arg) == Lisp_Symbol)
    str = SDATA (SYMBOL_NAME (arg));
  else return -1;
  if (!strcmp (str, "box"))	return FILLED_BOX_CURSOR;
  if (!strcmp (str, "hollow"))	return HOLLOW_BOX_CURSOR;
  if (!strcmp (str, "hbar"))	return HBAR_CURSOR;
  if (!strcmp (str, "bar"))	return BAR_CURSOR;
  if (!strcmp (str, "no"))	return NO_CURSOR;
  return -1;
}


Lisp_Object
ns_cursor_type_to_lisp (int arg)
{
  switch (arg)
    {
    case FILLED_BOX_CURSOR: return Qbox;
    case HOLLOW_BOX_CURSOR: return intern ("hollow");
    case HBAR_CURSOR:	    return intern ("hbar");
    case BAR_CURSOR:	    return intern ("bar");
    case NO_CURSOR:
    default:		    return intern ("no");
    }
}

/* This is the same as the xfns.c definition.  */
void
x_set_cursor_type (FRAME_PTR f, Lisp_Object arg, Lisp_Object oldval)
{
  set_frame_cursor_types (f, arg);

  /* Make sure the cursor gets redrawn.  */
  cursor_type_changed = 1;
}


/* called to set mouse pointer color, but all other terms use it to
   initialize pointer types (and don't set the color ;) */
static void
x_set_mouse_color (struct frame *f, Lisp_Object arg, Lisp_Object oldval)
{
  /* don't think we can do this on Nextstep */
}


#define Str(x) #x
#define Xstr(x) Str(x)

static Lisp_Object
ns_appkit_version_str (void)
{
  char tmp[80];

#ifdef NS_IMPL_GNUSTEP
  sprintf(tmp, "gnustep-gui-%s", Xstr(GNUSTEP_GUI_VERSION));
#elif defined(NS_IMPL_COCOA)
  sprintf(tmp, "apple-appkit-%.2f", NSAppKitVersionNumber);
#else
  tmp = "ns-unknown";
#endif
  return build_string (tmp);
}


/* This is for use by x-server-version and collapses all version info we
   have into a single int.  For a better picture of the implementation
   running, use ns_appkit_version_str.*/
static int
ns_appkit_version_int (void)
{
#ifdef NS_IMPL_GNUSTEP
  return GNUSTEP_GUI_MAJOR_VERSION * 100 + GNUSTEP_GUI_MINOR_VERSION;
#elif defined(NS_IMPL_COCOA)
  return (int)NSAppKitVersionNumber;
#endif
  return 0;
}


static void
x_icon (struct frame *f, Lisp_Object parms)
/* --------------------------------------------------------------------------
   Strangely-named function to set icon position parameters in frame.
   This is irrelevant under OS X, but might be needed under GNUstep,
   depending on the window manager used.  Note, this is not a standard
   frame parameter-setter; it is called directly from x-create-frame.
   -------------------------------------------------------------------------- */
{
  Lisp_Object icon_x, icon_y;
  struct ns_display_info *dpyinfo = check_ns_display_info (Qnil);

  f->output_data.ns->icon_top = Qnil;
  f->output_data.ns->icon_left = Qnil;

  /* Set the position of the icon.  */
  icon_x = x_get_arg (dpyinfo, parms, Qicon_left, 0, 0, RES_TYPE_NUMBER);
  icon_y = x_get_arg (dpyinfo, parms, Qicon_top, 0, 0,  RES_TYPE_NUMBER);
  if (!EQ (icon_x, Qunbound) && !EQ (icon_y, Qunbound))
    {
      CHECK_NUMBER (icon_x);
      CHECK_NUMBER (icon_y);
      f->output_data.ns->icon_top = icon_y;
      f->output_data.ns->icon_left = icon_x;
    }
  else if (!EQ (icon_x, Qunbound) || !EQ (icon_y, Qunbound))
    error ("Both left and top icon corners of icon must be specified");
}


/* Note: see frame.c for template, also where generic functions are impl */
frame_parm_handler ns_frame_parm_handlers[] =
{
  x_set_autoraise, /* generic OK */
  x_set_autolower, /* generic OK */
  x_set_background_color,
  0, /* x_set_border_color,  may be impossible under Nextstep */
  0, /* x_set_border_width,  may be impossible under Nextstep */
  x_set_cursor_color,
  x_set_cursor_type,
  x_set_font, /* generic OK */
  x_set_foreground_color,
  x_set_icon_name,
  x_set_icon_type,
  x_set_internal_border_width, /* generic OK */
  x_set_menu_bar_lines,
  x_set_mouse_color,
  x_explicitly_set_name,
  x_set_scroll_bar_width, /* generic OK */
  x_set_title,
  x_set_unsplittable, /* generic OK */
  x_set_vertical_scroll_bars, /* generic OK */
  x_set_visibility, /* generic OK */
  x_set_tool_bar_lines,
  0, /* x_set_scroll_bar_foreground, will ignore (not possible on NS) */
  0, /* x_set_scroll_bar_background,  will ignore (not possible on NS) */
  x_set_screen_gamma, /* generic OK */
  x_set_line_spacing, /* generic OK, sets f->extra_line_spacing to int */
  x_set_fringe_width, /* generic OK */
  x_set_fringe_width, /* generic OK */
  0, /* x_set_wait_for_wm, will ignore */
  0,  /* x_set_fullscreen will ignore */
  x_set_font_backend, /* generic OK */
  x_set_alpha,
  0, /* x_set_sticky */
  0, /* x_set_tool_bar_position */
};



/* ==========================================================================

    Lisp definitions

   ========================================================================== */

DEFUN ("x-create-frame", Fx_create_frame, Sx_create_frame,
       1, 1, 0,
       doc: /* Make a new Nextstep window, called a \"frame\" in Emacs terms.
Return an Emacs frame object.
PARMS is an alist of frame parameters.
If the parameters specify that the frame should not have a minibuffer,
and do not specify a specific minibuffer window to use,
then `default-minibuffer-frame' must be a frame whose minibuffer can
be shared by the new frame.  */)
     (Lisp_Object parms)
{
  static int desc_ctr = 1;
  struct frame *f;
  struct gcpro gcpro1, gcpro2, gcpro3, gcpro4;
  Lisp_Object frame, tem;
  Lisp_Object name;
  int minibuffer_only = 0;
  int count = specpdl_ptr - specpdl;
  Lisp_Object display;
  struct ns_display_info *dpyinfo = NULL;
  Lisp_Object parent;
  struct kboard *kb;
  Lisp_Object tfont, tfontsize;
  int window_prompting = 0;
  int width, height;

  check_ns ();

  /* Seems a little strange, but other terms do it. Perhaps the code below
     is modifying something? */
  parms = Fcopy_alist (parms);

  display = x_get_arg (dpyinfo, parms, Qterminal, 0, 0, RES_TYPE_STRING);
  if (EQ (display, Qunbound))
    display = Qnil;
  dpyinfo = check_ns_display_info (display);

  if (!dpyinfo->terminal->name)
    error ("Terminal is not live, can't create new frames on it");

  kb = dpyinfo->terminal->kboard;

  name = x_get_arg (dpyinfo, parms, Qname, 0, 0, RES_TYPE_STRING);
  if (!STRINGP (name)
      && ! EQ (name, Qunbound)
      && ! NILP (name))
    error ("Invalid frame name--not a string or nil");

  if (STRINGP (name))
    Vx_resource_name = name;
  else
    Vx_resource_name = Vinvocation_name;

  parent = x_get_arg (dpyinfo, parms, Qparent_id, 0, 0, RES_TYPE_NUMBER);
  if (EQ (parent, Qunbound))
    parent = Qnil;
  if (! NILP (parent))
    CHECK_NUMBER (parent);

  frame = Qnil;
  GCPRO4 (parms, parent, name, frame);

  tem = x_get_arg (dpyinfo, parms, Qminibuffer, "minibuffer", "Minibuffer",
                  RES_TYPE_SYMBOL);
  if (EQ (tem, Qnone) || NILP (tem))
    {
      f = make_frame_without_minibuffer (Qnil, kb, display);
    }
  else if (EQ (tem, Qonly))
    {
      f = make_minibuffer_frame ();
      minibuffer_only = 1;
    }
  else if (WINDOWP (tem))
    {
      f = make_frame_without_minibuffer (tem, kb, display);
    }
  else
    {
      f = make_frame (1);
    }

  /* Set the name; the functions to which we pass f expect the name to
     be set.  */
  if (EQ (name, Qunbound) || NILP (name) || (XTYPE (name) != Lisp_String))
    {
      f->name = build_string ([ns_app_name UTF8String]);
      f->explicit_name =0;
    }
  else
    {
      f->name = name;
      f->explicit_name = 1;
      specbind (Qx_resource_name, name);
    }

  XSETFRAME (frame, f);
  FRAME_CAN_HAVE_SCROLL_BARS (f) = 1;

  f->terminal = dpyinfo->terminal;
  f->terminal->reference_count++;

  f->output_method = output_ns;
  f->output_data.ns = (struct ns_output *)xmalloc (sizeof *(f->output_data.ns));
  memset (f->output_data.ns, 0, sizeof (*(f->output_data.ns)));

  FRAME_FONTSET (f) = -1;

  /* record_unwind_protect (unwind_create_frame, frame); safety; maybe later? */

  f->icon_name = x_get_arg (dpyinfo, parms, Qicon_name, "iconName", "Title",
                            RES_TYPE_STRING);
  if (! STRINGP (f->icon_name))
    f->icon_name = Qnil;

  FRAME_NS_DISPLAY_INFO (f) = dpyinfo;

  f->output_data.ns->window_desc = desc_ctr++;
  if (!NILP (parent))
    {
      f->output_data.ns->parent_desc = (Window) XFASTINT (parent);
      f->output_data.ns->explicit_parent = 1;
    }
  else
    {
      f->output_data.ns->parent_desc = FRAME_NS_DISPLAY_INFO (f)->root_window;
      f->output_data.ns->explicit_parent = 0;
    }

  f->resx = dpyinfo->resx;
  f->resy = dpyinfo->resy;

  BLOCK_INPUT;
  register_font_driver (&nsfont_driver, f);
  x_default_parameter (f, parms, Qfont_backend, Qnil,
			"fontBackend", "FontBackend", RES_TYPE_STRING);

  {
    /* use for default font name */
    id font = [NSFont userFixedPitchFontOfSize: -1.0]; /* default */
    tfontsize = x_default_parameter (f, parms, Qfontsize,
                                    make_number (0 /*(int)[font pointSize]*/),
                                    "fontSize", "FontSize", RES_TYPE_NUMBER);
    tfont = x_default_parameter (f, parms, Qfont,
                                 build_string ([[font fontName] UTF8String]),
                                 "font", "Font", RES_TYPE_STRING);
  }
  UNBLOCK_INPUT;

  x_default_parameter (f, parms, Qborder_width, make_number (0),
		       "borderwidth", "BorderWidth", RES_TYPE_NUMBER);
  x_default_parameter (f, parms, Qinternal_border_width, make_number (2),
                      "internalBorderWidth", "InternalBorderWidth",
                      RES_TYPE_NUMBER);

  /* default scrollbars on right on Mac */
  {
      Lisp_Object spos
#ifdef NS_IMPL_GNUSTEP
          = Qt;
#else
          = Qright;
#endif
      x_default_parameter (f, parms, Qvertical_scroll_bars, spos,
			   "verticalScrollBars", "VerticalScrollBars",
			   RES_TYPE_SYMBOL);
  }
  x_default_parameter (f, parms, Qforeground_color, build_string ("Black"),
                      "foreground", "Foreground", RES_TYPE_STRING);
  x_default_parameter (f, parms, Qbackground_color, build_string ("White"),
                      "background", "Background", RES_TYPE_STRING);
  /* FIXME: not suppported yet in Nextstep */
  x_default_parameter (f, parms, Qline_spacing, Qnil,
		       "lineSpacing", "LineSpacing", RES_TYPE_NUMBER);
  x_default_parameter (f, parms, Qleft_fringe, Qnil,
		       "leftFringe", "LeftFringe", RES_TYPE_NUMBER);
  x_default_parameter (f, parms, Qright_fringe, Qnil,
		       "rightFringe", "RightFringe", RES_TYPE_NUMBER);
  /* end PENDING */

  init_frame_faces (f);

  /* The X resources controlling the menu-bar and tool-bar are
     processed specially at startup, and reflected in the mode
     variables; ignore them here.  */
  x_default_parameter (f, parms, Qmenu_bar_lines,
		       NILP (Vmenu_bar_mode)
		       ? make_number (0) : make_number (1),
		       NULL, NULL, RES_TYPE_NUMBER);
  x_default_parameter (f, parms, Qtool_bar_lines,
		       NILP (Vtool_bar_mode)
		       ? make_number (0) : make_number (1),
		       NULL, NULL, RES_TYPE_NUMBER);

  x_default_parameter (f, parms, Qbuffer_predicate, Qnil, "bufferPredicate",
                       "BufferPredicate", RES_TYPE_SYMBOL);
  x_default_parameter (f, parms, Qtitle, Qnil, "title", "Title",
                       RES_TYPE_STRING);

/* TODO: other terms seem to get away w/o this complexity.. */
  if (NILP (Fassq (Qwidth, parms)))
    {
      Lisp_Object value
	 = x_get_arg (dpyinfo, parms, Qwidth, "width", "Width",
		      RES_TYPE_NUMBER);
      if (! EQ (value, Qunbound))
	parms = Fcons (Fcons (Qwidth, value), parms);
    }
  if (NILP (Fassq (Qheight, parms)))
    {
      Lisp_Object value
	 = x_get_arg (dpyinfo, parms, Qheight, "height", "Height",
		      RES_TYPE_NUMBER);
      if (! EQ (value, Qunbound))
	parms = Fcons (Fcons (Qheight, value), parms);
    }
  if (NILP (Fassq (Qleft, parms)))
    {
      Lisp_Object value
	 = x_get_arg (dpyinfo, parms, Qleft, "left", "Left", RES_TYPE_NUMBER);
      if (! EQ (value, Qunbound))
	parms = Fcons (Fcons (Qleft, value), parms);
    }
  if (NILP (Fassq (Qtop, parms)))
    {
      Lisp_Object value
	 = x_get_arg (dpyinfo, parms, Qtop, "top", "Top", RES_TYPE_NUMBER);
      if (! EQ (value, Qunbound))
	parms = Fcons (Fcons (Qtop, value), parms);
    }

  window_prompting = x_figure_window_size (f, parms, 1);

  tem = x_get_arg (dpyinfo, parms, Qunsplittable, 0, 0, RES_TYPE_BOOLEAN);
  f->no_split = minibuffer_only || (!EQ (tem, Qunbound) && !EQ (tem, Qnil));

  /* NOTE: on other terms, this is done in set_mouse_color, however this
     was not getting called under Nextstep */
  f->output_data.ns->text_cursor = [NSCursor IBeamCursor];
  f->output_data.ns->nontext_cursor = [NSCursor arrowCursor];
  f->output_data.ns->modeline_cursor = [NSCursor pointingHandCursor];
  f->output_data.ns->hand_cursor = [NSCursor pointingHandCursor];
  f->output_data.ns->hourglass_cursor = [NSCursor disappearingItemCursor];
  f->output_data.ns->horizontal_drag_cursor = [NSCursor resizeLeftRightCursor];
  FRAME_NS_DISPLAY_INFO (f)->vertical_scroll_bar_cursor
     = [NSCursor arrowCursor];
  f->output_data.ns->current_pointer = f->output_data.ns->text_cursor;

  [[EmacsView alloc] initFrameFromEmacs: f];

  x_icon (f, parms);

  /* It is now ok to make the frame official even if we get an error below.
     The frame needs to be on Vframe_list or making it visible won't work. */
  Vframe_list = Fcons (frame, Vframe_list);
  /*FRAME_NS_DISPLAY_INFO (f)->reference_count++; */

  x_default_parameter (f, parms, Qicon_type, Qnil, "bitmapIcon", "BitmapIcon",
                      RES_TYPE_SYMBOL);
  x_default_parameter (f, parms, Qauto_raise, Qnil, "autoRaise", "AutoRaiseLower",
                      RES_TYPE_BOOLEAN);
  x_default_parameter (f, parms, Qauto_lower, Qnil, "autoLower", "AutoLower",
                      RES_TYPE_BOOLEAN);
  x_default_parameter (f, parms, Qcursor_type, Qbox, "cursorType", "CursorType",
                      RES_TYPE_SYMBOL);
  x_default_parameter (f, parms, Qscroll_bar_width, Qnil, "scrollBarWidth",
                      "ScrollBarWidth", RES_TYPE_NUMBER);
  x_default_parameter (f, parms, Qalpha, Qnil, "alpha", "Alpha",
                      RES_TYPE_NUMBER);

  width = FRAME_COLS (f);
  height = FRAME_LINES (f);

  SET_FRAME_COLS (f, 0);
  FRAME_LINES (f) = 0;
  change_frame_size (f, height, width, 1, 0, 0);

  if (! f->output_data.ns->explicit_parent)
    {
      tem = x_get_arg (dpyinfo, parms, Qvisibility, 0, 0, RES_TYPE_SYMBOL);
      if (EQ (tem, Qunbound))
	tem = Qt;
      x_set_visibility (f, tem, Qnil);
      if (EQ (tem, Qicon))
	x_iconify_frame (f);
      else if (! NILP (tem))
	{
	  x_make_frame_visible (f);
	  f->async_visible = 1;
	  [[FRAME_NS_VIEW (f) window] makeKeyWindow];
	}
      else
	  f->async_visible = 0;
    }

  if (FRAME_HAS_MINIBUF_P (f)
      && (!FRAMEP (KVAR (kb, Vdefault_minibuffer_frame))
          || !FRAME_LIVE_P (XFRAME (KVAR (kb, Vdefault_minibuffer_frame)))))
    KVAR (kb, Vdefault_minibuffer_frame) = frame;

  /* All remaining specified parameters, which have not been "used"
     by x_get_arg and friends, now go in the misc. alist of the frame.  */
  for (tem = parms; CONSP (tem); tem = XCDR (tem))
    if (CONSP (XCAR (tem)) && !NILP (XCAR (XCAR (tem))))
      f->param_alist = Fcons (XCAR (tem), f->param_alist);

  UNGCPRO;
  Vwindow_list = Qnil;

  return unbind_to (count, frame);
}


DEFUN ("x-focus-frame", Fx_focus_frame, Sx_focus_frame, 1, 1, 0,
       doc: /* Set the input focus to FRAME.
FRAME nil means use the selected frame.  */)
     (Lisp_Object frame)
{
  struct frame *f = check_ns_frame (frame);
  struct ns_display_info *dpyinfo = FRAME_NS_DISPLAY_INFO (f);

  if (dpyinfo->x_focus_frame != f)
    {
      EmacsView *view = FRAME_NS_VIEW (f);
      BLOCK_INPUT;
      [NSApp activateIgnoringOtherApps: YES];
      [[view window] makeKeyAndOrderFront: view];
      UNBLOCK_INPUT;
    }

  return Qnil;
}


DEFUN ("ns-popup-font-panel", Fns_popup_font_panel, Sns_popup_font_panel,
       0, 1, "",
       doc: /* Pop up the font panel. */)
     (Lisp_Object frame)
{
  id fm;
  struct frame *f;

  check_ns ();
  fm = [NSFontManager sharedFontManager];
  if (NILP (frame))
    f = SELECTED_FRAME ();
  else
    {
      CHECK_FRAME (frame);
      f = XFRAME (frame);
    }

  [fm setSelectedFont: ((struct nsfont_info *)f->output_data.ns->font)->nsfont
           isMultiple: NO];
  [fm orderFrontFontPanel: NSApp];
  return Qnil;
}


DEFUN ("ns-popup-color-panel", Fns_popup_color_panel, Sns_popup_color_panel,
       0, 1, "",
       doc: /* Pop up the color panel.  */)
     (Lisp_Object frame)
{
  struct frame *f;

  check_ns ();
  if (NILP (frame))
    f = SELECTED_FRAME ();
  else
    {
      CHECK_FRAME (frame);
      f = XFRAME (frame);
    }

  [NSApp orderFrontColorPanel: NSApp];
  return Qnil;
}


DEFUN ("ns-read-file-name", Fns_read_file_name, Sns_read_file_name, 1, 4, 0,
       doc: /* Use a graphical panel to read a file name, using prompt PROMPT.
Optional arg DIR, if non-nil, supplies a default directory.
Optional arg MUSTMATCH, if non-nil, means the returned file or
directory must exist.
Optional arg INIT, if non-nil, provides a default file name to use.  */)
<<<<<<< HEAD
     (Lisp_Object prompt, Lisp_Object dir, Lisp_Object isLoad, Lisp_Object init)
=======
     (prompt, dir, mustmatch, init)
     Lisp_Object prompt, dir, mustmatch, init;
>>>>>>> 9bb095f4
{
  static id fileDelegate = nil;
  int ret;
  id panel;
  Lisp_Object fname;

  NSString *promptS = NILP (prompt) || !STRINGP (prompt) ? nil :
    [NSString stringWithUTF8String: SDATA (prompt)];
  NSString *dirS = NILP (dir) || !STRINGP (dir) ?
    [NSString stringWithUTF8String: SDATA (BVAR (current_buffer, directory))] :
    [NSString stringWithUTF8String: SDATA (dir)];
  NSString *initS = NILP (init) || !STRINGP (init) ? nil :
    [NSString stringWithUTF8String: SDATA (init)];

  check_ns ();

  if (fileDelegate == nil)
    fileDelegate = [EmacsFileDelegate new];

  [NSCursor setHiddenUntilMouseMoves: NO];

  if ([dirS characterAtIndex: 0] == '~')
    dirS = [dirS stringByExpandingTildeInPath];

  panel = NILP (mustmatch) ?
    (id)[EmacsSavePanel savePanel] : (id)[EmacsOpenPanel openPanel];

  [panel setTitle: promptS];

  /* Puma (10.1) does not have */
  if ([panel respondsToSelector: @selector (setAllowsOtherFileTypes:)])
    [panel setAllowsOtherFileTypes: YES];

  [panel setTreatsFilePackagesAsDirectories: YES];
  [panel setDelegate: fileDelegate];

  panelOK = 0;
  BLOCK_INPUT;
  if (NILP (mustmatch))
    {
      ret = [panel runModalForDirectory: dirS file: initS];
    }
  else
    {
      [panel setCanChooseDirectories: YES];
      ret = [panel runModalForDirectory: dirS file: initS types: nil];
    }

  ret = (ret == NSOKButton) || panelOK;

  if (ret)
    fname = build_string ([[panel filename] UTF8String]);

  [[FRAME_NS_VIEW (SELECTED_FRAME ()) window] makeKeyWindow];
  UNBLOCK_INPUT;

  return ret ? fname : Qnil;
}


DEFUN ("ns-get-resource", Fns_get_resource, Sns_get_resource, 2, 2, 0,
       doc: /* Return the value of the property NAME of OWNER from the defaults database.
If OWNER is nil, Emacs is assumed.  */)
     (Lisp_Object owner, Lisp_Object name)
{
  const char *value;

  check_ns ();
  if (NILP (owner))
    owner = build_string([ns_app_name UTF8String]);
  CHECK_STRING (name);
/*fprintf (stderr, "ns-get-resource checking resource '%s'\n", SDATA (name)); */

  value =[[[NSUserDefaults standardUserDefaults]
            objectForKey: [NSString stringWithUTF8String: SDATA (name)]]
           UTF8String];

  if (value)
    return build_string (value);
  return Qnil;
}


DEFUN ("ns-set-resource", Fns_set_resource, Sns_set_resource, 3, 3, 0,
       doc: /* Set property NAME of OWNER to VALUE, from the defaults database.
If OWNER is nil, Emacs is assumed.
If VALUE is nil, the default is removed.  */)
     (Lisp_Object owner, Lisp_Object name, Lisp_Object value)
{
  check_ns ();
  if (NILP (owner))
    owner = build_string ([ns_app_name UTF8String]);
  CHECK_STRING (name);
  if (NILP (value))
    {
      [[NSUserDefaults standardUserDefaults] removeObjectForKey:
                         [NSString stringWithUTF8String: SDATA (name)]];
    }
  else
    {
      CHECK_STRING (value);
      [[NSUserDefaults standardUserDefaults] setObject:
                [NSString stringWithUTF8String: SDATA (value)]
                                        forKey: [NSString stringWithUTF8String:
                                                         SDATA (name)]];
    }

  return Qnil;
}


DEFUN ("x-server-max-request-size", Fx_server_max_request_size,
       Sx_server_max_request_size,
       0, 1, 0,
       doc: /* This function is a no-op.  It is only present for completeness.  */)
     (Lisp_Object display)
{
  check_ns ();
  /* This function has no real equivalent under NeXTstep.  Return nil to
     indicate this. */
  return Qnil;
}


DEFUN ("x-server-vendor", Fx_server_vendor, Sx_server_vendor, 0, 1, 0,
       doc: /* Return the vendor ID string of Nextstep display server DISPLAY.
DISPLAY should be either a frame or a display name (a string).
If omitted or nil, the selected frame's display is used.  */)
     (Lisp_Object display)
{
#ifdef NS_IMPL_GNUSTEP
  return build_string ("GNU");
#else
  return build_string ("Apple");
#endif
}


DEFUN ("x-server-version", Fx_server_version, Sx_server_version, 0, 1, 0,
       doc: /* Return the version numbers of the server of DISPLAY.
The value is a list of three integers: the major and minor
version numbers of the X Protocol in use, and the distributor-specific
release number.  See also the function `x-server-vendor'.

The optional argument DISPLAY specifies which display to ask about.
DISPLAY should be either a frame or a display name (a string).
If omitted or nil, that stands for the selected frame's display.  */)
     (Lisp_Object display)
{
  /*NOTE: it is unclear what would best correspond with "protocol";
          we return 10.3, meaning Panther, since this is roughly the
          level that GNUstep's APIs correspond to.
          The last number is where we distinguish between the Apple
          and GNUstep implementations ("distributor-specific release
          number") and give int'ized versions of major.minor. */
  return Fcons (make_number (10),
		Fcons (make_number (3),
		       Fcons (make_number (ns_appkit_version_int()), Qnil)));
}


DEFUN ("x-display-screens", Fx_display_screens, Sx_display_screens, 0, 1, 0,
       doc: /* Return the number of screens on Nextstep display server DISPLAY.
DISPLAY should be a frame, the display name as a string, or a terminal ID.
If omitted or nil, the selected frame's display is used.  */)
     (Lisp_Object display)
{
  int num;

  check_ns ();
  num = [[NSScreen screens] count];

  return (num != 0) ? make_number (num) : Qnil;
}


DEFUN ("x-display-mm-height", Fx_display_mm_height, Sx_display_mm_height,
       0, 1, 0,
       doc: /* Return the height of Nextstep display server DISPLAY, in millimeters.
DISPLAY should be a frame, the display name as a string, or a terminal ID.
If omitted or nil, the selected frame's display is used.  */)
     (Lisp_Object display)
{
  check_ns ();
  return make_number ((int)
                     ([ns_get_screen (display) frame].size.height/(92.0/25.4)));
}


DEFUN ("x-display-mm-width", Fx_display_mm_width, Sx_display_mm_width,
       0, 1, 0,
       doc: /* Return the width of Nextstep display server DISPLAY, in millimeters.
DISPLAY should be a frame, the display name as a string, or a terminal ID.
If omitted or nil, the selected frame's display is used.  */)
     (Lisp_Object display)
{
  check_ns ();
  return make_number ((int)
                     ([ns_get_screen (display) frame].size.width/(92.0/25.4)));
}


DEFUN ("x-display-backing-store", Fx_display_backing_store,
       Sx_display_backing_store, 0, 1, 0,
       doc: /* Return whether the Nexstep display DISPLAY supports backing store.
The value may be `buffered', `retained', or `non-retained'.
DISPLAY should be a frame, the display name as a string, or a terminal ID.
If omitted or nil, the selected frame's display is used.  */)
     (Lisp_Object display)
{
  check_ns ();
  switch ([ns_get_window (display) backingType])
    {
    case NSBackingStoreBuffered:
      return intern ("buffered");
    case NSBackingStoreRetained:
      return intern ("retained");
    case NSBackingStoreNonretained:
      return intern ("non-retained");
    default:
      error ("Strange value for backingType parameter of frame");
    }
  return Qnil;  /* not reached, shut compiler up */
}


DEFUN ("x-display-visual-class", Fx_display_visual_class,
       Sx_display_visual_class, 0, 1, 0,
       doc: /* Return the visual class of the Nextstep display server DISPLAY.
The value is one of the symbols `static-gray', `gray-scale',
`static-color', `pseudo-color', `true-color', or `direct-color'.
DISPLAY should be a frame, the display name as a string, or a terminal ID.
If omitted or nil, the selected frame's display is used.  */)
     (Lisp_Object display)
{
  NSWindowDepth depth;
  check_ns ();
  depth = [ns_get_screen (display) depth];

  if ( depth == NSBestDepth (NSCalibratedWhiteColorSpace, 2, 2, YES, NULL))
    return intern ("static-gray");
  else if (depth == NSBestDepth (NSCalibratedWhiteColorSpace, 8, 8, YES, NULL))
    return intern ("gray-scale");
  else if ( depth == NSBestDepth (NSCalibratedRGBColorSpace, 8, 8, YES, NULL))
    return intern ("pseudo-color");
  else if ( depth == NSBestDepth (NSCalibratedRGBColorSpace, 4, 12, NO, NULL))
    return intern ("true-color");
  else if ( depth == NSBestDepth (NSCalibratedRGBColorSpace, 8, 24, NO, NULL))
    return intern ("direct-color");
  else
    /* color mgmt as far as we do it is really handled by Nextstep itself anyway */
    return intern ("direct-color");
}


DEFUN ("x-display-save-under", Fx_display_save_under,
       Sx_display_save_under, 0, 1, 0,
       doc: /* Return t if DISPLAY supports the save-under feature.
The optional argument DISPLAY specifies which display to ask about.
DISPLAY should be a frame, the display name as a string, or a terminal ID.
If omitted or nil, the selected frame's display is used.  */)
     (Lisp_Object display)
{
  check_ns ();
  switch ([ns_get_window (display) backingType])
    {
    case NSBackingStoreBuffered:
      return Qt;

    case NSBackingStoreRetained:
    case NSBackingStoreNonretained:
      return Qnil;

    default:
      error ("Strange value for backingType parameter of frame");
    }
  return Qnil;  /* not reached, shut compiler up */
}


DEFUN ("x-open-connection", Fx_open_connection, Sx_open_connection,
       1, 3, 0,
       doc: /* Open a connection to a display server.
DISPLAY is the name of the display to connect to.
Optional second arg XRM-STRING is a string of resources in xrdb format.
If the optional third arg MUST-SUCCEED is non-nil,
terminate Emacs if we can't open the connection.
\(In the Nextstep version, the last two arguments are currently ignored.)  */)
     (Lisp_Object display, Lisp_Object resource_string, Lisp_Object must_succeed)
{
  struct ns_display_info *dpyinfo;

  CHECK_STRING (display);

  nxatoms_of_nsselect ();
  dpyinfo = ns_term_init (display);
  if (dpyinfo == 0)
    {
      if (!NILP (must_succeed))
        fatal ("OpenStep on %s not responding.\n",
               SDATA (display));
      else
        error ("OpenStep on %s not responding.\n",
               SDATA (display));
    }

  /* Register our external input/output types, used for determining
     applicable services and also drag/drop eligibility. */
  ns_send_types = [[NSArray arrayWithObject: NSStringPboardType] retain];
  ns_return_types = [[NSArray arrayWithObject: NSStringPboardType] retain];
  ns_drag_types = [[NSArray arrayWithObjects:
                            NSStringPboardType,
                            NSTabularTextPboardType,
                            NSFilenamesPboardType,
                            NSURLPboardType,
                            NSColorPboardType,
                            NSFontPboardType, nil] retain];

  return Qnil;
}


DEFUN ("x-close-connection", Fx_close_connection, Sx_close_connection,
       1, 1, 0,
       doc: /* Close the connection to the current Nextstep display server.
The argument DISPLAY is currently ignored.  */)
     (Lisp_Object display)
{
  check_ns ();
  /*ns_delete_terminal (dpyinfo->terminal); */
  [NSApp terminate: NSApp];
  return Qnil;
}


DEFUN ("x-display-list", Fx_display_list, Sx_display_list, 0, 0, 0,
       doc: /* Return the list of display names that Emacs has connections to.  */)
     (void)
{
  Lisp_Object tail, result;

  result = Qnil;
  for (tail = ns_display_name_list; CONSP (tail); tail = XCDR (tail))
    result = Fcons (XCAR (XCAR (tail)), result);

  return result;
}


DEFUN ("ns-hide-others", Fns_hide_others, Sns_hide_others,
       0, 0, 0,
       doc: /* Hides all applications other than Emacs.  */)
     (void)
{
  check_ns ();
  [NSApp hideOtherApplications: NSApp];
  return Qnil;
}

DEFUN ("ns-hide-emacs", Fns_hide_emacs, Sns_hide_emacs,
       1, 1, 0,
       doc: /* If ON is non-nil, the entire Emacs application is hidden.
Otherwise if Emacs is hidden, it is unhidden.
If ON is equal to `activate', Emacs is unhidden and becomes
the active application.  */)
     (Lisp_Object on)
{
  check_ns ();
  if (EQ (on, intern ("activate")))
    {
      [NSApp unhide: NSApp];
      [NSApp activateIgnoringOtherApps: YES];
    }
  else if (NILP (on))
    [NSApp unhide: NSApp];
  else
    [NSApp hide: NSApp];
  return Qnil;
}


DEFUN ("ns-emacs-info-panel", Fns_emacs_info_panel, Sns_emacs_info_panel,
       0, 0, 0,
       doc: /* Shows the 'Info' or 'About' panel for Emacs.  */)
     (void)
{
  check_ns ();
  [NSApp orderFrontStandardAboutPanel: nil];
  return Qnil;
}


DEFUN ("ns-font-name", Fns_font_name, Sns_font_name, 1, 1, 0,
       doc: /* Determine font postscript or family name for font NAME.
NAME should be a string containing either the font name or an XLFD
font descriptor.  If string contains `fontset' and not
`fontset-startup', it is left alone. */)
     (Lisp_Object name)
{
  char *nm;
  CHECK_STRING (name);
  nm = SDATA (name);

  if (nm[0] != '-')
    return name;
  if (strstr (nm, "fontset") && !strstr (nm, "fontset-startup"))
    return name;

  return build_string (ns_xlfd_to_fontname (SDATA (name)));
}


DEFUN ("ns-list-colors", Fns_list_colors, Sns_list_colors, 0, 1, 0,
       doc: /* Return a list of all available colors.
The optional argument FRAME is currently ignored.  */)
     (Lisp_Object frame)
{
  Lisp_Object list = Qnil;
  NSEnumerator *colorlists;
  NSColorList *clist;

  if (!NILP (frame))
    {
      CHECK_FRAME (frame);
      if (! FRAME_NS_P (XFRAME (frame)))
        error ("non-Nextstep frame used in `ns-list-colors'");
    }

  BLOCK_INPUT;

  colorlists = [[NSColorList availableColorLists] objectEnumerator];
  while (clist = [colorlists nextObject])
    {
      if ([[clist name] length] < 7 ||
          [[clist name] rangeOfString: @"PANTONE"].location == 0)
        {
          NSEnumerator *cnames = [[clist allKeys] reverseObjectEnumerator];
          NSString *cname;
          while (cname = [cnames nextObject])
            list = Fcons (build_string ([cname UTF8String]), list);
/*           for (i = [[clist allKeys] count] - 1; i >= 0; i--)
               list = Fcons (build_string ([[[clist allKeys] objectAtIndex: i]
                                             UTF8String]), list); */
        }
    }

  UNBLOCK_INPUT;

  return list;
}


DEFUN ("ns-list-services", Fns_list_services, Sns_list_services, 0, 0, 0,
       doc: /* List available Nextstep services by querying NSApp.  */)
     (void)
{
  Lisp_Object ret = Qnil;
  NSMenu *svcs;
  id delegate;

  check_ns ();
  svcs = [[NSMenu alloc] initWithTitle: @"Services"];
  [NSApp setServicesMenu: svcs];  /* this and next rebuild on <10.4 */
  [NSApp registerServicesMenuSendTypes: ns_send_types
                           returnTypes: ns_return_types];

/* On Tiger, services menu updating was made lazier (waits for user to
   actually click on the menu), so we have to force things along: */
#ifdef NS_IMPL_COCOA
  if (NSAppKitVersionNumber >= 744.0)
    {
      delegate = [svcs delegate];
      if (delegate != nil)
        {
          if ([delegate respondsToSelector: @selector (menuNeedsUpdate:)])
              [delegate menuNeedsUpdate: svcs];
          if ([delegate respondsToSelector:
                            @selector (menu:updateItem:atIndex:shouldCancel:)])
            {
              int i, len = [delegate numberOfItemsInMenu: svcs];
              for (i =0; i<len; i++)
                  [svcs addItemWithTitle: @"" action: NULL keyEquivalent: @""];
              for (i =0; i<len; i++)
                  if (![delegate menu: svcs
                           updateItem: (NSMenuItem *)[svcs itemAtIndex: i]
                              atIndex: i shouldCancel: NO])
                    break;
            }
        }
    }
#endif

  [svcs setAutoenablesItems: NO];
#ifdef NS_IMPL_COCOA
  [svcs update]; /* on OS X, converts from '/' structure */
#endif

  ret = interpret_services_menu (svcs, Qnil, ret);
  return ret;
}


DEFUN ("ns-perform-service", Fns_perform_service, Sns_perform_service,
       2, 2, 0,
       doc: /* Perform Nextstep SERVICE on SEND.
SEND should be either a string or nil.
The return value is the result of the service, as string, or nil if
there was no result.  */)
     (Lisp_Object service, Lisp_Object send)
{
  id pb;
  NSString *svcName;
  char *utfStr;
  int len;

  CHECK_STRING (service);
  check_ns ();

  utfStr = SDATA (service);
  svcName = [NSString stringWithUTF8String: utfStr];

  pb =[NSPasteboard pasteboardWithUniqueName];
  ns_string_to_pasteboard (pb, send);

  if (NSPerformService (svcName, pb) == NO)
    Fsignal (Qquit, Fcons (build_string ("service not available"), Qnil));

  if ([[pb types] count] == 0)
    return build_string ("");
  return ns_string_from_pasteboard (pb);
}


DEFUN ("ns-convert-utf8-nfd-to-nfc", Fns_convert_utf8_nfd_to_nfc,
       Sns_convert_utf8_nfd_to_nfc, 1, 1, 0,
       doc: /* Return an NFC string that matches the UTF-8 NFD string STR.  */)
     (Lisp_Object str)
{
/* TODO: If GNUstep ever implements precomposedStringWithCanonicalMapping,
         remove this. */
  NSString *utfStr;

  CHECK_STRING (str);
  utfStr = [NSString stringWithUTF8String: SDATA (str)];
  if (![utfStr respondsToSelector:
                 @selector (precomposedStringWithCanonicalMapping)])
    {
      message1
        ("Warning: ns-convert-utf8-nfd-to-nfc unsupported under GNUstep.\n");
      return Qnil;
    }
  else
    utfStr = [utfStr precomposedStringWithCanonicalMapping];
  return build_string ([utfStr UTF8String]);
}


#ifdef NS_IMPL_COCOA

/* Compile and execute the AppleScript SCRIPT and return the error
   status as function value.  A zero is returned if compilation and
   execution is successful, in which case *RESULT is set to a Lisp
   string or a number containing the resulting script value.  Otherwise,
   1 is returned. */
static int
ns_do_applescript (Lisp_Object script, Lisp_Object *result)
{
  NSAppleEventDescriptor *desc;
  NSDictionary* errorDict;
  NSAppleEventDescriptor* returnDescriptor = NULL;

  NSAppleScript* scriptObject =
    [[NSAppleScript alloc] initWithSource:
			     [NSString stringWithUTF8String: SDATA (script)]];

  returnDescriptor = [scriptObject executeAndReturnError: &errorDict];
  [scriptObject release];

  *result = Qnil;

  if (returnDescriptor != NULL)
    {
      // successful execution
      if (kAENullEvent != [returnDescriptor descriptorType])
        {
	  *result = Qt;
	  // script returned an AppleScript result
	  if ((typeUnicodeText == [returnDescriptor descriptorType]) ||
#if defined (NS_IMPL_COCOA) && MAC_OS_X_VERSION_MAX_ALLOWED >= MAC_OS_X_VERSION_10_4
	      (typeUTF16ExternalRepresentation
	       == [returnDescriptor descriptorType]) ||
#endif
	      (typeUTF8Text == [returnDescriptor descriptorType]) ||
	      (typeCString == [returnDescriptor descriptorType]))
	    {
	      desc = [returnDescriptor coerceToDescriptorType: typeUTF8Text];
	      if (desc)
		*result = build_string([[desc stringValue] UTF8String]);
	    }
	  else
            {
	      /* use typeUTF16ExternalRepresentation? */
	      // coerce the result to the appropriate ObjC type
	      desc = [returnDescriptor coerceToDescriptorType: typeUTF8Text];
	      if (desc)
		*result = make_number([desc int32Value]);
            }
        }
    }
  else
    {
      // no script result, return error
      return 1;
    }
  return 0;
}

DEFUN ("ns-do-applescript", Fns_do_applescript, Sns_do_applescript, 1, 1, 0,
       doc: /* Execute AppleScript SCRIPT and return the result.
If compilation and execution are successful, the resulting script value
is returned as a string, a number or, in the case of other constructs, t.
In case the execution fails, an error is signaled. */)
     (Lisp_Object script)
{
  Lisp_Object result;
  int status;

  CHECK_STRING (script);
  check_ns ();

  BLOCK_INPUT;
  status = ns_do_applescript (script, &result);
  UNBLOCK_INPUT;
  if (status == 0)
    return result;
  else if (!STRINGP (result))
    error ("AppleScript error %d", status);
  else
    error ("%s", SDATA (result));
}
#endif



/* ==========================================================================

    Miscellaneous functions not called through hooks

   ========================================================================== */


/* called from image.c */
FRAME_PTR
check_x_frame (Lisp_Object frame)
{
  return check_ns_frame (frame);
}


/* called from frame.c */
struct ns_display_info *
check_x_display_info (Lisp_Object frame)
{
  return check_ns_display_info (frame);
}


void
x_set_scroll_bar_default_width (struct frame *f)
{
  int wid = FRAME_COLUMN_WIDTH (f);
  FRAME_CONFIG_SCROLL_BAR_WIDTH (f) = NS_SCROLL_BAR_WIDTH_DEFAULT;
  FRAME_CONFIG_SCROLL_BAR_COLS (f) = (FRAME_CONFIG_SCROLL_BAR_WIDTH (f) +
                                      wid - 1) / wid;
}


/* terms impl this instead of x-get-resource directly */
const char *
x_get_string_resource (XrmDatabase rdb, char *name, char *class)
{
  /* remove appname prefix; TODO: allow for !="Emacs" */
  char *toCheck = class + (!strncmp (class, "Emacs.", 6) ? 6 : 0);
  const char *res;
  check_ns ();

  if (inhibit_x_resources)
    /* --quick was passed, so this is a no-op.  */
    return NULL;

  res = [[[NSUserDefaults standardUserDefaults] objectForKey:
            [NSString stringWithUTF8String: toCheck]] UTF8String];
  return !res ? NULL :
      (!strncasecmp (res, "YES", 3) ? "true" :
          (!strncasecmp (res, "NO", 2) ? "false" : res));
}


Lisp_Object
x_get_focus_frame (struct frame *frame)
{
  struct ns_display_info *dpyinfo = FRAME_NS_DISPLAY_INFO (frame);
  Lisp_Object nsfocus;

  if (!dpyinfo->x_focus_frame)
    return Qnil;

  XSETFRAME (nsfocus, dpyinfo->x_focus_frame);
  return nsfocus;
}


int
x_pixel_width (struct frame *f)
{
  return FRAME_PIXEL_WIDTH (f);
}


int
x_pixel_height (struct frame *f)
{
  return FRAME_PIXEL_HEIGHT (f);
}


int
x_char_width (struct frame *f)
{
  return FRAME_COLUMN_WIDTH (f);
}


int
x_char_height (struct frame *f)
{
  return FRAME_LINE_HEIGHT (f);
}


int
x_screen_planes (struct frame *f)
{
  return FRAME_NS_DISPLAY_INFO (f)->n_planes;
}


void
x_sync (struct frame *f)
{
  /* XXX Not implemented XXX */
  return;
}



/* ==========================================================================

    Lisp definitions that, for whatever reason, we can't alias as 'ns-XXX'.

   ========================================================================== */


DEFUN ("xw-color-defined-p", Fxw_color_defined_p, Sxw_color_defined_p, 1, 2, 0,
       doc: /* Internal function called by `color-defined-p', which see.
\(Note that the Nextstep version of this function ignores FRAME.)  */)
     (Lisp_Object color, Lisp_Object frame)
{
  NSColor * col;
  check_ns ();
  return ns_lisp_to_color (color, &col) ? Qnil : Qt;
}


DEFUN ("xw-color-values", Fxw_color_values, Sxw_color_values, 1, 2, 0,
       doc: /* Internal function called by `color-values', which see.  */)
     (Lisp_Object color, Lisp_Object frame)
{
  NSColor * col;
  CGFloat red, green, blue, alpha;

  check_ns ();
  CHECK_STRING (color);

  if (ns_lisp_to_color (color, &col))
    return Qnil;

  [[col colorUsingColorSpaceName: NSCalibratedRGBColorSpace]
        getRed: &red green: &green blue: &blue alpha: &alpha];
  return list3 (make_number (lrint (red*65280)),
		make_number (lrint (green*65280)),
		make_number (lrint (blue*65280)));
}


DEFUN ("xw-display-color-p", Fxw_display_color_p, Sxw_display_color_p, 0, 1, 0,
       doc: /* Internal function called by `display-color-p', which see.  */)
     (Lisp_Object display)
{
  NSWindowDepth depth;
  NSString *colorSpace;
  check_ns ();
  depth = [ns_get_screen (display) depth];
  colorSpace = NSColorSpaceFromDepth (depth);

  return    [colorSpace isEqualToString: NSDeviceWhiteColorSpace]
         || [colorSpace isEqualToString: NSCalibratedWhiteColorSpace]
      ? Qnil : Qt;
}


DEFUN ("x-display-grayscale-p", Fx_display_grayscale_p,
       Sx_display_grayscale_p, 0, 1, 0,
       doc: /* Return t if the Nextstep display supports shades of gray.
Note that color displays do support shades of gray.
The optional argument DISPLAY specifies which display to ask about.
DISPLAY should be either a frame, a display name (a string), or terminal ID.
If omitted or nil, that stands for the selected frame's display. */)
     (Lisp_Object display)
{
  NSWindowDepth depth;
  check_ns ();
  depth = [ns_get_screen (display) depth];

  return NSBitsPerPixelFromDepth (depth) > 1 ? Qt : Qnil;
}


DEFUN ("x-display-pixel-width", Fx_display_pixel_width, Sx_display_pixel_width,
       0, 1, 0,
       doc: /* Return the width in pixels of the Nextstep display DISPLAY.
The optional argument DISPLAY specifies which display to ask about.
DISPLAY should be either a frame, a display name (a string), or terminal ID.
If omitted or nil, that stands for the selected frame's display.  */)
     (Lisp_Object display)
{
  check_ns ();
  return make_number ((int) [ns_get_screen (display) frame].size.width);
}


DEFUN ("x-display-pixel-height", Fx_display_pixel_height,
       Sx_display_pixel_height, 0, 1, 0,
       doc: /* Return the height in pixels of the Nextstep display DISPLAY.
The optional argument DISPLAY specifies which display to ask about.
DISPLAY should be either a frame, a display name (a string), or terminal ID.
If omitted or nil, that stands for the selected frame's display.  */)
     (Lisp_Object display)
{
  check_ns ();
  return make_number ((int) [ns_get_screen (display) frame].size.height);
}


DEFUN ("display-usable-bounds", Fns_display_usable_bounds,
       Sns_display_usable_bounds, 0, 1, 0,
       doc: /* Return the bounds of the usable part of the screen.
The return value is a list of integers (LEFT TOP WIDTH HEIGHT), which
are the boundaries of the usable part of the screen, excluding areas
reserved for the Mac menu, dock, and so forth.

The screen queried corresponds to DISPLAY, which should be either a
frame, a display name (a string), or terminal ID.  If omitted or nil,
that stands for the selected frame's display. */)
     (Lisp_Object display)
{
  int top;
  NSScreen *screen;
  NSRect vScreen;

  check_ns ();
  screen = ns_get_screen (display);
  if (!screen)
    return Qnil;

  vScreen = [screen visibleFrame];

  /* NS coordinate system is upside-down.
     Transform to screen-specific coordinates. */
  return list4 (make_number ((int) vScreen.origin.x),
		make_number ((int) [screen frame].size.height
			     - vScreen.size.height - vScreen.origin.y),
                make_number ((int) vScreen.size.width),
                make_number ((int) vScreen.size.height));
}


DEFUN ("x-display-planes", Fx_display_planes, Sx_display_planes,
       0, 1, 0,
       doc: /* Return the number of bitplanes of the Nextstep display DISPLAY.
The optional argument DISPLAY specifies which display to ask about.
DISPLAY should be either a frame, a display name (a string), or terminal ID.
If omitted or nil, that stands for the selected frame's display.  */)
     (Lisp_Object display)
{
  check_ns ();
  return make_number
    (NSBitsPerPixelFromDepth ([ns_get_screen (display) depth]));
}


DEFUN ("x-display-color-cells", Fx_display_color_cells,
       Sx_display_color_cells, 0, 1, 0,
       doc: /* Returns the number of color cells of the Nextstep display DISPLAY.
The optional argument DISPLAY specifies which display to ask about.
DISPLAY should be either a frame, a display name (a string), or terminal ID.
If omitted or nil, that stands for the selected frame's display.  */)
     (Lisp_Object display)
{
  struct ns_display_info *dpyinfo;
  check_ns ();

  dpyinfo = check_ns_display_info (display);
  /* We force 24+ bit depths to 24-bit to prevent an overflow.  */
  return make_number (1 << min (dpyinfo->n_planes, 24));
}


/* Unused dummy def needed for compatibility. */
Lisp_Object tip_frame;

/* TODO: move to xdisp or similar */
static void
compute_tip_xy (struct frame *f,
                Lisp_Object parms,
                Lisp_Object dx,
                Lisp_Object dy,
                int width,
                int height,
                int *root_x,
                int *root_y)
{
  Lisp_Object left, top;
  EmacsView *view = FRAME_NS_VIEW (f);
  NSPoint pt;

  /* Start with user-specified or mouse position.  */
  left = Fcdr (Fassq (Qleft, parms));
  top = Fcdr (Fassq (Qtop, parms));

  if (!INTEGERP (left) || !INTEGERP (top))
    {
      pt = last_mouse_motion_position;
      /* Convert to screen coordinates */
      pt = [view convertPoint: pt toView: nil];
      pt = [[view window] convertBaseToScreen: pt];
    }
  else
    {
      /* Absolute coordinates.  */
      pt.x = XINT (left);
      pt.y = x_display_pixel_height (FRAME_NS_DISPLAY_INFO (f)) - XINT (top)
        - height;
    }

  /* Ensure in bounds.  (Note, screen origin = lower left.) */
  if (INTEGERP (left))
    *root_x = pt.x;
  else if (pt.x + XINT (dx) <= 0)
    *root_x = 0; /* Can happen for negative dx */
  else if (pt.x + XINT (dx) + width
	   <= x_display_pixel_width (FRAME_NS_DISPLAY_INFO (f)))
    /* It fits to the right of the pointer.  */
    *root_x = pt.x + XINT (dx);
  else if (width + XINT (dx) <= pt.x)
    /* It fits to the left of the pointer.  */
    *root_x = pt.x - width - XINT (dx);
  else
    /* Put it left justified on the screen -- it ought to fit that way.  */
    *root_x = 0;

  if (INTEGERP (top))
    *root_y = pt.y;
  else if (pt.y - XINT (dy) - height >= 0)
    /* It fits below the pointer.  */
    *root_y = pt.y - height - XINT (dy);
  else if (pt.y + XINT (dy) + height
	   <= x_display_pixel_height (FRAME_NS_DISPLAY_INFO (f)))
    /* It fits above the pointer */
      *root_y = pt.y + XINT (dy);
  else
    /* Put it on the top.  */
    *root_y = x_display_pixel_height (FRAME_NS_DISPLAY_INFO (f)) - height;
}


DEFUN ("x-show-tip", Fx_show_tip, Sx_show_tip, 1, 6, 0,
       doc: /* Show STRING in a \"tooltip\" window on frame FRAME.
A tooltip window is a small window displaying a string.

This is an internal function; Lisp code should call `tooltip-show'.

FRAME nil or omitted means use the selected frame.

PARMS is an optional list of frame parameters which can be used to
change the tooltip's appearance.

Automatically hide the tooltip after TIMEOUT seconds.  TIMEOUT nil
means use the default timeout of 5 seconds.

If the list of frame parameters PARMS contains a `left' parameter,
the tooltip is displayed at that x-position.  Otherwise it is
displayed at the mouse position, with offset DX added (default is 5 if
DX isn't specified).  Likewise for the y-position; if a `top' frame
parameter is specified, it determines the y-position of the tooltip
window, otherwise it is displayed at the mouse position, with offset
DY added (default is -10).

A tooltip's maximum size is specified by `x-max-tooltip-size'.
Text larger than the specified size is clipped.  */)
     (Lisp_Object string, Lisp_Object frame, Lisp_Object parms, Lisp_Object timeout, Lisp_Object dx, Lisp_Object dy)
{
  int root_x, root_y;
  struct gcpro gcpro1, gcpro2, gcpro3, gcpro4;
  int count = SPECPDL_INDEX ();
  struct frame *f;
  char *str;
  NSSize size;

  specbind (Qinhibit_redisplay, Qt);

  GCPRO4 (string, parms, frame, timeout);

  CHECK_STRING (string);
  str = SDATA (string);
  f = check_x_frame (frame);
  if (NILP (timeout))
    timeout = make_number (5);
  else
    CHECK_NATNUM (timeout);

  if (NILP (dx))
    dx = make_number (5);
  else
    CHECK_NUMBER (dx);

  if (NILP (dy))
    dy = make_number (-10);
  else
    CHECK_NUMBER (dy);

  BLOCK_INPUT;
  if (ns_tooltip == nil)
    ns_tooltip = [[EmacsTooltip alloc] init];
  else
    Fx_hide_tip ();

  [ns_tooltip setText: str];
  size = [ns_tooltip frame].size;

  /* Move the tooltip window where the mouse pointer is.  Resize and
     show it.  */
  compute_tip_xy (f, parms, dx, dy, (int)size.width, (int)size.height,
		  &root_x, &root_y);

  [ns_tooltip showAtX: root_x Y: root_y for: XINT (timeout)];
  UNBLOCK_INPUT;

  UNGCPRO;
  return unbind_to (count, Qnil);
}


DEFUN ("x-hide-tip", Fx_hide_tip, Sx_hide_tip, 0, 0, 0,
       doc: /* Hide the current tooltip window, if there is any.
Value is t if tooltip was open, nil otherwise.  */)
     (void)
{
  if (ns_tooltip == nil || ![ns_tooltip isActive])
    return Qnil;
  [ns_tooltip hide];
  return Qt;
}


/* ==========================================================================

    Class implementations

   ========================================================================== */


@implementation EmacsSavePanel
#ifdef NS_IMPL_COCOA
/* --------------------------------------------------------------------------
   These are overridden to intercept on OS X: ending panel restarts NSApp
   event loop if it is stopped.  Not sure if this is correct behavior,
   perhaps should check if running and if so send an appdefined.
   -------------------------------------------------------------------------- */
- (void) ok: (id)sender
{
  [super ok: sender];
  panelOK = 1;
  [NSApp stop: self];
}
- (void) cancel: (id)sender
{
  [super cancel: sender];
  [NSApp stop: self];
}
#endif
@end


@implementation EmacsOpenPanel
#ifdef NS_IMPL_COCOA
/* --------------------------------------------------------------------------
   These are overridden to intercept on OS X: ending panel restarts NSApp
   event loop if it is stopped.  Not sure if this is correct behavior,
   perhaps should check if running and if so send an appdefined.
   -------------------------------------------------------------------------- */
- (void) ok: (id)sender
{
  [super ok: sender];
  panelOK = 1;
  [NSApp stop: self];
}
- (void) cancel: (id)sender
{
  [super cancel: sender];
  [NSApp stop: self];
}
#endif
@end


@implementation EmacsFileDelegate
/* --------------------------------------------------------------------------
   Delegate methods for Open/Save panels
   -------------------------------------------------------------------------- */
- (BOOL)panel: (id)sender isValidFilename: (NSString *)filename
{
  return YES;
}
- (BOOL)panel: (id)sender shouldShowFilename: (NSString *)filename
{
  return YES;
}
- (NSString *)panel: (id)sender userEnteredFilename: (NSString *)filename
          confirmed: (BOOL)okFlag
{
  return filename;
}
@end

#endif


/* ==========================================================================

    Lisp interface declaration

   ========================================================================== */


void
syms_of_nsfns (void)
{
  int i;

  Qfontsize = intern_c_string ("fontsize");
  staticpro (&Qfontsize);

  DEFVAR_LISP ("ns-icon-type-alist", Vns_icon_type_alist,
               doc: /* Alist of elements (REGEXP . IMAGE) for images of icons associated to frames.
If the title of a frame matches REGEXP, then IMAGE.tiff is
selected as the image of the icon representing the frame when it's
miniaturized.  If an element is t, then Emacs tries to select an icon
based on the filetype of the visited file.

The images have to be installed in a folder called English.lproj in the
Emacs folder.  You have to restart Emacs after installing new icons.

Example: Install an icon Gnus.tiff and execute the following code

  (setq ns-icon-type-alist
        (append ns-icon-type-alist
                '((\"^\\\\*\\\\(Group\\\\*$\\\\|Summary \\\\|Article\\\\*$\\\\)\"
                   . \"Gnus\"))))

When you miniaturize a Group, Summary or Article frame, Gnus.tiff will
be used as the image of the icon representing the frame.  */);
  Vns_icon_type_alist = Fcons (Qt, Qnil);

  DEFVAR_LISP ("ns-version-string", Vns_version_string,
               doc: /* Toolkit version for NS Windowing.  */);
  Vns_version_string = ns_appkit_version_str ();

  defsubr (&Sns_read_file_name);
  defsubr (&Sns_get_resource);
  defsubr (&Sns_set_resource);
  defsubr (&Sxw_display_color_p); /* this and next called directly by C code */
  defsubr (&Sx_display_grayscale_p);
  defsubr (&Sns_font_name);
  defsubr (&Sns_list_colors);
#ifdef NS_IMPL_COCOA
  defsubr (&Sns_do_applescript);
#endif
  defsubr (&Sxw_color_defined_p);
  defsubr (&Sxw_color_values);
  defsubr (&Sx_server_max_request_size);
  defsubr (&Sx_server_vendor);
  defsubr (&Sx_server_version);
  defsubr (&Sx_display_pixel_width);
  defsubr (&Sx_display_pixel_height);
  defsubr (&Sns_display_usable_bounds);
  defsubr (&Sx_display_mm_width);
  defsubr (&Sx_display_mm_height);
  defsubr (&Sx_display_screens);
  defsubr (&Sx_display_planes);
  defsubr (&Sx_display_color_cells);
  defsubr (&Sx_display_visual_class);
  defsubr (&Sx_display_backing_store);
  defsubr (&Sx_display_save_under);
  defsubr (&Sx_create_frame);
  defsubr (&Sx_open_connection);
  defsubr (&Sx_close_connection);
  defsubr (&Sx_display_list);

  defsubr (&Sns_hide_others);
  defsubr (&Sns_hide_emacs);
  defsubr (&Sns_emacs_info_panel);
  defsubr (&Sns_list_services);
  defsubr (&Sns_perform_service);
  defsubr (&Sns_convert_utf8_nfd_to_nfc);
  defsubr (&Sx_focus_frame);
  defsubr (&Sns_popup_font_panel);
  defsubr (&Sns_popup_color_panel);

  defsubr (&Sx_show_tip);
  defsubr (&Sx_hide_tip);

  /* used only in fontset.c */
  check_window_system_func = check_ns;

}<|MERGE_RESOLUTION|>--- conflicted
+++ resolved
@@ -1420,12 +1420,7 @@
 Optional arg MUSTMATCH, if non-nil, means the returned file or
 directory must exist.
 Optional arg INIT, if non-nil, provides a default file name to use.  */)
-<<<<<<< HEAD
-     (Lisp_Object prompt, Lisp_Object dir, Lisp_Object isLoad, Lisp_Object init)
-=======
-     (prompt, dir, mustmatch, init)
-     Lisp_Object prompt, dir, mustmatch, init;
->>>>>>> 9bb095f4
+     (Lisp_Object prompt, Lisp_Object dir, Lisp_Object mustmatch, Lisp_Object init)
 {
   static id fileDelegate = nil;
   int ret;
