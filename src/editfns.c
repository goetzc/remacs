/* Lisp functions pertaining to editing.                 -*- coding: utf-8 -*-

Copyright (C) 1985-1987, 1989, 1993-2017 Free Software Foundation, Inc.

This file is part of GNU Emacs.

GNU Emacs is free software: you can redistribute it and/or modify
it under the terms of the GNU General Public License as published by
the Free Software Foundation, either version 3 of the License, or (at
your option) any later version.

GNU Emacs is distributed in the hope that it will be useful,
but WITHOUT ANY WARRANTY; without even the implied warranty of
MERCHANTABILITY or FITNESS FOR A PARTICULAR PURPOSE.  See the
GNU General Public License for more details.

You should have received a copy of the GNU General Public License
along with GNU Emacs.  If not, see <https://www.gnu.org/licenses/>.  */


#include <config.h>
#include <sys/types.h>
#include <stdio.h>

#ifdef HAVE_PWD_H
#include <pwd.h>
#include <grp.h>
#endif

#include <unistd.h>

#ifdef HAVE_SYS_UTSNAME_H
#include <sys/utsname.h>
#endif

#include "lisp.h"

/* systime.h includes <sys/time.h> which, on some systems, is required
   for <sys/resource.h>; thus systime.h must be included before
   <sys/resource.h> */
#include "systime.h"

#if defined HAVE_SYS_RESOURCE_H
#include <sys/resource.h>
#endif

#include <errno.h>
#include <float.h>
#include <limits.h>

#include <c-ctype.h>
#include <intprops.h>
#include <stdlib.h>
#include <strftime.h>
#include <verify.h>

#include "composite.h"
#include "intervals.h"
#include "character.h"
#include "buffer.h"
#include "coding.h"
#include "window.h"
#include "blockinput.h"

#define TM_YEAR_BASE 1900

#ifdef WINDOWSNT
extern Lisp_Object w32_get_internal_run_time (void);
#endif

extern struct lisp_time lisp_time_struct (Lisp_Object, int *);
static Lisp_Object format_time_string (char const *, ptrdiff_t, struct timespec,
				       Lisp_Object, struct tm *);
static long int tm_gmtoff (struct tm *);
static int tm_diff (struct tm *, struct tm *);
static void update_buffer_properties (ptrdiff_t, ptrdiff_t);
static Lisp_Object styled_format (ptrdiff_t, Lisp_Object *, bool);

#ifndef HAVE_TM_GMTOFF
# define HAVE_TM_GMTOFF false
#endif

enum { tzeqlen = sizeof "TZ=" - 1 };

/* Time zones equivalent to current local time and to UTC, respectively.  */
static timezone_t local_tz;
static timezone_t const utc_tz = 0;

/* The cached value of Vsystem_name.  This is used only to compare it
   to Vsystem_name, so it need not be visible to the GC.  */
static Lisp_Object cached_system_name;

static void
init_and_cache_system_name (void)
{
  init_system_name ();
  cached_system_name = Vsystem_name;
}

static struct tm *
emacs_localtime_rz (timezone_t tz, time_t const *t, struct tm *tm)
{
  tm = localtime_rz (tz, t, tm);
  if (!tm && errno == ENOMEM)
    memory_full (SIZE_MAX);
  return tm;
}

static time_t
emacs_mktime_z (timezone_t tz, struct tm *tm)
{
  errno = 0;
  time_t t = mktime_z (tz, tm);
  if (t == (time_t) -1 && errno == ENOMEM)
    memory_full (SIZE_MAX);
  return t;
}

/* Allocate a timezone, signaling on failure.  */
static timezone_t
xtzalloc (char const *name)
{
  timezone_t tz = tzalloc (name);
  if (!tz)
    memory_full (SIZE_MAX);
  return tz;
}

/* Free a timezone, except do not free the time zone for local time.
   Freeing utc_tz is also a no-op.  */
static void
xtzfree (timezone_t tz)
{
  if (tz != local_tz)
    tzfree (tz);
}

/* Convert the Lisp time zone rule ZONE to a timezone_t object.
   The returned value either is 0, or is LOCAL_TZ, or is newly allocated.
   If SETTZ, set Emacs local time to the time zone rule; otherwise,
   the caller should eventually pass the returned value to xtzfree.  */
static timezone_t
tzlookup (Lisp_Object zone, bool settz)
{
  static char const tzbuf_format[] = "<%+.*"pI"d>%s%"pI"d:%02d:%02d";
  char const *trailing_tzbuf_format = tzbuf_format + sizeof "<%+.*"pI"d" - 1;
  char tzbuf[sizeof tzbuf_format + 2 * INT_STRLEN_BOUND (EMACS_INT)];
  char const *zone_string;
  timezone_t new_tz;

  if (NILP (zone))
    return local_tz;
  else if (EQ (zone, Qt))
    {
      zone_string = "UTC0";
      new_tz = utc_tz;
    }
  else
    {
      bool plain_integer = INTEGERP (zone);

      if (EQ (zone, Qwall))
	zone_string = 0;
      else if (STRINGP (zone))
	zone_string = SSDATA (ENCODE_SYSTEM (zone));
      else if (plain_integer || (CONSP (zone) && INTEGERP (XCAR (zone))
				 && CONSP (XCDR (zone))))
	{
	  Lisp_Object abbr;
	  if (!plain_integer)
	    {
	      abbr = XCAR (XCDR (zone));
	      zone = XCAR (zone);
	    }

	  EMACS_INT abszone = eabs (XINT (zone)), hour = abszone / (60 * 60);
	  int hour_remainder = abszone % (60 * 60);
	  int min = hour_remainder / 60, sec = hour_remainder % 60;

	  if (plain_integer)
	    {
	      int prec = 2;
	      EMACS_INT numzone = hour;
	      if (hour_remainder != 0)
		{
		  prec += 2, numzone = 100 * numzone + min;
		  if (sec != 0)
		    prec += 2, numzone = 100 * numzone + sec;
		}
	      sprintf (tzbuf, tzbuf_format, prec,
		       XINT (zone) < 0 ? -numzone : numzone,
		       &"-"[XINT (zone) < 0], hour, min, sec);
	      zone_string = tzbuf;
	    }
	  else
	    {
	      AUTO_STRING (leading, "<");
	      AUTO_STRING_WITH_LEN (trailing, tzbuf,
				    sprintf (tzbuf, trailing_tzbuf_format,
					     &"-"[XINT (zone) < 0],
					     hour, min, sec));
	      zone_string = SSDATA (concat3 (leading, ENCODE_SYSTEM (abbr),
					     trailing));
	    }
	}
      else
	xsignal2 (Qerror, build_string ("Invalid time zone specification"),
		  zone);
      new_tz = xtzalloc (zone_string);
    }

  if (settz)
    {
      block_input ();
      emacs_setenv_TZ (zone_string);
      tzset ();
      timezone_t old_tz = local_tz;
      local_tz = new_tz;
      tzfree (old_tz);
      unblock_input ();
    }

  return new_tz;
}

void
init_editfns (bool dumping)
{
#if !defined CANNOT_DUMP
  /* A valid but unlikely setting for the TZ environment variable.
     It is OK (though a bit slower) if the user chooses this value.  */
  static char dump_tz_string[] = "TZ=UtC0";
#endif

  const char *user_name;
  register char *p;
  struct passwd *pw;	/* password entry for the current user */
  Lisp_Object tem;

  /* Set up system_name even when dumping.  */
  init_and_cache_system_name ();

#ifndef CANNOT_DUMP
  /* When just dumping out, set the time zone to a known unlikely value
     and skip the rest of this function.  */
  if (dumping)
    {
      xputenv (dump_tz_string);
      tzset ();
      return;
    }
#endif

  char *tz = getenv ("TZ");

#if !defined CANNOT_DUMP
  /* If the execution TZ happens to be the same as the dump TZ,
     change it to some other value and then change it back,
     to force the underlying implementation to reload the TZ info.
     This is needed on implementations that load TZ info from files,
     since the TZ file contents may differ between dump and execution.  */
  if (tz && strcmp (tz, &dump_tz_string[tzeqlen]) == 0)
    {
      ++*tz;
      tzset ();
      --*tz;
    }
#endif

  /* Set the time zone rule now, so that the call to putenv is done
     before multiple threads are active.  */
  tzlookup (tz ? build_string (tz) : Qwall, true);

  pw = getpwuid (getuid ());
  Vuser_real_login_name = build_string (pw ? pw->pw_name : "unknown");

  /* Get the effective user name, by consulting environment variables,
     or the effective uid if those are unset.  */
  user_name = getenv ("LOGNAME");
  if (!user_name)
#ifdef WINDOWSNT
    user_name = getenv ("USERNAME");	/* it's USERNAME on NT */
#else  /* WINDOWSNT */
    user_name = getenv ("USER");
#endif /* WINDOWSNT */
  if (!user_name)
    {
      pw = getpwuid (geteuid ());
      user_name = pw ? pw->pw_name : "unknown";
    }
  Vuser_login_name = build_string (user_name);

  /* If the user name claimed in the environment vars differs from
     the real uid, use the claimed name to find the full name.  */
  tem = Fstring_equal (Vuser_login_name, Vuser_real_login_name);
  if (! NILP (tem))
    tem = Vuser_login_name;
  else
    {
      uid_t euid = geteuid ();
      tem = make_fixnum_or_float (euid);
    }
  Vuser_full_name = Fuser_full_name (tem);

  p = getenv ("NAME");
  if (p)
    Vuser_full_name = build_string (p);
  else if (NILP (Vuser_full_name))
    Vuser_full_name = build_string ("unknown");

#ifdef HAVE_SYS_UTSNAME_H
  {
    struct utsname uts;
    uname (&uts);
    Voperating_system_release = build_string (uts.release);
  }
#else
  Voperating_system_release = Qnil;
#endif
}

/* Find all the overlays in the current buffer that touch position POS.
   Return the number found, and store them in a vector in VEC
   of length LEN.  */

static ptrdiff_t
overlays_around (EMACS_INT pos, Lisp_Object *vec, ptrdiff_t len)
{
  Lisp_Object overlay, start, end;
  struct Lisp_Overlay *tail;
  ptrdiff_t startpos, endpos;
  ptrdiff_t idx = 0;

  for (tail = current_buffer->overlays_before; tail; tail = tail->next)
    {
      XSETMISC (overlay, tail);

      end = OVERLAY_END (overlay);
      endpos = OVERLAY_POSITION (end);
      if (endpos < pos)
	  break;
      start = OVERLAY_START (overlay);
      startpos = OVERLAY_POSITION (start);
      if (startpos <= pos)
	{
	  if (idx < len)
	    vec[idx] = overlay;
	  /* Keep counting overlays even if we can't return them all.  */
	  idx++;
	}
    }

  for (tail = current_buffer->overlays_after; tail; tail = tail->next)
    {
      XSETMISC (overlay, tail);

      start = OVERLAY_START (overlay);
      startpos = OVERLAY_POSITION (start);
      if (pos < startpos)
	break;
      end = OVERLAY_END (overlay);
      endpos = OVERLAY_POSITION (end);
      if (pos <= endpos)
	{
	  if (idx < len)
	    vec[idx] = overlay;
	  idx++;
	}
    }

  return idx;
}

DEFUN ("get-pos-property", Fget_pos_property, Sget_pos_property, 2, 3, 0,
       doc: /* Return the value of POSITION's property PROP, in OBJECT.
Almost identical to `get-char-property' except for the following difference:
Whereas `get-char-property' returns the property of the char at (i.e. right
after) POSITION, this pays attention to properties's stickiness and overlays's
advancement settings, in order to find the property of POSITION itself,
i.e. the property that a char would inherit if it were inserted
at POSITION.  */)
  (Lisp_Object position, register Lisp_Object prop, Lisp_Object object)
{
  CHECK_NUMBER_COERCE_MARKER (position);

  if (NILP (object))
    XSETBUFFER (object, current_buffer);
  else if (WINDOWP (object))
    object = XWINDOW (object)->contents;

  if (!BUFFERP (object))
    /* pos-property only makes sense in buffers right now, since strings
       have no overlays and no notion of insertion for which stickiness
       could be obeyed.  */
    return Fget_text_property (position, prop, object);
  else
    {
      EMACS_INT posn = XINT (position);
      ptrdiff_t noverlays;
      Lisp_Object *overlay_vec, tem;
      struct buffer *obuf = current_buffer;
      USE_SAFE_ALLOCA;

      set_buffer_temp (XBUFFER (object));

      /* First try with room for 40 overlays.  */
      Lisp_Object overlay_vecbuf[40];
      noverlays = ARRAYELTS (overlay_vecbuf);
      overlay_vec = overlay_vecbuf;
      noverlays = overlays_around (posn, overlay_vec, noverlays);

      /* If there are more than 40,
	 make enough space for all, and try again.  */
      if (ARRAYELTS (overlay_vecbuf) < noverlays)
	{
	  SAFE_ALLOCA_LISP (overlay_vec, noverlays);
	  noverlays = overlays_around (posn, overlay_vec, noverlays);
	}
      noverlays = sort_overlays (overlay_vec, noverlays, NULL);

      set_buffer_temp (obuf);

      /* Now check the overlays in order of decreasing priority.  */
      while (--noverlays >= 0)
	{
	  Lisp_Object ol = overlay_vec[noverlays];
	  tem = Foverlay_get (ol, prop);
	  if (!NILP (tem))
	    {
	      /* Check the overlay is indeed active at point.  */
	      Lisp_Object start = OVERLAY_START (ol), finish = OVERLAY_END (ol);
	      if ((OVERLAY_POSITION (start) == posn
		   && XMARKER (start)->insertion_type == 1)
		  || (OVERLAY_POSITION (finish) == posn
		      && XMARKER (finish)->insertion_type == 0))
		; /* The overlay will not cover a char inserted at point.  */
	      else
		{
		  SAFE_FREE ();
		  return tem;
		}
	    }
	}
      SAFE_FREE ();

      { /* Now check the text properties.  */
	int stickiness = text_property_stickiness (prop, position, object);
	if (stickiness > 0)
	  return Fget_text_property (position, prop, object);
	else if (stickiness < 0
		 && XINT (position) > BUF_BEGV (XBUFFER (object)))
	  return Fget_text_property (make_number (XINT (position) - 1),
				     prop, object);
	else
	  return Qnil;
      }
    }
}

/* Find the field surrounding POS in *BEG and *END.  If POS is nil,
   the value of point is used instead.  If BEG or END is null,
   means don't store the beginning or end of the field.

   BEG_LIMIT and END_LIMIT serve to limit the ranged of the returned
   results; they do not effect boundary behavior.

   If MERGE_AT_BOUNDARY is non-nil, then if POS is at the very first
   position of a field, then the beginning of the previous field is
   returned instead of the beginning of POS's field (since the end of a
   field is actually also the beginning of the next input field, this
   behavior is sometimes useful).  Additionally in the MERGE_AT_BOUNDARY
   non-nil case, if two fields are separated by a field with the special
   value `boundary', and POS lies within it, then the two separated
   fields are considered to be adjacent, and POS between them, when
   finding the beginning and ending of the "merged" field.

   Either BEG or END may be 0, in which case the corresponding value
   is not stored.  */

void
find_field (Lisp_Object pos, Lisp_Object merge_at_boundary,
	    Lisp_Object beg_limit,
	    ptrdiff_t *beg, Lisp_Object end_limit, ptrdiff_t *end)
{
  /* Fields right before and after the point.  */
  Lisp_Object before_field, after_field;
  /* True if POS counts as the start of a field.  */
  bool at_field_start = 0;
  /* True if POS counts as the end of a field.  */
  bool at_field_end = 0;

  if (NILP (pos))
    XSETFASTINT (pos, PT);
  else
    CHECK_NUMBER_COERCE_MARKER (pos);

  after_field
    = get_char_property_and_overlay (pos, Qfield, Qnil, NULL);
  before_field
    = (XFASTINT (pos) > BEGV
       ? get_char_property_and_overlay (make_number (XINT (pos) - 1),
					Qfield, Qnil, NULL)
       /* Using nil here would be a more obvious choice, but it would
          fail when the buffer starts with a non-sticky field.  */
       : after_field);

  /* See if we need to handle the case where MERGE_AT_BOUNDARY is nil
     and POS is at beginning of a field, which can also be interpreted
     as the end of the previous field.  Note that the case where if
     MERGE_AT_BOUNDARY is non-nil (see function comment) is actually the
     more natural one; then we avoid treating the beginning of a field
     specially.  */
  if (NILP (merge_at_boundary))
    {
      Lisp_Object field = Fget_pos_property (pos, Qfield, Qnil);
      if (!EQ (field, after_field))
	at_field_end = 1;
      if (!EQ (field, before_field))
	at_field_start = 1;
      if (NILP (field) && at_field_start && at_field_end)
	/* If an inserted char would have a nil field while the surrounding
	   text is non-nil, we're probably not looking at a
	   zero-length field, but instead at a non-nil field that's
	   not intended for editing (such as comint's prompts).  */
	at_field_end = at_field_start = 0;
    }

  /* Note about special `boundary' fields:

     Consider the case where the point (`.') is between the fields `x' and `y':

	xxxx.yyyy

     In this situation, if merge_at_boundary is non-nil, consider the
     `x' and `y' fields as forming one big merged field, and so the end
     of the field is the end of `y'.

     However, if `x' and `y' are separated by a special `boundary' field
     (a field with a `field' char-property of 'boundary), then ignore
     this special field when merging adjacent fields.  Here's the same
     situation, but with a `boundary' field between the `x' and `y' fields:

	xxx.BBBByyyy

     Here, if point is at the end of `x', the beginning of `y', or
     anywhere in-between (within the `boundary' field), merge all
     three fields and consider the beginning as being the beginning of
     the `x' field, and the end as being the end of the `y' field.  */

  if (beg)
    {
      if (at_field_start)
	/* POS is at the edge of a field, and we should consider it as
	   the beginning of the following field.  */
	*beg = XFASTINT (pos);
      else
	/* Find the previous field boundary.  */
	{
	  Lisp_Object p = pos;
	  if (!NILP (merge_at_boundary) && EQ (before_field, Qboundary))
	    /* Skip a `boundary' field.  */
	    p = Fprevious_single_char_property_change (p, Qfield, Qnil,
						       beg_limit);

	  p = Fprevious_single_char_property_change (p, Qfield, Qnil,
						     beg_limit);
	  *beg = NILP (p) ? BEGV : XFASTINT (p);
	}
    }

  if (end)
    {
      if (at_field_end)
	/* POS is at the edge of a field, and we should consider it as
	   the end of the previous field.  */
	*end = XFASTINT (pos);
      else
	/* Find the next field boundary.  */
	{
	  if (!NILP (merge_at_boundary) && EQ (after_field, Qboundary))
	    /* Skip a `boundary' field.  */
	    pos = Fnext_single_char_property_change (pos, Qfield, Qnil,
						     end_limit);

	  pos = Fnext_single_char_property_change (pos, Qfield, Qnil,
						   end_limit);
	  *end = NILP (pos) ? ZV : XFASTINT (pos);
	}
    }
}


DEFUN ("delete-field", Fdelete_field, Sdelete_field, 0, 1, 0,
       doc: /* Delete the field surrounding POS.
A field is a region of text with the same `field' property.
If POS is nil, the value of point is used for POS.  */)
  (Lisp_Object pos)
{
  ptrdiff_t beg, end;
  find_field (pos, Qnil, Qnil, &beg, Qnil, &end);
  if (beg != end)
    del_range (beg, end);
  return Qnil;
}

DEFUN ("field-string", Ffield_string, Sfield_string, 0, 1, 0,
       doc: /* Return the contents of the field surrounding POS as a string.
A field is a region of text with the same `field' property.
If POS is nil, the value of point is used for POS.  */)
  (Lisp_Object pos)
{
  ptrdiff_t beg, end;
  find_field (pos, Qnil, Qnil, &beg, Qnil, &end);
  return make_buffer_string (beg, end, 1);
}

DEFUN ("field-string-no-properties", Ffield_string_no_properties, Sfield_string_no_properties, 0, 1, 0,
       doc: /* Return the contents of the field around POS, without text properties.
A field is a region of text with the same `field' property.
If POS is nil, the value of point is used for POS.  */)
  (Lisp_Object pos)
{
  ptrdiff_t beg, end;
  find_field (pos, Qnil, Qnil, &beg, Qnil, &end);
  return make_buffer_string (beg, end, 0);
}


/* Save current buffer state for `save-excursion' special form.
   We (ab)use Lisp_Misc_Save_Value to allow explicit free and so
   offload some work from GC.  */

Lisp_Object
save_excursion_save (void)
{
  return make_save_obj_obj_obj_obj
    (Fpoint_marker (),
     Qnil,
     /* Selected window if current buffer is shown in it, nil otherwise.  */
     (EQ (XWINDOW (selected_window)->contents, Fcurrent_buffer ())
      ? selected_window : Qnil),
     Qnil);
}

/* Restore saved buffer before leaving `save-excursion' special form.  */

void
save_excursion_restore (Lisp_Object info)
{
  Lisp_Object tem, tem1;

  tem = Fmarker_buffer (XSAVE_OBJECT (info, 0));
  /* If we're unwinding to top level, saved buffer may be deleted.  This
     means that all of its markers are unchained and so tem is nil.  */
  if (NILP (tem))
    goto out;

  Fset_buffer (tem);

  /* Point marker.  */
  tem = XSAVE_OBJECT (info, 0);
  Fgoto_char (tem);
  unchain_marker (XMARKER (tem));

  /* If buffer was visible in a window, and a different window was
     selected, and the old selected window is still showing this
     buffer, restore point in that window.  */
  tem = XSAVE_OBJECT (info, 2);
  if (WINDOWP (tem)
      && !EQ (tem, selected_window)
      && (tem1 = XWINDOW (tem)->contents,
	  (/* Window is live...  */
	   BUFFERP (tem1)
	   /* ...and it shows the current buffer.  */
	   && XBUFFER (tem1) == current_buffer)))
    Fset_window_point (tem, make_number (PT));

 out:

  free_misc (info);
}

DEFUN ("save-excursion", Fsave_excursion, Ssave_excursion, 0, UNEVALLED, 0,
       doc: /* Save point, and current buffer; execute BODY; restore those things.
Executes BODY just like `progn'.
The values of point and the current buffer are restored
even in case of abnormal exit (throw or error).

If you only want to save the current buffer but not point,
then just use `save-current-buffer', or even `with-current-buffer'.

Before Emacs 25.1, `save-excursion' used to save the mark state.
To save the marker state as well as the point and buffer, use
`save-mark-and-excursion'.

usage: (save-excursion &rest BODY)  */)
  (Lisp_Object args)
{
  register Lisp_Object val;
  ptrdiff_t count = SPECPDL_INDEX ();

  record_unwind_protect (save_excursion_restore, save_excursion_save ());

  val = Fprogn (args);
  return unbind_to (count, val);
}

DEFUN ("save-current-buffer", Fsave_current_buffer, Ssave_current_buffer, 0, UNEVALLED, 0,
       doc: /* Record which buffer is current; execute BODY; make that buffer current.
BODY is executed just like `progn'.
usage: (save-current-buffer &rest BODY)  */)
  (Lisp_Object args)
{
  ptrdiff_t count = SPECPDL_INDEX ();

  record_unwind_current_buffer ();
  return unbind_to (count, Fprogn (args));
}

<<<<<<< HEAD
=======
DEFUN ("buffer-size", Fbuffer_size, Sbuffer_size, 0, 1, 0,
       doc: /* Return the number of characters in the current buffer.
If BUFFER is not nil, return the number of characters in that buffer
instead.

This does not take narrowing into account; to count the number of
characters in the accessible portion of the current buffer, use
`(- (point-max) (point-min))', and to count the number of characters
in some other BUFFER, use
`(with-current-buffer BUFFER (- (point-max) (point-min)))'.  */)
  (Lisp_Object buffer)
{
  if (NILP (buffer))
    return make_number (Z - BEG);
  else
    {
      CHECK_BUFFER (buffer);
      return make_number (BUF_Z (XBUFFER (buffer))
			  - BUF_BEG (XBUFFER (buffer)));
    }
}

DEFUN ("point-min", Fpoint_min, Spoint_min, 0, 0, 0,
       doc: /* Return the minimum permissible value of point in the current buffer.
This is 1, unless narrowing (a buffer restriction) is in effect.  */)
  (void)
{
  Lisp_Object temp;
  XSETFASTINT (temp, BEGV);
  return temp;
}

DEFUN ("point-min-marker", Fpoint_min_marker, Spoint_min_marker, 0, 0, 0,
       doc: /* Return a marker to the minimum permissible value of point in this buffer.
This is the beginning, unless narrowing (a buffer restriction) is in effect.  */)
  (void)
{
  return build_marker (current_buffer, BEGV, BEGV_BYTE);
}

DEFUN ("point-max", Fpoint_max, Spoint_max, 0, 0, 0,
       doc: /* Return the maximum permissible value of point in the current buffer.
This is (1+ (buffer-size)), unless narrowing (a buffer restriction)
is in effect, in which case it is less.  */)
  (void)
{
  Lisp_Object temp;
  XSETFASTINT (temp, ZV);
  return temp;
}

DEFUN ("point-max-marker", Fpoint_max_marker, Spoint_max_marker, 0, 0, 0,
       doc: /* Return a marker to the maximum permissible value of point in this buffer.
This is (1+ (buffer-size)), unless narrowing (a buffer restriction)
is in effect, in which case it is less.  */)
  (void)
{
  return build_marker (current_buffer, ZV, ZV_BYTE);
}

DEFUN ("gap-position", Fgap_position, Sgap_position, 0, 0, 0,
       doc: /* Return the position of the gap, in the current buffer.
See also `gap-size'.  */)
  (void)
{
  Lisp_Object temp;
  XSETFASTINT (temp, GPT);
  return temp;
}

DEFUN ("gap-size", Fgap_size, Sgap_size, 0, 0, 0,
       doc: /* Return the size of the current buffer's gap.
See also `gap-position'.  */)
  (void)
{
  Lisp_Object temp;
  XSETFASTINT (temp, GAP_SIZE);
  return temp;
}

DEFUN ("position-bytes", Fposition_bytes, Sposition_bytes, 1, 1, 0,
       doc: /* Return the byte position for character position POSITION.
If POSITION is out of range, the value is nil.  */)
  (Lisp_Object position)
{
  CHECK_NUMBER_COERCE_MARKER (position);
  if (XINT (position) < BEG || XINT (position) > Z)
    return Qnil;
  return make_number (CHAR_TO_BYTE (XINT (position)));
}

DEFUN ("byte-to-position", Fbyte_to_position, Sbyte_to_position, 1, 1, 0,
       doc: /* Return the character position for byte position BYTEPOS.
If BYTEPOS is out of range, the value is nil.  */)
  (Lisp_Object bytepos)
{
  ptrdiff_t pos_byte;

  CHECK_NUMBER (bytepos);
  pos_byte = XINT (bytepos);
  if (pos_byte < BEG_BYTE || pos_byte > Z_BYTE)
    return Qnil;
  if (Z != Z_BYTE)
    /* There are multibyte characters in the buffer.
       The argument of BYTE_TO_CHAR must be a byte position at
       a character boundary, so search for the start of the current
       character.  */
    while (!CHAR_HEAD_P (FETCH_BYTE (pos_byte)))
      pos_byte--;
  return make_number (BYTE_TO_CHAR (pos_byte));
}

DEFUN ("following-char", Ffollowing_char, Sfollowing_char, 0, 0, 0,
       doc: /* Return the character following point, as a number.
At the end of the buffer or accessible region, return 0.  */)
  (void)
{
  Lisp_Object temp;
  if (PT >= ZV)
    XSETFASTINT (temp, 0);
  else
    XSETFASTINT (temp, FETCH_CHAR (PT_BYTE));
  return temp;
}

DEFUN ("preceding-char", Fprevious_char, Sprevious_char, 0, 0, 0,
       doc: /* Return the character preceding point, as a number.
At the beginning of the buffer or accessible region, return 0.  */)
  (void)
{
  Lisp_Object temp;
  if (PT <= BEGV)
    XSETFASTINT (temp, 0);
  else if (!NILP (BVAR (current_buffer, enable_multibyte_characters)))
    {
      ptrdiff_t pos = PT_BYTE;
      DEC_POS (pos);
      XSETFASTINT (temp, FETCH_CHAR (pos));
    }
  else
    XSETFASTINT (temp, FETCH_BYTE (PT_BYTE - 1));
  return temp;
}

DEFUN ("bobp", Fbobp, Sbobp, 0, 0, 0,
       doc: /* Return t if point is at the beginning of the buffer.
If the buffer is narrowed, this means the beginning of the narrowed part.  */)
  (void)
{
  if (PT == BEGV)
    return Qt;
  return Qnil;
}

DEFUN ("eobp", Feobp, Seobp, 0, 0, 0,
       doc: /* Return t if point is at the end of the buffer.
If the buffer is narrowed, this means the end of the narrowed part.  */)
  (void)
{
  if (PT == ZV)
    return Qt;
  return Qnil;
}

DEFUN ("bolp", Fbolp, Sbolp, 0, 0, 0,
       doc: /* Return t if point is at the beginning of a line.  */)
  (void)
{
  if (PT == BEGV || FETCH_BYTE (PT_BYTE - 1) == '\n')
    return Qt;
  return Qnil;
}

DEFUN ("eolp", Feolp, Seolp, 0, 0, 0,
       doc: /* Return t if point is at the end of a line.
`End of a line' includes point being at the end of the buffer.  */)
  (void)
{
  if (PT == ZV || FETCH_BYTE (PT_BYTE) == '\n')
    return Qt;
  return Qnil;
}

DEFUN ("char-after", Fchar_after, Schar_after, 0, 1, 0,
       doc: /* Return character in current buffer at position POS.
POS is an integer or a marker and defaults to point.
If POS is out of range, the value is nil.  */)
  (Lisp_Object pos)
{
  register ptrdiff_t pos_byte;

  if (NILP (pos))
    {
      pos_byte = PT_BYTE;
      if (pos_byte < BEGV_BYTE || pos_byte >= ZV_BYTE)
        return Qnil;
    }
  else if (MARKERP (pos))
    {
      pos_byte = marker_byte_position (pos);
      if (pos_byte < BEGV_BYTE || pos_byte >= ZV_BYTE)
	return Qnil;
    }
  else
    {
      CHECK_NUMBER_COERCE_MARKER (pos);
      if (XINT (pos) < BEGV || XINT (pos) >= ZV)
	return Qnil;

      pos_byte = CHAR_TO_BYTE (XINT (pos));
    }

  return make_number (FETCH_CHAR (pos_byte));
}

DEFUN ("char-before", Fchar_before, Schar_before, 0, 1, 0,
       doc: /* Return character in current buffer preceding position POS.
POS is an integer or a marker and defaults to point.
If POS is out of range, the value is nil.  */)
  (Lisp_Object pos)
{
  register Lisp_Object val;
  register ptrdiff_t pos_byte;

  if (NILP (pos))
    {
      pos_byte = PT_BYTE;
      XSETFASTINT (pos, PT);
    }

  if (MARKERP (pos))
    {
      pos_byte = marker_byte_position (pos);

      if (pos_byte <= BEGV_BYTE || pos_byte > ZV_BYTE)
	return Qnil;
    }
  else
    {
      CHECK_NUMBER_COERCE_MARKER (pos);

      if (XINT (pos) <= BEGV || XINT (pos) > ZV)
	return Qnil;

      pos_byte = CHAR_TO_BYTE (XINT (pos));
    }

  if (!NILP (BVAR (current_buffer, enable_multibyte_characters)))
    {
      DEC_POS (pos_byte);
      XSETFASTINT (val, FETCH_CHAR (pos_byte));
    }
  else
    {
      pos_byte--;
      XSETFASTINT (val, FETCH_BYTE (pos_byte));
    }
   return val;
}

>>>>>>> 11f9cb52
DEFUN ("user-login-name", Fuser_login_name, Suser_login_name, 0, 1, 0,
       doc: /* Return the name under which the user logged in, as a string.
This is based on the effective uid, not the real uid.
Also, if the environment variables LOGNAME or USER are set,
that determines the value of this function.

If optional argument UID is an integer or a float, return the login name
of the user with that uid, or nil if there is no such user.  */)
  (Lisp_Object uid)
{
  struct passwd *pw;
  uid_t id;

  /* Set up the user name info if we didn't do it before.
     (That can happen if Emacs is dumpable
     but you decide to run `temacs -l loadup' and not dump.  */
  if (NILP (Vuser_login_name))
    init_editfns (false);

  if (NILP (uid))
    return Vuser_login_name;

  CONS_TO_INTEGER (uid, uid_t, id);
  block_input ();
  pw = getpwuid (id);
  unblock_input ();
  return (pw ? build_string (pw->pw_name) : Qnil);
}

DEFUN ("user-real-login-name", Fuser_real_login_name, Suser_real_login_name,
       0, 0, 0,
       doc: /* Return the name of the user's real uid, as a string.
This ignores the environment variables LOGNAME and USER, so it differs from
`user-login-name' when running under `su'.  */)
  (void)
{
  /* Set up the user name info if we didn't do it before.
     (That can happen if Emacs is dumpable
     but you decide to run `temacs -l loadup' and not dump.  */
  if (NILP (Vuser_login_name))
    init_editfns (false);
  return Vuser_real_login_name;
}

DEFUN ("user-uid", Fuser_uid, Suser_uid, 0, 0, 0,
       doc: /* Return the effective uid of Emacs.
Value is an integer or a float, depending on the value.  */)
  (void)
{
  uid_t euid = geteuid ();
  return make_fixnum_or_float (euid);
}

DEFUN ("user-real-uid", Fuser_real_uid, Suser_real_uid, 0, 0, 0,
       doc: /* Return the real uid of Emacs.
Value is an integer or a float, depending on the value.  */)
  (void)
{
  uid_t uid = getuid ();
  return make_fixnum_or_float (uid);
}

DEFUN ("group-gid", Fgroup_gid, Sgroup_gid, 0, 0, 0,
       doc: /* Return the effective gid of Emacs.
Value is an integer or a float, depending on the value.  */)
  (void)
{
  gid_t egid = getegid ();
  return make_fixnum_or_float (egid);
}

DEFUN ("group-real-gid", Fgroup_real_gid, Sgroup_real_gid, 0, 0, 0,
       doc: /* Return the real gid of Emacs.
Value is an integer or a float, depending on the value.  */)
  (void)
{
  gid_t gid = getgid ();
  return make_fixnum_or_float (gid);
}

DEFUN ("user-full-name", Fuser_full_name, Suser_full_name, 0, 1, 0,
       doc: /* Return the full name of the user logged in, as a string.
If the full name corresponding to Emacs's userid is not known,
return "unknown".

If optional argument UID is an integer or float, return the full name
of the user with that uid, or nil if there is no such user.
If UID is a string, return the full name of the user with that login
name, or nil if there is no such user.  */)
  (Lisp_Object uid)
{
  struct passwd *pw;
  register char *p, *q;
  Lisp_Object full;

  if (NILP (uid))
    return Vuser_full_name;
  else if (NUMBERP (uid))
    {
      uid_t u;
      CONS_TO_INTEGER (uid, uid_t, u);
      block_input ();
      pw = getpwuid (u);
      unblock_input ();
    }
  else if (STRINGP (uid))
    {
      block_input ();
      pw = getpwnam (SSDATA (uid));
      unblock_input ();
    }
  else
    error ("Invalid UID specification");

  if (!pw)
    return Qnil;

  p = USER_FULL_NAME;
  /* Chop off everything after the first comma. */
  q = strchr (p, ',');
  full = make_string (p, q ? q - p : strlen (p));

#ifdef AMPERSAND_FULL_NAME
  p = SSDATA (full);
  q = strchr (p, '&');
  /* Substitute the login name for the &, upcasing the first character.  */
  if (q)
    {
      Lisp_Object login = Fuser_login_name (make_number (pw->pw_uid));
      USE_SAFE_ALLOCA;
      char *r = SAFE_ALLOCA (strlen (p) + SBYTES (login) + 1);
      memcpy (r, p, q - p);
      char *s = lispstpcpy (&r[q - p], login);
      r[q - p] = upcase ((unsigned char) r[q - p]);
      strcpy (s, q + 1);
      full = build_string (r);
      SAFE_FREE ();
    }
#endif /* AMPERSAND_FULL_NAME */

  return full;
}

DEFUN ("system-name", Fsystem_name, Ssystem_name, 0, 0, 0,
       doc: /* Return the host name of the machine you are running on, as a string.  */)
  (void)
{
  if (EQ (Vsystem_name, cached_system_name))
    init_and_cache_system_name ();
  return Vsystem_name;
}

DEFUN ("emacs-pid", Femacs_pid, Semacs_pid, 0, 0, 0,
       doc: /* Return the process ID of Emacs, as a number.  */)
  (void)
{
  pid_t pid = getpid ();
  return make_fixnum_or_float (pid);
}


// SPERRY

#ifndef TIME_T_MIN
# define TIME_T_MIN TYPE_MINIMUM (time_t)
#endif
#ifndef TIME_T_MAX
# define TIME_T_MAX TYPE_MAXIMUM (time_t)
#endif

/* Report that a time value is out of range for Emacs.  */
void
time_overflow (void)
{
  error ("Specified time is not representable");
}

static _Noreturn void
invalid_time (void)
{
  error ("Invalid time specification");
}

/* Check a return value compatible with that of decode_time_components.  */
static void
check_time_validity (int validity)
{
  if (validity <= 0)
    {
      if (validity < 0)
	time_overflow ();
      else
	invalid_time ();
    }
}

extern EMACS_INT
hi_time (time_t t);
extern EMACS_INT
lo_time (time_t t);

static struct lisp_time
time_add (struct lisp_time ta, struct lisp_time tb)
{
  EMACS_INT hi = ta.hi + tb.hi;
  int lo = ta.lo + tb.lo;
  int us = ta.us + tb.us;
  int ps = ta.ps + tb.ps;
  us += (1000000 <= ps);
  ps -= (1000000 <= ps) * 1000000;
  lo += (1000000 <= us);
  us -= (1000000 <= us) * 1000000;
  hi += (1 << LO_TIME_BITS <= lo);
  lo -= (1 << LO_TIME_BITS <= lo) << LO_TIME_BITS;
  return (struct lisp_time) { hi, lo, us, ps };
}

static struct lisp_time
time_subtract (struct lisp_time ta, struct lisp_time tb)
{
  EMACS_INT hi = ta.hi - tb.hi;
  int lo = ta.lo - tb.lo;
  int us = ta.us - tb.us;
  int ps = ta.ps - tb.ps;
  us -= (ps < 0);
  ps += (ps < 0) * 1000000;
  lo -= (us < 0);
  us += (us < 0) * 1000000;
  hi -= (lo < 0);
  lo += (lo < 0) << LO_TIME_BITS;
  return (struct lisp_time) { hi, lo, us, ps };
}

static Lisp_Object
time_arith (Lisp_Object a, Lisp_Object b,
	    struct lisp_time (*op) (struct lisp_time, struct lisp_time))
{
  int alen, blen;
  struct lisp_time ta = lisp_time_struct (a, &alen);
  struct lisp_time tb = lisp_time_struct (b, &blen);
  struct lisp_time t = op (ta, tb);
  if (FIXNUM_OVERFLOW_P (t.hi))
    time_overflow ();
  Lisp_Object val = Qnil;

  switch (max (alen, blen))
    {
    default:
      val = Fcons (make_number (t.ps), val);
      FALLTHROUGH;
    case 3:
      val = Fcons (make_number (t.us), val);
      FALLTHROUGH;
    case 2:
      val = Fcons (make_number (t.lo), val);
      val = Fcons (make_number (t.hi), val);
      break;
    }

  return val;
}

DEFUN ("time-add", Ftime_add, Stime_add, 2, 2, 0,
       doc: /* Return the sum of two time values A and B, as a time value.
A nil value for either argument stands for the current time.
See `current-time-string' for the various forms of a time value.  */)
  (Lisp_Object a, Lisp_Object b)
{
  return time_arith (a, b, time_add);
}

DEFUN ("time-subtract", Ftime_subtract, Stime_subtract, 2, 2, 0,
       doc: /* Return the difference between two time values A and B, as a time value.
Use `float-time' to convert the difference into elapsed seconds.
A nil value for either argument stands for the current time.
See `current-time-string' for the various forms of a time value.  */)
  (Lisp_Object a, Lisp_Object b)
{
  return time_arith (a, b, time_subtract);
}

DEFUN ("time-less-p", Ftime_less_p, Stime_less_p, 2, 2, 0,
       doc: /* Return non-nil if time value T1 is earlier than time value T2.
A nil value for either argument stands for the current time.
See `current-time-string' for the various forms of a time value.  */)
  (Lisp_Object t1, Lisp_Object t2)
{
  int t1len, t2len;
  struct lisp_time a = lisp_time_struct (t1, &t1len);
  struct lisp_time b = lisp_time_struct (t2, &t2len);
  return ((a.hi != b.hi ? a.hi < b.hi
	   : a.lo != b.lo ? a.lo < b.lo
	   : a.us != b.us ? a.us < b.us
	   : a.ps < b.ps)
	  ? Qt : Qnil);
}


DEFUN ("get-internal-run-time", Fget_internal_run_time, Sget_internal_run_time,
       0, 0, 0,
       doc: /* Return the current run time used by Emacs.
The time is returned as a list (HIGH LOW USEC PSEC), using the same
style as (current-time).

On systems that can't determine the run time, `get-internal-run-time'
does the same thing as `current-time'.  */)
  (void)
{
#ifdef HAVE_GETRUSAGE
  struct rusage usage;
  time_t secs;
  int usecs;

  if (getrusage (RUSAGE_SELF, &usage) < 0)
    /* This shouldn't happen.  What action is appropriate?  */
    xsignal0 (Qerror);

  /* Sum up user time and system time.  */
  secs = usage.ru_utime.tv_sec + usage.ru_stime.tv_sec;
  usecs = usage.ru_utime.tv_usec + usage.ru_stime.tv_usec;
  if (usecs >= 1000000)
    {
      usecs -= 1000000;
      secs++;
    }
  return make_lisp_time (make_timespec (secs, usecs * 1000));
#else /* ! HAVE_GETRUSAGE  */
#ifdef WINDOWSNT
  return w32_get_internal_run_time ();
#else /* ! WINDOWSNT  */
  return Fcurrent_time ();
#endif /* WINDOWSNT  */
#endif /* HAVE_GETRUSAGE  */
}

extern int
disassemble_lisp_time (Lisp_Object specified_time, Lisp_Object *phigh,
		       Lisp_Object *plow, Lisp_Object *pusec,
		       Lisp_Object *ppsec);

/* Like lisp_time_struct, except return a struct timespec.
   Discard any low-order digits.  */
struct timespec
lisp_time_argument (Lisp_Object specified_time)
{
  int len;
  struct lisp_time lt = lisp_time_struct (specified_time, &len);
  struct timespec t = lisp_to_timespec (lt);
  if (! timespec_valid_p (t))
    time_overflow ();
  return t;
}

/* Like lisp_time_argument, except decode only the seconds part,
   and do not check the subseconds part.  */
static time_t
lisp_seconds_argument (Lisp_Object specified_time)
{
  Lisp_Object high, low, usec, psec;
  struct lisp_time t;

  int val = disassemble_lisp_time (specified_time, &high, &low, &usec, &psec);
  if (val != 0)
    {
      val = decode_time_components (high, low, make_number (0),
				    make_number (0), &t, 0);
      if (0 < val
	  && ! ((TYPE_SIGNED (time_t)
		 ? TIME_T_MIN >> LO_TIME_BITS <= t.hi
		 : 0 <= t.hi)
		&& t.hi <= TIME_T_MAX >> LO_TIME_BITS))
	val = -1;
    }
  check_time_validity (val);
  return (t.hi << LO_TIME_BITS) + t.lo;
}

/* Write information into buffer S of size MAXSIZE, according to the
   FORMAT of length FORMAT_LEN, using time information taken from *TP.
   Use the time zone specified by TZ.
   Use NS as the number of nanoseconds in the %N directive.
   Return the number of bytes written, not including the terminating
   '\0'.  If S is NULL, nothing will be written anywhere; so to
   determine how many bytes would be written, use NULL for S and
   ((size_t) -1) for MAXSIZE.

   This function behaves like nstrftime, except it allows null
   bytes in FORMAT and it does not support nanoseconds.  */
static size_t
emacs_nmemftime (char *s, size_t maxsize, const char *format,
		 size_t format_len, const struct tm *tp, timezone_t tz, int ns)
{
  size_t total = 0;

  /* Loop through all the null-terminated strings in the format
     argument.  Normally there's just one null-terminated string, but
     there can be arbitrarily many, concatenated together, if the
     format contains '\0' bytes.  nstrftime stops at the first
     '\0' byte so we must invoke it separately for each such string.  */
  for (;;)
    {
      size_t len;
      size_t result;

      if (s)
	s[0] = '\1';

      result = nstrftime (s, maxsize, format, tp, tz, ns);

      if (s)
	{
	  if (result == 0 && s[0] != '\0')
	    return 0;
	  s += result + 1;
	}

      maxsize -= result + 1;
      total += result;
      len = strlen (format);
      if (len == format_len)
	return total;
      total++;
      format += len + 1;
      format_len -= len + 1;
    }
}

DEFUN ("format-time-string", Fformat_time_string, Sformat_time_string, 1, 3, 0,
       doc: /* Use FORMAT-STRING to format the time TIME, or now if omitted or nil.
TIME is specified as (HIGH LOW USEC PSEC), as returned by
`current-time' or `file-attributes'.  It can also be a single integer
number of seconds since the epoch.  The obsolete form (HIGH . LOW) is
also still accepted.

The optional ZONE is omitted or nil for Emacs local time, t for
Universal Time, `wall' for system wall clock time, or a string as in
the TZ environment variable.  It can also be a list (as from
`current-time-zone') or an integer (as from `decode-time') applied
without consideration for daylight saving time.

The value is a copy of FORMAT-STRING, but with certain constructs replaced
by text that describes the specified date and time in TIME:

%Y is the year, %y within the century, %C the century.
%G is the year corresponding to the ISO week, %g within the century.
%m is the numeric month.
%b and %h are the locale's abbreviated month name, %B the full name.
 (%h is not supported on MS-Windows.)
%d is the day of the month, zero-padded, %e is blank-padded.
%u is the numeric day of week from 1 (Monday) to 7, %w from 0 (Sunday) to 6.
%a is the locale's abbreviated name of the day of week, %A the full name.
%U is the week number starting on Sunday, %W starting on Monday,
 %V according to ISO 8601.
%j is the day of the year.

%H is the hour on a 24-hour clock, %I is on a 12-hour clock, %k is like %H
 only blank-padded, %l is like %I blank-padded.
%p is the locale's equivalent of either AM or PM.
%q is the calendar quarter (1–4).
%M is the minute.
%S is the second.
%N is the nanosecond, %6N the microsecond, %3N the millisecond, etc.
%Z is the time zone name, %z is the numeric form.
%s is the number of seconds since 1970-01-01 00:00:00 +0000.

%c is the locale's date and time format.
%x is the locale's "preferred" date format.
%D is like "%m/%d/%y".
%F is the ISO 8601 date format (like "%Y-%m-%d").

%R is like "%H:%M", %T is like "%H:%M:%S", %r is like "%I:%M:%S %p".
%X is the locale's "preferred" time format.

Finally, %n is a newline, %t is a tab, %% is a literal %.

Certain flags and modifiers are available with some format controls.
The flags are `_', `-', `^' and `#'.  For certain characters X,
%_X is like %X, but padded with blanks; %-X is like %X,
but without padding.  %^X is like %X, but with all textual
characters up-cased; %#X is like %X, but with letter-case of
all textual characters reversed.
%NX (where N stands for an integer) is like %X,
but takes up at least N (a number) positions.
The modifiers are `E' and `O'.  For certain characters X,
%EX is a locale's alternative version of %X;
%OX is like %X, but uses the locale's number symbols.

For example, to produce full ISO 8601 format, use "%FT%T%z".

usage: (format-time-string FORMAT-STRING &optional TIME ZONE)  */)
  (Lisp_Object format_string, Lisp_Object timeval, Lisp_Object zone)
{
  struct timespec t = lisp_time_argument (timeval);
  struct tm tm;

  CHECK_STRING (format_string);
  format_string = code_convert_string_norecord (format_string,
						Vlocale_coding_system, 1);
  return format_time_string (SSDATA (format_string), SBYTES (format_string),
			     t, zone, &tm);
}

static Lisp_Object
format_time_string (char const *format, ptrdiff_t formatlen,
		    struct timespec t, Lisp_Object zone, struct tm *tmp)
{
  char buffer[4000];
  char *buf = buffer;
  ptrdiff_t size = sizeof buffer;
  size_t len;
  int ns = t.tv_nsec;
  USE_SAFE_ALLOCA;

  timezone_t tz = tzlookup (zone, false);
  /* On some systems, like 32-bit MinGW, tv_sec of struct timespec is
     a 64-bit type, but time_t is a 32-bit type.  emacs_localtime_rz
     expects a pointer to time_t value.  */
  time_t tsec = t.tv_sec;
  tmp = emacs_localtime_rz (tz, &tsec, tmp);
  if (! tmp)
    {
      xtzfree (tz);
      time_overflow ();
    }
  synchronize_system_time_locale ();

  while (true)
    {
      buf[0] = '\1';
      len = emacs_nmemftime (buf, size, format, formatlen, tmp, tz, ns);
      if ((0 < len && len < size) || (len == 0 && buf[0] == '\0'))
	break;

      /* Buffer was too small, so make it bigger and try again.  */
      len = emacs_nmemftime (NULL, SIZE_MAX, format, formatlen, tmp, tz, ns);
      if (STRING_BYTES_BOUND <= len)
	{
	  xtzfree (tz);
	  string_overflow ();
	}
      size = len + 1;
      buf = SAFE_ALLOCA (size);
    }

  xtzfree (tz);
  AUTO_STRING_WITH_LEN (bufstring, buf, len);
  Lisp_Object result = code_convert_string_norecord (bufstring,
						     Vlocale_coding_system, 0);
  SAFE_FREE ();
  return result;
}

DEFUN ("decode-time", Fdecode_time, Sdecode_time, 0, 2, 0,
       doc: /* Decode a time value as (SEC MINUTE HOUR DAY MONTH YEAR DOW DST UTCOFF).
The optional TIME should be a list of (HIGH LOW . IGNORED),
as from `current-time' and `file-attributes', or nil to use the
current time.  It can also be a single integer number of seconds since
the epoch.  The obsolete form (HIGH . LOW) is also still accepted.

The optional ZONE is omitted or nil for Emacs local time, t for
Universal Time, `wall' for system wall clock time, or a string as in
the TZ environment variable.  It can also be a list (as from
`current-time-zone') or an integer (the UTC offset in seconds) applied
without consideration for daylight saving time.

The list has the following nine members: SEC is an integer between 0
and 60; SEC is 60 for a leap second, which only some operating systems
support.  MINUTE is an integer between 0 and 59.  HOUR is an integer
between 0 and 23.  DAY is an integer between 1 and 31.  MONTH is an
integer between 1 and 12.  YEAR is an integer indicating the
four-digit year.  DOW is the day of week, an integer between 0 and 6,
where 0 is Sunday.  DST is t if daylight saving time is in effect,
otherwise nil.  UTCOFF is an integer indicating the UTC offset in
seconds, i.e., the number of seconds east of Greenwich.  (Note that
Common Lisp has different meanings for DOW and UTCOFF.)

usage: (decode-time &optional TIME ZONE)  */)
  (Lisp_Object specified_time, Lisp_Object zone)
{
  time_t time_spec = lisp_seconds_argument (specified_time);
  struct tm local_tm, gmt_tm;
  timezone_t tz = tzlookup (zone, false);
  struct tm *tm = emacs_localtime_rz (tz, &time_spec, &local_tm);
  xtzfree (tz);

  if (! (tm
	 && MOST_NEGATIVE_FIXNUM - TM_YEAR_BASE <= local_tm.tm_year
	 && local_tm.tm_year <= MOST_POSITIVE_FIXNUM - TM_YEAR_BASE))
    time_overflow ();

  /* Avoid overflow when INT_MAX < EMACS_INT_MAX.  */
  EMACS_INT tm_year_base = TM_YEAR_BASE;

  return CALLN (Flist,
		make_number (local_tm.tm_sec),
		make_number (local_tm.tm_min),
		make_number (local_tm.tm_hour),
		make_number (local_tm.tm_mday),
		make_number (local_tm.tm_mon + 1),
		make_number (local_tm.tm_year + tm_year_base),
		make_number (local_tm.tm_wday),
		local_tm.tm_isdst ? Qt : Qnil,
		(HAVE_TM_GMTOFF
		 ? make_number (tm_gmtoff (&local_tm))
		 : gmtime_r (&time_spec, &gmt_tm)
		 ? make_number (tm_diff (&local_tm, &gmt_tm))
		 : Qnil));
}

/* Return OBJ - OFFSET, checking that OBJ is a valid fixnum and that
   the result is representable as an int.  */
static int
check_tm_member (Lisp_Object obj, int offset)
{
  CHECK_NUMBER (obj);
  EMACS_INT n = XINT (obj);
  int result;
  if (INT_SUBTRACT_WRAPV (n, offset, &result))
    time_overflow ();
  return result;
}

DEFUN ("encode-time", Fencode_time, Sencode_time, 6, MANY, 0,
       doc: /* Convert SECOND, MINUTE, HOUR, DAY, MONTH, YEAR and ZONE to internal time.
This is the reverse operation of `decode-time', which see.

The optional ZONE is omitted or nil for Emacs local time, t for
Universal Time, `wall' for system wall clock time, or a string as in
the TZ environment variable.  It can also be a list (as from
`current-time-zone') or an integer (as from `decode-time') applied
without consideration for daylight saving time.

You can pass more than 7 arguments; then the first six arguments
are used as SECOND through YEAR, and the *last* argument is used as ZONE.
The intervening arguments are ignored.
This feature lets (apply \\='encode-time (decode-time ...)) work.

Out-of-range values for SECOND, MINUTE, HOUR, DAY, or MONTH are allowed;
for example, a DAY of 0 means the day preceding the given month.
Year numbers less than 100 are treated just like other year numbers.
If you want them to stand for years in this century, you must do that yourself.

Years before 1970 are not guaranteed to work.  On some systems,
year values as low as 1901 do work.

usage: (encode-time SECOND MINUTE HOUR DAY MONTH YEAR &optional ZONE)  */)
  (ptrdiff_t nargs, Lisp_Object *args)
{
  time_t value;
  struct tm tm;
  Lisp_Object zone = (nargs > 6 ? args[nargs - 1] : Qnil);

  tm.tm_sec  = check_tm_member (args[0], 0);
  tm.tm_min  = check_tm_member (args[1], 0);
  tm.tm_hour = check_tm_member (args[2], 0);
  tm.tm_mday = check_tm_member (args[3], 0);
  tm.tm_mon  = check_tm_member (args[4], 1);
  tm.tm_year = check_tm_member (args[5], TM_YEAR_BASE);
  tm.tm_isdst = -1;

  timezone_t tz = tzlookup (zone, false);
  value = emacs_mktime_z (tz, &tm);
  xtzfree (tz);

  if (value == (time_t) -1)
    time_overflow ();

  return list2i (hi_time (value), lo_time (value));
}

DEFUN ("current-time-string", Fcurrent_time_string, Scurrent_time_string,
       0, 2, 0,
       doc: /* Return the current local time, as a human-readable string.
Programs can use this function to decode a time,
since the number of columns in each field is fixed
if the year is in the range 1000-9999.
The format is `Sun Sep 16 01:03:52 1973'.
However, see also the functions `decode-time' and `format-time-string'
which provide a much more powerful and general facility.

If SPECIFIED-TIME is given, it is a time to format instead of the
current time.  The argument should have the form (HIGH LOW . IGNORED).
Thus, you can use times obtained from `current-time' and from
`file-attributes'.  SPECIFIED-TIME can also be a single integer number
of seconds since the epoch.  The obsolete form (HIGH . LOW) is also
still accepted.

The optional ZONE is omitted or nil for Emacs local time, t for
Universal Time, `wall' for system wall clock time, or a string as in
the TZ environment variable.  It can also be a list (as from
`current-time-zone') or an integer (as from `decode-time') applied
without consideration for daylight saving time.  */)
  (Lisp_Object specified_time, Lisp_Object zone)
{
  time_t value = lisp_seconds_argument (specified_time);
  timezone_t tz = tzlookup (zone, false);

  /* Convert to a string in ctime format, except without the trailing
     newline, and without the 4-digit year limit.  Don't use asctime
     or ctime, as they might dump core if the year is outside the
     range -999 .. 9999.  */
  struct tm tm;
  struct tm *tmp = emacs_localtime_rz (tz, &value, &tm);
  xtzfree (tz);
  if (! tmp)
    time_overflow ();

  static char const wday_name[][4] =
    { "Sun", "Mon", "Tue", "Wed", "Thu", "Fri", "Sat" };
  static char const mon_name[][4] =
    { "Jan", "Feb", "Mar", "Apr", "May", "Jun",
      "Jul", "Aug", "Sep", "Oct", "Nov", "Dec" };
  printmax_t year_base = TM_YEAR_BASE;
  char buf[sizeof "Mon Apr 30 12:49:17 " + INT_STRLEN_BOUND (int) + 1];
  int len = sprintf (buf, "%s %s%3d %02d:%02d:%02d %"pMd,
		     wday_name[tm.tm_wday], mon_name[tm.tm_mon], tm.tm_mday,
		     tm.tm_hour, tm.tm_min, tm.tm_sec,
		     tm.tm_year + year_base);

  return make_unibyte_string (buf, len);
}

/* Yield A - B, measured in seconds.
   This function is copied from the GNU C Library.  */
static int
tm_diff (struct tm *a, struct tm *b)
{
  /* Compute intervening leap days correctly even if year is negative.
     Take care to avoid int overflow in leap day calculations,
     but it's OK to assume that A and B are close to each other.  */
  int a4 = (a->tm_year >> 2) + (TM_YEAR_BASE >> 2) - ! (a->tm_year & 3);
  int b4 = (b->tm_year >> 2) + (TM_YEAR_BASE >> 2) - ! (b->tm_year & 3);
  int a100 = a4 / 25 - (a4 % 25 < 0);
  int b100 = b4 / 25 - (b4 % 25 < 0);
  int a400 = a100 >> 2;
  int b400 = b100 >> 2;
  int intervening_leap_days = (a4 - b4) - (a100 - b100) + (a400 - b400);
  int years = a->tm_year - b->tm_year;
  int days = (365 * years + intervening_leap_days
	      + (a->tm_yday - b->tm_yday));
  return (60 * (60 * (24 * days + (a->tm_hour - b->tm_hour))
		+ (a->tm_min - b->tm_min))
	  + (a->tm_sec - b->tm_sec));
}

/* Yield A's UTC offset, or an unspecified value if unknown.  */
static long int
tm_gmtoff (struct tm *a)
{
#if HAVE_TM_GMTOFF
  return a->tm_gmtoff;
#else
  return 0;
#endif
}

DEFUN ("current-time-zone", Fcurrent_time_zone, Scurrent_time_zone, 0, 2, 0,
       doc: /* Return the offset and name for the local time zone.
This returns a list of the form (OFFSET NAME).
OFFSET is an integer number of seconds ahead of UTC (east of Greenwich).
    A negative value means west of Greenwich.
NAME is a string giving the name of the time zone.
If SPECIFIED-TIME is given, the time zone offset is determined from it
instead of using the current time.  The argument should have the form
\(HIGH LOW . IGNORED).  Thus, you can use times obtained from
`current-time' and from `file-attributes'.  SPECIFIED-TIME can also be
a single integer number of seconds since the epoch.  The obsolete form
(HIGH . LOW) is also still accepted.

The optional ZONE is omitted or nil for Emacs local time, t for
Universal Time, `wall' for system wall clock time, or a string as in
the TZ environment variable.  It can also be a list (as from
`current-time-zone') or an integer (as from `decode-time') applied
without consideration for daylight saving time.

Some operating systems cannot provide all this information to Emacs;
in this case, `current-time-zone' returns a list containing nil for
the data it can't find.  */)
  (Lisp_Object specified_time, Lisp_Object zone)
{
  struct timespec value;
  struct tm local_tm, gmt_tm;
  Lisp_Object zone_offset, zone_name;

  zone_offset = Qnil;
  value = make_timespec (lisp_seconds_argument (specified_time), 0);
  zone_name = format_time_string ("%Z", sizeof "%Z" - 1, value,
				  zone, &local_tm);

  /* gmtime_r expects a pointer to time_t, but tv_sec of struct
     timespec on some systems (MinGW) is a 64-bit field.  */
  time_t tsec = value.tv_sec;
  if (HAVE_TM_GMTOFF || gmtime_r (&tsec, &gmt_tm))
    {
      long int offset = (HAVE_TM_GMTOFF
			 ? tm_gmtoff (&local_tm)
			 : tm_diff (&local_tm, &gmt_tm));
      zone_offset = make_number (offset);
      if (SCHARS (zone_name) == 0)
	{
	  /* No local time zone name is available; use numeric zone instead.  */
	  long int hour = offset / 3600;
	  int min_sec = offset % 3600;
	  int amin_sec = min_sec < 0 ? - min_sec : min_sec;
	  int min = amin_sec / 60;
	  int sec = amin_sec % 60;
	  int min_prec = min_sec ? 2 : 0;
	  int sec_prec = sec ? 2 : 0;
	  char buf[sizeof "+0000" + INT_STRLEN_BOUND (long int)];
	  zone_name = make_formatted_string (buf, "%c%.2ld%.*d%.*d",
					     (offset < 0 ? '-' : '+'),
					     hour, min_prec, min, sec_prec, sec);
	}
    }

  return list2 (zone_offset, zone_name);
}

DEFUN ("set-time-zone-rule", Fset_time_zone_rule, Sset_time_zone_rule, 1, 1, 0,
       doc: /* Set the Emacs local time zone using TZ, a string specifying a time zone rule.
If TZ is nil or `wall', use system wall clock time; this differs from
the usual Emacs convention where nil means current local time.  If TZ
is t, use Universal Time.  If TZ is a list (as from
`current-time-zone') or an integer (as from `decode-time'), use the
specified time zone without consideration for daylight saving time.

Instead of calling this function, you typically want something else.
To temporarily use a different time zone rule for just one invocation
of `decode-time', `encode-time', or `format-time-string', pass the
function a ZONE argument.  To change local time consistently
throughout Emacs, call (setenv "TZ" TZ): this changes both the
environment of the Emacs process and the variable
`process-environment', whereas `set-time-zone-rule' affects only the
former.  */)
  (Lisp_Object tz)
{
  tzlookup (NILP (tz) ? Qwall : tz, true);
  return Qnil;
}

/* A buffer holding a string of the form "TZ=value", intended
   to be part of the environment.  If TZ is supposed to be unset,
   the buffer string is "tZ=".  */
 static char *tzvalbuf;

/* Get the local time zone rule.  */
char *
emacs_getenv_TZ (void)
{
  return tzvalbuf[0] == 'T' ? tzvalbuf + tzeqlen : 0;
}

/* Set the local time zone rule to TZSTRING, which can be null to
   denote wall clock time.  Do not record the setting in LOCAL_TZ.

   This function is not thread-safe, in theory because putenv is not,
   but mostly because of the static storage it updates.  Other threads
   that invoke localtime etc. may be adversely affected while this
   function is executing.  */

int
emacs_setenv_TZ (const char *tzstring)
{
  static ptrdiff_t tzvalbufsize;
  ptrdiff_t tzstringlen = tzstring ? strlen (tzstring) : 0;
  char *tzval = tzvalbuf;
  bool new_tzvalbuf = tzvalbufsize <= tzeqlen + tzstringlen;

  if (new_tzvalbuf)
    {
      /* Do not attempt to free the old tzvalbuf, since another thread
	 may be using it.  In practice, the first allocation is large
	 enough and memory does not leak.  */
      tzval = xpalloc (NULL, &tzvalbufsize,
		       tzeqlen + tzstringlen - tzvalbufsize + 1, -1, 1);
      tzvalbuf = tzval;
      tzval[1] = 'Z';
      tzval[2] = '=';
    }

  if (tzstring)
    {
      /* Modify TZVAL in place.  Although this is dicey in a
	 multithreaded environment, we know of no portable alternative.
	 Calling putenv or setenv could crash some other thread.  */
      tzval[0] = 'T';
      strcpy (tzval + tzeqlen, tzstring);
    }
  else
    {
      /* Turn 'TZ=whatever' into an empty environment variable 'tZ='.
	 Although this is also dicey, calling unsetenv here can crash Emacs.
	 See Bug#8705.  */
      tzval[0] = 't';
      tzval[tzeqlen] = 0;
    }


#ifndef WINDOWSNT
  /* Modifying *TZVAL merely requires calling tzset (which is the
     caller's responsibility).  However, modifying TZVAL requires
     calling putenv; although this is not thread-safe, in practice this
     runs only on startup when there is only one thread.  */
  bool need_putenv = new_tzvalbuf;
#else
  /* MS-Windows 'putenv' copies the argument string into a block it
     allocates, so modifying *TZVAL will not change the environment.
     However, the other threads run by Emacs on MS-Windows never call
     'xputenv' or 'putenv' or 'unsetenv', so the original cause for the
     dicey in-place modification technique doesn't exist there in the
     first place.  */
  bool need_putenv = true;
#endif
  if (need_putenv)
    xputenv (tzval);

  return 0;
}

/* Insert NARGS Lisp objects in the array ARGS by calling INSERT_FUNC
   (if a type of object is Lisp_Int) or INSERT_FROM_STRING_FUNC (if a
   type of object is Lisp_String).  INHERIT is passed to
   INSERT_FROM_STRING_FUNC as the last argument.  */

static void
general_insert_function (void (*insert_func)
			      (const char *, ptrdiff_t),
			 void (*insert_from_string_func)
			      (Lisp_Object, ptrdiff_t, ptrdiff_t,
			       ptrdiff_t, ptrdiff_t, bool),
			 bool inherit, ptrdiff_t nargs, Lisp_Object *args)
{
  ptrdiff_t argnum;
  Lisp_Object val;

  for (argnum = 0; argnum < nargs; argnum++)
    {
      val = args[argnum];
      if (CHARACTERP (val))
	{
	  int c = XFASTINT (val);
	  unsigned char str[MAX_MULTIBYTE_LENGTH];
	  int len;

	  if (!NILP (BVAR (current_buffer, enable_multibyte_characters)))
	    len = CHAR_STRING (c, str);
	  else
	    {
	      str[0] = CHAR_TO_BYTE8 (c);
	      len = 1;
	    }
	  (*insert_func) ((char *) str, len);
	}
      else if (STRINGP (val))
	{
	  (*insert_from_string_func) (val, 0, 0,
				      SCHARS (val),
				      SBYTES (val),
				      inherit);
	}
      else
	wrong_type_argument (Qchar_or_string_p, val);
    }
}

void
insert1 (Lisp_Object arg)
{
  Finsert (1, &arg);
}


DEFUN ("insert", Finsert, Sinsert, 0, MANY, 0,
       doc: /* Insert the arguments, either strings or characters, at point.
Point and after-insertion markers move forward to end up
 after the inserted text.
Any other markers at the point of insertion remain before the text.

If the current buffer is multibyte, unibyte strings are converted
to multibyte for insertion (see `string-make-multibyte').
If the current buffer is unibyte, multibyte strings are converted
to unibyte for insertion (see `string-make-unibyte').

When operating on binary data, it may be necessary to preserve the
original bytes of a unibyte string when inserting it into a multibyte
buffer; to accomplish this, apply `string-as-multibyte' to the string
and insert the result.

usage: (insert &rest ARGS)  */)
  (ptrdiff_t nargs, Lisp_Object *args)
{
  general_insert_function (insert, insert_from_string, 0, nargs, args);
  return Qnil;
}

DEFUN ("insert-and-inherit", Finsert_and_inherit, Sinsert_and_inherit,
   0, MANY, 0,
       doc: /* Insert the arguments at point, inheriting properties from adjoining text.
Point and after-insertion markers move forward to end up
 after the inserted text.
Any other markers at the point of insertion remain before the text.

If the current buffer is multibyte, unibyte strings are converted
to multibyte for insertion (see `unibyte-char-to-multibyte').
If the current buffer is unibyte, multibyte strings are converted
to unibyte for insertion.

usage: (insert-and-inherit &rest ARGS)  */)
  (ptrdiff_t nargs, Lisp_Object *args)
{
  general_insert_function (insert_and_inherit, insert_from_string, 1,
			   nargs, args);
  return Qnil;
}

DEFUN ("insert-before-markers", Finsert_before_markers, Sinsert_before_markers, 0, MANY, 0,
       doc: /* Insert strings or characters at point, relocating markers after the text.
Point and markers move forward to end up after the inserted text.

If the current buffer is multibyte, unibyte strings are converted
to multibyte for insertion (see `unibyte-char-to-multibyte').
If the current buffer is unibyte, multibyte strings are converted
to unibyte for insertion.

If an overlay begins at the insertion point, the inserted text falls
outside the overlay; if a nonempty overlay ends at the insertion
point, the inserted text falls inside that overlay.

usage: (insert-before-markers &rest ARGS)  */)
  (ptrdiff_t nargs, Lisp_Object *args)
{
  general_insert_function (insert_before_markers,
			   insert_from_string_before_markers, 0,
			   nargs, args);
  return Qnil;
}

DEFUN ("insert-before-markers-and-inherit", Finsert_and_inherit_before_markers,
  Sinsert_and_inherit_before_markers, 0, MANY, 0,
       doc: /* Insert text at point, relocating markers and inheriting properties.
Point and markers move forward to end up after the inserted text.

If the current buffer is multibyte, unibyte strings are converted
to multibyte for insertion (see `unibyte-char-to-multibyte').
If the current buffer is unibyte, multibyte strings are converted
to unibyte for insertion.

usage: (insert-before-markers-and-inherit &rest ARGS)  */)
  (ptrdiff_t nargs, Lisp_Object *args)
{
  general_insert_function (insert_before_markers_and_inherit,
			   insert_from_string_before_markers, 1,
			   nargs, args);
  return Qnil;
}

/* Making strings from buffer contents.  */

/* Return a Lisp_String containing the text of the current buffer from
   START to END.  If text properties are in use and the current buffer
   has properties in the range specified, the resulting string will also
   have them, if PROPS is true.

   We don't want to use plain old make_string here, because it calls
   make_uninit_string, which can cause the buffer arena to be
   compacted.  make_string has no way of knowing that the data has
   been moved, and thus copies the wrong data into the string.  This
   doesn't effect most of the other users of make_string, so it should
   be left as is.  But we should use this function when conjuring
   buffer substrings.  */

Lisp_Object
make_buffer_string (ptrdiff_t start, ptrdiff_t end, bool props)
{
  ptrdiff_t start_byte = CHAR_TO_BYTE (start);
  ptrdiff_t end_byte = CHAR_TO_BYTE (end);

  return make_buffer_string_both (start, start_byte, end, end_byte, props);
}

/* Return a Lisp_String containing the text of the current buffer from
   START / START_BYTE to END / END_BYTE.

   If text properties are in use and the current buffer
   has properties in the range specified, the resulting string will also
   have them, if PROPS is true.

   We don't want to use plain old make_string here, because it calls
   make_uninit_string, which can cause the buffer arena to be
   compacted.  make_string has no way of knowing that the data has
   been moved, and thus copies the wrong data into the string.  This
   doesn't effect most of the other users of make_string, so it should
   be left as is.  But we should use this function when conjuring
   buffer substrings.  */

Lisp_Object
make_buffer_string_both (ptrdiff_t start, ptrdiff_t start_byte,
			 ptrdiff_t end, ptrdiff_t end_byte, bool props)
{
  Lisp_Object result, tem, tem1;
  ptrdiff_t beg0, end0, beg1, end1, size;

  if (start_byte < GPT_BYTE && GPT_BYTE < end_byte)
    {
      /* Two regions, before and after the gap.  */
      beg0 = start_byte;
      end0 = GPT_BYTE;
      beg1 = GPT_BYTE + GAP_SIZE - BEG_BYTE;
      end1 = end_byte + GAP_SIZE - BEG_BYTE;
    }
  else
    {
      /* The only region.  */
      beg0 = start_byte;
      end0 = end_byte;
      beg1 = -1;
      end1 = -1;
    }

  if (! NILP (BVAR (current_buffer, enable_multibyte_characters)))
    result = make_uninit_multibyte_string (end - start, end_byte - start_byte);
  else
    result = make_uninit_string (end - start);

  size = end0 - beg0;
  memcpy (SDATA (result), BYTE_POS_ADDR (beg0), size);
  if (beg1 != -1)
    memcpy (SDATA (result) + size, BEG_ADDR + beg1, end1 - beg1);

  /* If desired, update and copy the text properties.  */
  if (props)
    {
      update_buffer_properties (start, end);

      tem = Fnext_property_change (make_number (start), Qnil, make_number (end));
      tem1 = Ftext_properties_at (make_number (start), Qnil);

      if (XINT (tem) != end || !NILP (tem1))
	copy_intervals_to_string (result, current_buffer, start,
				  end - start);
    }

  return result;
}

/* Call Vbuffer_access_fontify_functions for the range START ... END
   in the current buffer, if necessary.  */

static void
update_buffer_properties (ptrdiff_t start, ptrdiff_t end)
{
  /* If this buffer has some access functions,
     call them, specifying the range of the buffer being accessed.  */
  if (!NILP (Vbuffer_access_fontify_functions))
    {
      /* But don't call them if we can tell that the work
	 has already been done.  */
      if (!NILP (Vbuffer_access_fontified_property))
	{
	  Lisp_Object tem
	    = Ftext_property_any (make_number (start), make_number (end),
				  Vbuffer_access_fontified_property,
				  Qnil, Qnil);
	  if (NILP (tem))
	    return;
	}

      CALLN (Frun_hook_with_args, Qbuffer_access_fontify_functions,
	     make_number (start), make_number (end));
    }
}

DEFUN ("buffer-substring", Fbuffer_substring, Sbuffer_substring, 2, 2, 0,
       doc: /* Return the contents of part of the current buffer as a string.
The two arguments START and END are character positions;
they can be in either order.
The string returned is multibyte if the buffer is multibyte.

This function copies the text properties of that part of the buffer
into the result string; if you don't want the text properties,
use `buffer-substring-no-properties' instead.  */)
  (Lisp_Object start, Lisp_Object end)
{
  register ptrdiff_t b, e;

  validate_region (&start, &end);
  b = XINT (start);
  e = XINT (end);

  return make_buffer_string (b, e, 1);
}

DEFUN ("buffer-substring-no-properties", Fbuffer_substring_no_properties,
       Sbuffer_substring_no_properties, 2, 2, 0,
       doc: /* Return the characters of part of the buffer, without the text properties.
The two arguments START and END are character positions;
they can be in either order.  */)
  (Lisp_Object start, Lisp_Object end)
{
  register ptrdiff_t b, e;

  validate_region (&start, &end);
  b = XINT (start);
  e = XINT (end);

  return make_buffer_string (b, e, 0);
}

DEFUN ("buffer-string", Fbuffer_string, Sbuffer_string, 0, 0, 0,
       doc: /* Return the contents of the current buffer as a string.
If narrowing is in effect, this function returns only the visible part
of the buffer.  */)
  (void)
{
  return make_buffer_string_both (BEGV, BEGV_BYTE, ZV, ZV_BYTE, 1);
}

DEFUN ("insert-buffer-substring", Finsert_buffer_substring, Sinsert_buffer_substring,
       1, 3, 0,
       doc: /* Insert before point a substring of the contents of BUFFER.
BUFFER may be a buffer or a buffer name.
Arguments START and END are character positions specifying the substring.
They default to the values of (point-min) and (point-max) in BUFFER.

Point and before-insertion markers move forward to end up after the
inserted text.
Any other markers at the point of insertion remain before the text.

If the current buffer is multibyte and BUFFER is unibyte, or vice
versa, strings are converted from unibyte to multibyte or vice versa
using `string-make-multibyte' or `string-make-unibyte', which see.  */)
  (Lisp_Object buffer, Lisp_Object start, Lisp_Object end)
{
  register EMACS_INT b, e, temp;
  register struct buffer *bp, *obuf;
  Lisp_Object buf;

  buf = Fget_buffer (buffer);
  if (NILP (buf))
    nsberror (buffer);
  bp = XBUFFER (buf);
  if (!BUFFER_LIVE_P (bp))
    error ("Selecting deleted buffer");

  if (NILP (start))
    b = BUF_BEGV (bp);
  else
    {
      CHECK_NUMBER_COERCE_MARKER (start);
      b = XINT (start);
    }
  if (NILP (end))
    e = BUF_ZV (bp);
  else
    {
      CHECK_NUMBER_COERCE_MARKER (end);
      e = XINT (end);
    }

  if (b > e)
    temp = b, b = e, e = temp;

  if (!(BUF_BEGV (bp) <= b && e <= BUF_ZV (bp)))
    args_out_of_range (start, end);

  obuf = current_buffer;
  set_buffer_internal_1 (bp);
  update_buffer_properties (b, e);
  set_buffer_internal_1 (obuf);

  insert_from_buffer (bp, b, e - b, 0);
  return Qnil;
}

DEFUN ("compare-buffer-substrings", Fcompare_buffer_substrings, Scompare_buffer_substrings,
       6, 6, 0,
       doc: /* Compare two substrings of two buffers; return result as number.
Return -N if first string is less after N-1 chars, +N if first string is
greater after N-1 chars, or 0 if strings match.
The first substring is in BUFFER1 from START1 to END1 and the second
is in BUFFER2 from START2 to END2.
All arguments may be nil.  If BUFFER1 or BUFFER2 is nil, the current
buffer is used.  If START1 or START2 is nil, the value of `point-min'
in the respective buffers is used.  If END1 or END2 is nil, the value
of `point-max' in the respective buffers is used.
The value of `case-fold-search' in the current buffer
determines whether case is significant or ignored.  */)
  (Lisp_Object buffer1, Lisp_Object start1, Lisp_Object end1, Lisp_Object buffer2, Lisp_Object start2, Lisp_Object end2)
{
  register EMACS_INT begp1, endp1, begp2, endp2, temp;
  register struct buffer *bp1, *bp2;
  register Lisp_Object trt
    = (!NILP (BVAR (current_buffer, case_fold_search))
       ? BVAR (current_buffer, case_canon_table) : Qnil);
  ptrdiff_t chars = 0;
  ptrdiff_t i1, i2, i1_byte, i2_byte;

  /* Find the first buffer and its substring.  */

  if (NILP (buffer1))
    bp1 = current_buffer;
  else
    {
      Lisp_Object buf1;
      buf1 = Fget_buffer (buffer1);
      if (NILP (buf1))
	nsberror (buffer1);
      bp1 = XBUFFER (buf1);
      if (!BUFFER_LIVE_P (bp1))
	error ("Selecting deleted buffer");
    }

  if (NILP (start1))
    begp1 = BUF_BEGV (bp1);
  else
    {
      CHECK_NUMBER_COERCE_MARKER (start1);
      begp1 = XINT (start1);
    }
  if (NILP (end1))
    endp1 = BUF_ZV (bp1);
  else
    {
      CHECK_NUMBER_COERCE_MARKER (end1);
      endp1 = XINT (end1);
    }

  if (begp1 > endp1)
    temp = begp1, begp1 = endp1, endp1 = temp;

  if (!(BUF_BEGV (bp1) <= begp1
	&& begp1 <= endp1
        && endp1 <= BUF_ZV (bp1)))
    args_out_of_range (start1, end1);

  /* Likewise for second substring.  */

  if (NILP (buffer2))
    bp2 = current_buffer;
  else
    {
      Lisp_Object buf2;
      buf2 = Fget_buffer (buffer2);
      if (NILP (buf2))
	nsberror (buffer2);
      bp2 = XBUFFER (buf2);
      if (!BUFFER_LIVE_P (bp2))
	error ("Selecting deleted buffer");
    }

  if (NILP (start2))
    begp2 = BUF_BEGV (bp2);
  else
    {
      CHECK_NUMBER_COERCE_MARKER (start2);
      begp2 = XINT (start2);
    }
  if (NILP (end2))
    endp2 = BUF_ZV (bp2);
  else
    {
      CHECK_NUMBER_COERCE_MARKER (end2);
      endp2 = XINT (end2);
    }

  if (begp2 > endp2)
    temp = begp2, begp2 = endp2, endp2 = temp;

  if (!(BUF_BEGV (bp2) <= begp2
	&& begp2 <= endp2
        && endp2 <= BUF_ZV (bp2)))
    args_out_of_range (start2, end2);

  i1 = begp1;
  i2 = begp2;
  i1_byte = buf_charpos_to_bytepos (bp1, i1);
  i2_byte = buf_charpos_to_bytepos (bp2, i2);

  while (i1 < endp1 && i2 < endp2)
    {
      /* When we find a mismatch, we must compare the
	 characters, not just the bytes.  */
      int c1, c2;

      if (! NILP (BVAR (bp1, enable_multibyte_characters)))
	{
	  c1 = BUF_FETCH_MULTIBYTE_CHAR (bp1, i1_byte);
	  BUF_INC_POS (bp1, i1_byte);
	  i1++;
	}
      else
	{
	  c1 = BUF_FETCH_BYTE (bp1, i1);
	  MAKE_CHAR_MULTIBYTE (c1);
	  i1++;
	}

      if (! NILP (BVAR (bp2, enable_multibyte_characters)))
	{
	  c2 = BUF_FETCH_MULTIBYTE_CHAR (bp2, i2_byte);
	  BUF_INC_POS (bp2, i2_byte);
	  i2++;
	}
      else
	{
	  c2 = BUF_FETCH_BYTE (bp2, i2);
	  MAKE_CHAR_MULTIBYTE (c2);
	  i2++;
	}

      if (!NILP (trt))
	{
	  c1 = char_table_translate (trt, c1);
	  c2 = char_table_translate (trt, c2);
	}

      if (c1 != c2)
	return make_number (c1 < c2 ? -1 - chars : chars + 1);

      chars++;
      rarely_quit (chars);
    }

  /* The strings match as far as they go.
     If one is shorter, that one is less.  */
  if (chars < endp1 - begp1)
    return make_number (chars + 1);
  else if (chars < endp2 - begp2)
    return make_number (- chars - 1);

  /* Same length too => they are equal.  */
  return make_number (0);
}


/* Set up necessary definitions for diffseq.h; see comments in
   diffseq.h for explanation.  */

#undef ELEMENT
#undef EQUAL

#define XVECREF_YVECREF_EQUAL(ctx, xoff, yoff)  \
  buffer_chars_equal ((ctx), (xoff), (yoff))

#define OFFSET ptrdiff_t

#define EXTRA_CONTEXT_FIELDS                    \
  /* Buffers to compare.  */                    \
  struct buffer *buffer_a;                      \
  struct buffer *buffer_b;                      \
  /* Bit vectors recording for each character whether it was deleted
     or inserted.  */                           \
  unsigned char *deletions;                     \
  unsigned char *insertions;

#define NOTE_DELETE(ctx, xoff) set_bit ((ctx)->deletions, (xoff))
#define NOTE_INSERT(ctx, yoff) set_bit ((ctx)->insertions, (yoff))

struct context;
static void set_bit (unsigned char *, OFFSET);
static bool bit_is_set (const unsigned char *, OFFSET);
static bool buffer_chars_equal (struct context *, OFFSET, OFFSET);

#include "minmax.h"
#include "diffseq.h"

DEFUN ("replace-buffer-contents", Freplace_buffer_contents,
       Sreplace_buffer_contents, 1, 1, "bSource buffer: ",
       doc: /* Replace accessible portion of current buffer with that of SOURCE.
SOURCE can be a buffer or a string that names a buffer.
Interactively, prompt for SOURCE.
As far as possible the replacement is non-destructive, i.e. existing
buffer contents, markers, properties, and overlays in the current
buffer stay intact.  */)
  (Lisp_Object source)
{
  struct buffer *a = current_buffer;
  Lisp_Object source_buffer = Fget_buffer (source);
  if (NILP (source_buffer))
    nsberror (source);
  struct buffer *b = XBUFFER (source_buffer);
  if (! BUFFER_LIVE_P (b))
    error ("Selecting deleted buffer");
  if (a == b)
    error ("Cannot replace a buffer with itself");

  ptrdiff_t min_a = BEGV;
  ptrdiff_t min_b = BUF_BEGV (b);
  ptrdiff_t size_a = ZV - min_a;
  ptrdiff_t size_b = BUF_ZV (b) - min_b;
  eassume (size_a >= 0);
  eassume (size_b >= 0);
  bool a_empty = size_a == 0;
  bool b_empty = size_b == 0;

  /* Handle trivial cases where at least one accessible portion is
     empty.  */

  if (a_empty && b_empty)
    return Qnil;

  if (a_empty)
    return Finsert_buffer_substring (source, Qnil, Qnil);

  if (b_empty)
    {
      del_range_both (BEGV, BEGV_BYTE, ZV, ZV_BYTE, true);
      return Qnil;
    }

  /* FIXME: It is not documented how to initialize the contents of the
     context structure.  This code cargo-cults from the existing
     caller in src/analyze.c of GNU Diffutils, which appears to
     work.  */

  ptrdiff_t diags = size_a + size_b + 3;
  ptrdiff_t *buffer;
  USE_SAFE_ALLOCA;
  SAFE_NALLOCA (buffer, 2, diags);
  /* Micro-optimization: Casting to size_t generates much better
     code.  */
  ptrdiff_t del_bytes = (size_t) size_a / CHAR_BIT + 1;
  ptrdiff_t ins_bytes = (size_t) size_b / CHAR_BIT + 1;
  struct context ctx = {
    .buffer_a = a,
    .buffer_b = b,
    .deletions = SAFE_ALLOCA (del_bytes),
    .insertions = SAFE_ALLOCA (ins_bytes),
    .fdiag = buffer + size_b + 1,
    .bdiag = buffer + diags + size_b + 1,
    /* FIXME: Find a good number for .too_expensive.  */
    .too_expensive = 1000000,
  };
  memclear (ctx.deletions, del_bytes);
  memclear (ctx.insertions, ins_bytes);
  /* compareseq requires indices to be zero-based.  We add BEGV back
     later.  */
  bool early_abort = compareseq (0, size_a, 0, size_b, false, &ctx);
  /* Since we didn’t define EARLY_ABORT, we should never abort
     early.  */
  eassert (! early_abort);
  SAFE_FREE ();

  Fundo_boundary ();
  ptrdiff_t count = SPECPDL_INDEX ();
  record_unwind_protect (save_excursion_restore, save_excursion_save ());

  ptrdiff_t i = size_a;
  ptrdiff_t j = size_b;
  /* Walk backwards through the lists of changes.  This was also
     cargo-culted from src/analyze.c in GNU Diffutils.  Because we
     walk backwards, we don’t have to keep the positions in sync.  */
  while (i >= 0 || j >= 0)
    {
      /* Check whether there is a change (insertion or deletion)
         before the current position.  */
      if ((i > 0 && bit_is_set (ctx.deletions, i - 1)) ||
          (j > 0 && bit_is_set (ctx.insertions, j - 1)))
	{
          ptrdiff_t end_a = min_a + i;
          ptrdiff_t end_b = min_b + j;
          /* Find the beginning of the current change run.  */
	  while (i > 0 && bit_is_set (ctx.deletions, i - 1))
            --i;
	  while (j > 0 && bit_is_set (ctx.insertions, j - 1))
            --j;
          ptrdiff_t beg_a = min_a + i;
          ptrdiff_t beg_b = min_b + j;
          eassert (beg_a >= BEGV);
          eassert (beg_b >= BUF_BEGV (b));
          eassert (beg_a <= end_a);
          eassert (beg_b <= end_b);
          eassert (end_a <= ZV);
          eassert (end_b <= BUF_ZV (b));
          eassert (beg_a < end_a || beg_b < end_b);
          if (beg_a < end_a)
            del_range (beg_a, end_a);
          if (beg_b < end_b)
            {
              SET_PT (beg_a);
              Finsert_buffer_substring (source, make_natnum (beg_b),
                                        make_natnum (end_b));
            }
	}
      --i;
      --j;
    }

  return unbind_to (count, Qnil);
}

static void
set_bit (unsigned char *a, ptrdiff_t i)
{
  eassert (i >= 0);
  /* Micro-optimization: Casting to size_t generates much better
     code.  */
  size_t j = i;
  a[j / CHAR_BIT] |= (1 << (j % CHAR_BIT));
}

static bool
bit_is_set (const unsigned char *a, ptrdiff_t i)
{
  eassert (i >= 0);
  /* Micro-optimization: Casting to size_t generates much better
     code.  */
  size_t j = i;
  return a[j / CHAR_BIT] & (1 << (j % CHAR_BIT));
}

/* Return true if the characters at position POS_A of buffer
   CTX->buffer_a and at position POS_B of buffer CTX->buffer_b are
   equal.  POS_A and POS_B are zero-based.  Text properties are
   ignored.  */

static bool
buffer_chars_equal (struct context *ctx,
                    ptrdiff_t pos_a, ptrdiff_t pos_b)
{
  eassert (pos_a >= 0);
  pos_a += BUF_BEGV (ctx->buffer_a);
  eassert (pos_a >= BUF_BEGV (ctx->buffer_a));
  eassert (pos_a < BUF_ZV (ctx->buffer_a));

  eassert (pos_b >= 0);
  pos_b += BUF_BEGV (ctx->buffer_b);
  eassert (pos_b >= BUF_BEGV (ctx->buffer_b));
  eassert (pos_b < BUF_ZV (ctx->buffer_b));

  return BUF_FETCH_CHAR_AS_MULTIBYTE (ctx->buffer_a, pos_a)
    == BUF_FETCH_CHAR_AS_MULTIBYTE (ctx->buffer_b, pos_b);
}


static void
subst_char_in_region_unwind (Lisp_Object arg)
{
  bset_undo_list (current_buffer, arg);
}

static void
subst_char_in_region_unwind_1 (Lisp_Object arg)
{
  bset_filename (current_buffer, arg);
}

DEFUN ("subst-char-in-region", Fsubst_char_in_region,
       Ssubst_char_in_region, 4, 5, 0,
       doc: /* From START to END, replace FROMCHAR with TOCHAR each time it occurs.
If optional arg NOUNDO is non-nil, don't record this change for undo
and don't mark the buffer as really changed.
Both characters must have the same length of multi-byte form.  */)
  (Lisp_Object start, Lisp_Object end, Lisp_Object fromchar, Lisp_Object tochar, Lisp_Object noundo)
{
  register ptrdiff_t pos, pos_byte, stop, i, len, end_byte;
  /* Keep track of the first change in the buffer:
     if 0 we haven't found it yet.
     if < 0 we've found it and we've run the before-change-function.
     if > 0 we've actually performed it and the value is its position.  */
  ptrdiff_t changed = 0;
  unsigned char fromstr[MAX_MULTIBYTE_LENGTH], tostr[MAX_MULTIBYTE_LENGTH];
  unsigned char *p;
  ptrdiff_t count = SPECPDL_INDEX ();
#define COMBINING_NO	 0
#define COMBINING_BEFORE 1
#define COMBINING_AFTER  2
#define COMBINING_BOTH (COMBINING_BEFORE | COMBINING_AFTER)
  int maybe_byte_combining = COMBINING_NO;
  ptrdiff_t last_changed = 0;
  bool multibyte_p
    = !NILP (BVAR (current_buffer, enable_multibyte_characters));
  int fromc, toc;

 restart:

  validate_region (&start, &end);
  CHECK_CHARACTER (fromchar);
  CHECK_CHARACTER (tochar);
  fromc = XFASTINT (fromchar);
  toc = XFASTINT (tochar);

  if (multibyte_p)
    {
      len = CHAR_STRING (fromc, fromstr);
      if (CHAR_STRING (toc, tostr) != len)
	error ("Characters in `subst-char-in-region' have different byte-lengths");
      if (!ASCII_CHAR_P (*tostr))
	{
	  /* If *TOSTR is in the range 0x80..0x9F and TOCHAR is not a
	     complete multibyte character, it may be combined with the
	     after bytes.  If it is in the range 0xA0..0xFF, it may be
	     combined with the before and after bytes.  */
	  if (!CHAR_HEAD_P (*tostr))
	    maybe_byte_combining = COMBINING_BOTH;
	  else if (BYTES_BY_CHAR_HEAD (*tostr) > len)
	    maybe_byte_combining = COMBINING_AFTER;
	}
    }
  else
    {
      len = 1;
      fromstr[0] = fromc;
      tostr[0] = toc;
    }

  pos = XINT (start);
  pos_byte = CHAR_TO_BYTE (pos);
  stop = CHAR_TO_BYTE (XINT (end));
  end_byte = stop;

  /* If we don't want undo, turn off putting stuff on the list.
     That's faster than getting rid of things,
     and it prevents even the entry for a first change.
     Also inhibit locking the file.  */
  if (!changed && !NILP (noundo))
    {
      record_unwind_protect (subst_char_in_region_unwind,
			     BVAR (current_buffer, undo_list));
      bset_undo_list (current_buffer, Qt);
      /* Don't do file-locking.  */
      record_unwind_protect (subst_char_in_region_unwind_1,
			     BVAR (current_buffer, filename));
      bset_filename (current_buffer, Qnil);
    }

  if (pos_byte < GPT_BYTE)
    stop = min (stop, GPT_BYTE);
  while (1)
    {
      ptrdiff_t pos_byte_next = pos_byte;

      if (pos_byte >= stop)
	{
	  if (pos_byte >= end_byte) break;
	  stop = end_byte;
	}
      p = BYTE_POS_ADDR (pos_byte);
      if (multibyte_p)
	INC_POS (pos_byte_next);
      else
	++pos_byte_next;
      if (pos_byte_next - pos_byte == len
	  && p[0] == fromstr[0]
	  && (len == 1
	      || (p[1] == fromstr[1]
		  && (len == 2 || (p[2] == fromstr[2]
				 && (len == 3 || p[3] == fromstr[3]))))))
	{
	  if (changed < 0)
	    /* We've already seen this and run the before-change-function;
	       this time we only need to record the actual position. */
	    changed = pos;
	  else if (!changed)
	    {
	      changed = -1;
	      modify_text (pos, XINT (end));

	      if (! NILP (noundo))
		{
		  if (MODIFF - 1 == SAVE_MODIFF)
		    SAVE_MODIFF++;
		  if (MODIFF - 1 == BUF_AUTOSAVE_MODIFF (current_buffer))
		    BUF_AUTOSAVE_MODIFF (current_buffer)++;
		}

	      /* The before-change-function may have moved the gap
		 or even modified the buffer so we should start over. */
	      goto restart;
	    }

	  /* Take care of the case where the new character
	     combines with neighboring bytes.  */
	  if (maybe_byte_combining
	      && (maybe_byte_combining == COMBINING_AFTER
		  ? (pos_byte_next < Z_BYTE
		     && ! CHAR_HEAD_P (FETCH_BYTE (pos_byte_next)))
		  : ((pos_byte_next < Z_BYTE
		      && ! CHAR_HEAD_P (FETCH_BYTE (pos_byte_next)))
		     || (pos_byte > BEG_BYTE
			 && ! ASCII_CHAR_P (FETCH_BYTE (pos_byte - 1))))))
	    {
	      Lisp_Object tem, string;

	      tem = BVAR (current_buffer, undo_list);

	      /* Make a multibyte string containing this single character.  */
	      string = make_multibyte_string ((char *) tostr, 1, len);
	      /* replace_range is less efficient, because it moves the gap,
		 but it handles combining correctly.  */
	      replace_range (pos, pos + 1, string,
			     0, 0, 1, 0);
	      pos_byte_next = CHAR_TO_BYTE (pos);
	      if (pos_byte_next > pos_byte)
		/* Before combining happened.  We should not increment
		   POS.  So, to cancel the later increment of POS,
		   decrease it now.  */
		pos--;
	      else
		INC_POS (pos_byte_next);

	      if (! NILP (noundo))
		bset_undo_list (current_buffer, tem);
	    }
	  else
	    {
	      if (NILP (noundo))
		record_change (pos, 1);
	      for (i = 0; i < len; i++) *p++ = tostr[i];
	    }
	  last_changed =  pos + 1;
	}
      pos_byte = pos_byte_next;
      pos++;
    }

  if (changed > 0)
    {
      signal_after_change (changed,
			   last_changed - changed, last_changed - changed);
      update_compositions (changed, last_changed, CHECK_ALL);
    }

  unbind_to (count, Qnil);
  return Qnil;
}


static Lisp_Object check_translation (ptrdiff_t, ptrdiff_t, ptrdiff_t,
				      Lisp_Object);

/* Helper function for Ftranslate_region_internal.

   Check if a character sequence at POS (POS_BYTE) matches an element
   of VAL.  VAL is a list (([FROM-CHAR ...] . TO) ...).  If a matching
   element is found, return it.  Otherwise return Qnil.  */

static Lisp_Object
check_translation (ptrdiff_t pos, ptrdiff_t pos_byte, ptrdiff_t end,
		   Lisp_Object val)
{
  int initial_buf[16];
  int *buf = initial_buf;
  ptrdiff_t buf_size = ARRAYELTS (initial_buf);
  int *bufalloc = 0;
  ptrdiff_t buf_used = 0;
  Lisp_Object result = Qnil;

  for (; CONSP (val); val = XCDR (val))
    {
      Lisp_Object elt;
      ptrdiff_t len, i;

      elt = XCAR (val);
      if (! CONSP (elt))
	continue;
      elt = XCAR (elt);
      if (! VECTORP (elt))
	continue;
      len = ASIZE (elt);
      if (len <= end - pos)
	{
	  for (i = 0; i < len; i++)
	    {
	      if (buf_used <= i)
		{
		  unsigned char *p = BYTE_POS_ADDR (pos_byte);
		  int len1;

		  if (buf_used == buf_size)
		    {
		      bufalloc = xpalloc (bufalloc, &buf_size, 1, -1,
					  sizeof *bufalloc);
		      if (buf == initial_buf)
			memcpy (bufalloc, buf, sizeof initial_buf);
		      buf = bufalloc;
		    }
		  buf[buf_used++] = STRING_CHAR_AND_LENGTH (p, len1);
		  pos_byte += len1;
		}
	      if (XINT (AREF (elt, i)) != buf[i])
		break;
	    }
	  if (i == len)
	    {
	      result = XCAR (val);
	      break;
	    }
	}
    }

  xfree (bufalloc);
  return result;
}


DEFUN ("translate-region-internal", Ftranslate_region_internal,
       Stranslate_region_internal, 3, 3, 0,
       doc: /* Internal use only.
From START to END, translate characters according to TABLE.
TABLE is a string or a char-table; the Nth character in it is the
mapping for the character with code N.
It returns the number of characters changed.  */)
  (Lisp_Object start, Lisp_Object end, register Lisp_Object table)
{
  register unsigned char *tt;	/* Trans table. */
  register int nc;		/* New character. */
  int cnt;			/* Number of changes made. */
  ptrdiff_t size;		/* Size of translate table. */
  ptrdiff_t pos, pos_byte, end_pos;
  bool multibyte = !NILP (BVAR (current_buffer, enable_multibyte_characters));
  bool string_multibyte UNINIT;

  validate_region (&start, &end);
  if (CHAR_TABLE_P (table))
    {
      if (! EQ (XCHAR_TABLE (table)->purpose, Qtranslation_table))
	error ("Not a translation table");
      size = MAX_CHAR;
      tt = NULL;
    }
  else
    {
      CHECK_STRING (table);

      if (! multibyte && (SCHARS (table) < SBYTES (table)))
	table = string_make_unibyte (table);
      string_multibyte = SCHARS (table) < SBYTES (table);
      size = SBYTES (table);
      tt = SDATA (table);
    }

  pos = XINT (start);
  pos_byte = CHAR_TO_BYTE (pos);
  end_pos = XINT (end);
  modify_text (pos, end_pos);

  cnt = 0;
  for (; pos < end_pos; )
    {
      unsigned char *p = BYTE_POS_ADDR (pos_byte);
      unsigned char *str UNINIT;
      unsigned char buf[MAX_MULTIBYTE_LENGTH];
      int len, str_len;
      int oc;
      Lisp_Object val;

      if (multibyte)
	oc = STRING_CHAR_AND_LENGTH (p, len);
      else
	oc = *p, len = 1;
      if (oc < size)
	{
	  if (tt)
	    {
	      /* Reload as signal_after_change in last iteration may GC.  */
	      tt = SDATA (table);
	      if (string_multibyte)
		{
		  str = tt + string_char_to_byte (table, oc);
		  nc = STRING_CHAR_AND_LENGTH (str, str_len);
		}
	      else
		{
		  nc = tt[oc];
		  if (! ASCII_CHAR_P (nc) && multibyte)
		    {
		      str_len = BYTE8_STRING (nc, buf);
		      str = buf;
		    }
		  else
		    {
		      str_len = 1;
		      str = tt + oc;
		    }
		}
	    }
	  else
	    {
	      nc = oc;
	      val = CHAR_TABLE_REF (table, oc);
	      if (CHARACTERP (val))
		{
		  nc = XFASTINT (val);
		  str_len = CHAR_STRING (nc, buf);
		  str = buf;
		}
	      else if (VECTORP (val) || (CONSP (val)))
		{
		  /* VAL is [TO_CHAR ...] or (([FROM-CHAR ...] .  TO) ...)
		     where TO is TO-CHAR or [TO-CHAR ...].  */
		  nc = -1;
		}
	    }

	  if (nc != oc && nc >= 0)
	    {
	      /* Simple one char to one char translation.  */
	      if (len != str_len)
		{
		  Lisp_Object string;

		  /* This is less efficient, because it moves the gap,
		     but it should handle multibyte characters correctly.  */
		  string = make_multibyte_string ((char *) str, 1, str_len);
		  replace_range (pos, pos + 1, string, 1, 0, 1, 0);
		  len = str_len;
		}
	      else
		{
		  record_change (pos, 1);
		  while (str_len-- > 0)
		    *p++ = *str++;
		  signal_after_change (pos, 1, 1);
		  update_compositions (pos, pos + 1, CHECK_BORDER);
		}
	      ++cnt;
	    }
	  else if (nc < 0)
	    {
	      Lisp_Object string;

	      if (CONSP (val))
		{
		  val = check_translation (pos, pos_byte, end_pos, val);
		  if (NILP (val))
		    {
		      pos_byte += len;
		      pos++;
		      continue;
		    }
		  /* VAL is ([FROM-CHAR ...] . TO).  */
		  len = ASIZE (XCAR (val));
		  val = XCDR (val);
		}
	      else
		len = 1;

	      if (VECTORP (val))
		{
		  string = Fconcat (1, &val);
		}
	      else
		{
		  string = Fmake_string (make_number (1), val);
		}
	      replace_range (pos, pos + len, string, 1, 0, 1, 0);
	      pos_byte += SBYTES (string);
	      pos += SCHARS (string);
	      cnt += SCHARS (string);
	      end_pos += SCHARS (string) - len;
	      continue;
	    }
	}
      pos_byte += len;
      pos++;
    }

  return make_number (cnt);
}

DEFUN ("delete-region", Fdelete_region, Sdelete_region, 2, 2, "r",
       doc: /* Delete the text between START and END.
If called interactively, delete the region between point and mark.
This command deletes buffer text without modifying the kill ring.  */)
  (Lisp_Object start, Lisp_Object end)
{
  validate_region (&start, &end);
  del_range (XINT (start), XINT (end));
  return Qnil;
}

DEFUN ("delete-and-extract-region", Fdelete_and_extract_region,
       Sdelete_and_extract_region, 2, 2, 0,
       doc: /* Delete the text between START and END and return it.  */)
  (Lisp_Object start, Lisp_Object end)
{
  validate_region (&start, &end);
  if (XINT (start) == XINT (end))
    return empty_unibyte_string;
  return del_range_1 (XINT (start), XINT (end), 1, 1);
}

DEFUN ("widen", Fwiden, Swiden, 0, 0, "",
       doc: /* Remove restrictions (narrowing) from current buffer.
This allows the buffer's full text to be seen and edited.  */)
  (void)
{
  if (BEG != BEGV || Z != ZV)
    current_buffer->clip_changed = 1;
  BEGV = BEG;
  BEGV_BYTE = BEG_BYTE;
  SET_BUF_ZV_BOTH (current_buffer, Z, Z_BYTE);
  /* Changing the buffer bounds invalidates any recorded current column.  */
  invalidate_current_column ();
  return Qnil;
}

DEFUN ("narrow-to-region", Fnarrow_to_region, Snarrow_to_region, 2, 2, "r",
       doc: /* Restrict editing in this buffer to the current region.
The rest of the text becomes temporarily invisible and untouchable
but is not deleted; if you save the buffer in a file, the invisible
text is included in the file.  \\[widen] makes all visible again.
See also `save-restriction'.

When calling from a program, pass two arguments; positions (integers
or markers) bounding the text that should remain visible.  */)
  (register Lisp_Object start, Lisp_Object end)
{
  CHECK_NUMBER_COERCE_MARKER (start);
  CHECK_NUMBER_COERCE_MARKER (end);

  if (XINT (start) > XINT (end))
    {
      Lisp_Object tem;
      tem = start; start = end; end = tem;
    }

  if (!(BEG <= XINT (start) && XINT (start) <= XINT (end) && XINT (end) <= Z))
    args_out_of_range (start, end);

  if (BEGV != XFASTINT (start) || ZV != XFASTINT (end))
    current_buffer->clip_changed = 1;

  SET_BUF_BEGV (current_buffer, XFASTINT (start));
  SET_BUF_ZV (current_buffer, XFASTINT (end));
  if (PT < XFASTINT (start))
    SET_PT (XFASTINT (start));
  if (PT > XFASTINT (end))
    SET_PT (XFASTINT (end));
  /* Changing the buffer bounds invalidates any recorded current column.  */
  invalidate_current_column ();
  return Qnil;
}

Lisp_Object
save_restriction_save (void)
{
  if (BEGV == BEG && ZV == Z)
    /* The common case that the buffer isn't narrowed.
       We return just the buffer object, which save_restriction_restore
       recognizes as meaning `no restriction'.  */
    return Fcurrent_buffer ();
  else
    /* We have to save a restriction, so return a pair of markers, one
       for the beginning and one for the end.  */
    {
      Lisp_Object beg, end;

      beg = build_marker (current_buffer, BEGV, BEGV_BYTE);
      end = build_marker (current_buffer, ZV, ZV_BYTE);

      /* END must move forward if text is inserted at its exact location.  */
      XMARKER (end)->insertion_type = 1;

      return Fcons (beg, end);
    }
}

void
save_restriction_restore (Lisp_Object data)
{
  struct buffer *cur = NULL;
  struct buffer *buf = (CONSP (data)
			? XMARKER (XCAR (data))->buffer
			: XBUFFER (data));

  if (buf && buf != current_buffer && !NILP (BVAR (buf, pt_marker)))
    { /* If `buf' uses markers to keep track of PT, BEGV, and ZV (as
	 is the case if it is or has an indirect buffer), then make
	 sure it is current before we update BEGV, so
	 set_buffer_internal takes care of managing those markers.  */
      cur = current_buffer;
      set_buffer_internal (buf);
    }

  if (CONSP (data))
    /* A pair of marks bounding a saved restriction.  */
    {
      struct Lisp_Marker *beg = XMARKER (XCAR (data));
      struct Lisp_Marker *end = XMARKER (XCDR (data));
      eassert (buf == end->buffer);

      if (buf /* Verify marker still points to a buffer.  */
	  && (beg->charpos != BUF_BEGV (buf) || end->charpos != BUF_ZV (buf)))
	/* The restriction has changed from the saved one, so restore
	   the saved restriction.  */
	{
	  ptrdiff_t pt = BUF_PT (buf);

	  SET_BUF_BEGV_BOTH (buf, beg->charpos, beg->bytepos);
	  SET_BUF_ZV_BOTH (buf, end->charpos, end->bytepos);

	  if (pt < beg->charpos || pt > end->charpos)
	    /* The point is outside the new visible range, move it inside. */
	    SET_BUF_PT_BOTH (buf,
			     clip_to_bounds (beg->charpos, pt, end->charpos),
			     clip_to_bounds (beg->bytepos, BUF_PT_BYTE (buf),
					     end->bytepos));

	  buf->clip_changed = 1; /* Remember that the narrowing changed. */
	}
      /* These aren't needed anymore, so don't wait for GC.  */
      free_marker (XCAR (data));
      free_marker (XCDR (data));
      free_cons (XCONS (data));
    }
  else
    /* A buffer, which means that there was no old restriction.  */
    {
      if (buf /* Verify marker still points to a buffer.  */
	  && (BUF_BEGV (buf) != BUF_BEG (buf) || BUF_ZV (buf) != BUF_Z (buf)))
	/* The buffer has been narrowed, get rid of the narrowing.  */
	{
	  SET_BUF_BEGV_BOTH (buf, BUF_BEG (buf), BUF_BEG_BYTE (buf));
	  SET_BUF_ZV_BOTH (buf, BUF_Z (buf), BUF_Z_BYTE (buf));

	  buf->clip_changed = 1; /* Remember that the narrowing changed. */
	}
    }

  /* Changing the buffer bounds invalidates any recorded current column.  */
  invalidate_current_column ();

  if (cur)
    set_buffer_internal (cur);
}

DEFUN ("save-restriction", Fsave_restriction, Ssave_restriction, 0, UNEVALLED, 0,
       doc: /* Execute BODY, saving and restoring current buffer's restrictions.
The buffer's restrictions make parts of the beginning and end invisible.
\(They are set up with `narrow-to-region' and eliminated with `widen'.)
This special form, `save-restriction', saves the current buffer's restrictions
when it is entered, and restores them when it is exited.
So any `narrow-to-region' within BODY lasts only until the end of the form.
The old restrictions settings are restored
even in case of abnormal exit (throw or error).

The value returned is the value of the last form in BODY.

Note: if you are using both `save-excursion' and `save-restriction',
use `save-excursion' outermost:
    (save-excursion (save-restriction ...))

usage: (save-restriction &rest BODY)  */)
  (Lisp_Object body)
{
  register Lisp_Object val;
  ptrdiff_t count = SPECPDL_INDEX ();

  record_unwind_protect (save_restriction_restore, save_restriction_save ());
  val = Fprogn (body);
  return unbind_to (count, val);
}

DEFUN ("message", Fmessage, Smessage, 1, MANY, 0,
       doc: /* Display a message at the bottom of the screen.
The message also goes into the `*Messages*' buffer, if `message-log-max'
is non-nil.  (In keyboard macros, that's all it does.)
Return the message.

In batch mode, the message is printed to the standard error stream,
followed by a newline.

The first argument is a format control string, and the rest are data
to be formatted under control of the string.  Percent sign (%), grave
accent (\\=`) and apostrophe (\\=') are special in the format; see
`format-message' for details.  To display STRING without special
treatment, use (message "%s" STRING).

If the first argument is nil or the empty string, the function clears
any existing message; this lets the minibuffer contents show.  See
also `current-message'.

usage: (message FORMAT-STRING &rest ARGS)  */)
  (ptrdiff_t nargs, Lisp_Object *args)
{
  if (NILP (args[0])
      || (STRINGP (args[0])
	  && SBYTES (args[0]) == 0))
    {
      message1 (0);
      return args[0];
    }
  else
    {
      Lisp_Object val = Fformat_message (nargs, args);
      message3 (val);
      return val;
    }
}

DEFUN ("message-box", Fmessage_box, Smessage_box, 1, MANY, 0,
       doc: /* Display a message, in a dialog box if possible.
If a dialog box is not available, use the echo area.
The first argument is a format control string, and the rest are data
to be formatted under control of the string.  See `format-message' for
details.

If the first argument is nil or the empty string, clear any existing
message; let the minibuffer contents show.

usage: (message-box FORMAT-STRING &rest ARGS)  */)
  (ptrdiff_t nargs, Lisp_Object *args)
{
  if (NILP (args[0]))
    {
      message1 (0);
      return Qnil;
    }
  else
    {
      Lisp_Object val = Fformat_message (nargs, args);
      Lisp_Object pane, menu;

      pane = list1 (Fcons (build_string ("OK"), Qt));
      menu = Fcons (val, pane);
      Fx_popup_dialog (Qt, menu, Qt);
      return val;
    }
}

DEFUN ("message-or-box", Fmessage_or_box, Smessage_or_box, 1, MANY, 0,
       doc: /* Display a message in a dialog box or in the echo area.
If this command was invoked with the mouse, use a dialog box if
`use-dialog-box' is non-nil.
Otherwise, use the echo area.
The first argument is a format control string, and the rest are data
to be formatted under control of the string.  See `format-message' for
details.

If the first argument is nil or the empty string, clear any existing
message; let the minibuffer contents show.

usage: (message-or-box FORMAT-STRING &rest ARGS)  */)
  (ptrdiff_t nargs, Lisp_Object *args)
{
  if ((NILP (last_nonmenu_event) || CONSP (last_nonmenu_event))
      && use_dialog_box)
    return Fmessage_box (nargs, args);
  return Fmessage (nargs, args);
}

DEFUN ("current-message", Fcurrent_message, Scurrent_message, 0, 0, 0,
       doc: /* Return the string currently displayed in the echo area, or nil if none.  */)
  (void)
{
  return current_message ();
}

/* Convert the prefix of STR from ASCII decimal digits to a number.
   Set *STR_END to the address of the first non-digit.  Return the
   number, or PTRDIFF_MAX on overflow.  Return 0 if there is no number.
   This is like strtol for ptrdiff_t and base 10 and C locale,
   except without negative numbers or errno.  */

static ptrdiff_t
str2num (char *str, char **str_end)
{
  ptrdiff_t n = 0;
  for (; c_isdigit (*str); str++)
    if (INT_MULTIPLY_WRAPV (n, 10, &n) || INT_ADD_WRAPV (n, *str - '0', &n))
      n = PTRDIFF_MAX;
  *str_end = str;
  return n;
}

DEFUN ("format", Fformat, Sformat, 1, MANY, 0,
       doc: /* Format a string out of a format-string and arguments.
The first argument is a format control string.
The other arguments are substituted into it to make the result, a string.

The format control string may contain %-sequences meaning to substitute
the next available argument, or the argument explicitly specified:

%s means print a string argument.  Actually, prints any object, with `princ'.
%d means print as signed number in decimal.
%o means print as unsigned number in octal, %x as unsigned number in hex.
%X is like %x, but uses upper case.
%e means print a number in exponential notation.
%f means print a number in decimal-point notation.
%g means print a number in exponential notation if the exponent would be
   less than -4 or greater than or equal to the precision (default: 6);
   otherwise it prints in decimal-point notation.
%c means print a number as a single character.
%S means print any object as an s-expression (using `prin1').

The argument used for %d, %o, %x, %e, %f, %g or %c must be a number.
Use %% to put a single % into the output.

A %-sequence other than %% may contain optional field number, flag,
width, and precision specifiers, as follows:

  %<field><flags><width><precision>character

where field is [0-9]+ followed by a literal dollar "$", flags is
[+ #-0]+, width is [0-9]+, and precision is a literal period "."
followed by [0-9]+.

If a %-sequence is numbered with a field with positive value N, the
Nth argument is substituted instead of the next one.  A format can
contain either numbered or unnumbered %-sequences but not both, except
that %% can be mixed with numbered %-sequences.

The + flag character inserts a + before any positive number, while a
space inserts a space before any positive number; these flags only
affect %d, %e, %f, and %g sequences, and the + flag takes precedence.
The - and 0 flags affect the width specifier, as described below.

The # flag means to use an alternate display form for %o, %x, %X, %e,
%f, and %g sequences: for %o, it ensures that the result begins with
\"0\"; for %x and %X, it prefixes the result with \"0x\" or \"0X\";
for %e and %f, it causes a decimal point to be included even if the
the precision is zero; for %g, it causes a decimal point to be
included even if the the precision is zero, and also forces trailing
zeros after the decimal point to be left in place.

The width specifier supplies a lower limit for the length of the
printed representation.  The padding, if any, normally goes on the
left, but it goes on the right if the - flag is present.  The padding
character is normally a space, but it is 0 if the 0 flag is present.
The 0 flag is ignored if the - flag is present, or the format sequence
is something other than %d, %e, %f, and %g.

For %e and %f sequences, the number after the "." in the precision
specifier says how many decimal places to show; if zero, the decimal
point itself is omitted.  For %g, the precision specifies how many
significant digits to print; zero or omitted are treated as 1.
For %s and %S, the precision specifier truncates the string to the
given width.

Text properties, if any, are copied from the format-string to the
produced text.

usage: (format STRING &rest OBJECTS)  */)
  (ptrdiff_t nargs, Lisp_Object *args)
{
  return styled_format (nargs, args, false);
}

DEFUN ("format-message", Fformat_message, Sformat_message, 1, MANY, 0,
       doc: /* Format a string out of a format-string and arguments.
The first argument is a format control string.
The other arguments are substituted into it to make the result, a string.

This acts like `format', except it also replaces each grave accent (\\=`)
by a left quote, and each apostrophe (\\=') by a right quote.  The left
and right quote replacement characters are specified by
`text-quoting-style'.

usage: (format-message STRING &rest OBJECTS)  */)
  (ptrdiff_t nargs, Lisp_Object *args)
{
  return styled_format (nargs, args, true);
}

/* Implement ‘format-message’ if MESSAGE is true, ‘format’ otherwise.  */

static Lisp_Object
styled_format (ptrdiff_t nargs, Lisp_Object *args, bool message)
{
  ptrdiff_t n;		/* The number of the next arg to substitute.  */
  char initial_buffer[4000];
  char *buf = initial_buffer;
  ptrdiff_t bufsize = sizeof initial_buffer;
  ptrdiff_t max_bufsize = STRING_BYTES_BOUND + 1;
  char *p;
  ptrdiff_t buf_save_value_index UNINIT;
  char *format, *end;
  ptrdiff_t nchars;
  /* When we make a multibyte string, we must pay attention to the
     byte combining problem, i.e., a byte may be combined with a
     multibyte character of the previous string.  This flag tells if we
     must consider such a situation or not.  */
  bool maybe_combine_byte;
  bool arg_intervals = false;
  USE_SAFE_ALLOCA;
  sa_avail -= sizeof initial_buffer;

  /* Information recorded for each format spec.  */
  struct info
  {
    /* The corresponding argument, converted to string if conversion
       was needed.  */
    Lisp_Object argument;

    /* The start and end bytepos in the output string.  */
    ptrdiff_t start, end;

    /* Whether the argument is a string with intervals.  */
    bool_bf intervals : 1;
  } *info;

  CHECK_STRING (args[0]);
  char *format_start = SSDATA (args[0]);
  bool multibyte_format = STRING_MULTIBYTE (args[0]);
  ptrdiff_t formatlen = SBYTES (args[0]);

  /* Upper bound on number of format specs.  Each uses at least 2 chars.  */
  ptrdiff_t nspec_bound = SCHARS (args[0]) >> 1;

  /* Allocate the info and discarded tables.  */
  ptrdiff_t alloca_size;
  if (INT_MULTIPLY_WRAPV (nspec_bound, sizeof *info, &alloca_size)
      || INT_ADD_WRAPV (formatlen, alloca_size, &alloca_size)
      || SIZE_MAX < alloca_size)
    memory_full (SIZE_MAX);
  info = SAFE_ALLOCA (alloca_size);
  /* discarded[I] is 1 if byte I of the format
     string was not copied into the output.
     It is 2 if byte I was not the first byte of its character.  */
  char *discarded = (char *) &info[nspec_bound];
  memset (discarded, 0, formatlen);

  /* Try to determine whether the result should be multibyte.
     This is not always right; sometimes the result needs to be multibyte
     because of an object that we will pass through prin1.
     or because a grave accent or apostrophe is requoted,
     and in that case, we won't know it here.  */

  /* True if the output should be a multibyte string,
     which is true if any of the inputs is one.  */
  bool multibyte = multibyte_format;
  for (ptrdiff_t i = 1; !multibyte && i < nargs; i++)
    if (STRINGP (args[i]) && STRING_MULTIBYTE (args[i]))
      multibyte = true;

  int quoting_style = message ? text_quoting_style () : -1;

  ptrdiff_t ispec;
  ptrdiff_t nspec = 0;

  /* True if a string needs to be allocated to hold the result.  */
  bool new_result = false;

  /* If we start out planning a unibyte result,
     then discover it has to be multibyte, we jump back to retry.  */
 retry:

  p = buf;
  nchars = 0;

  /* N is the argument index, ISPEC is the specification index.  */
  n = 0;
  ispec = 0;

  /* Scan the format and store result in BUF.  */
  format = format_start;
  end = format + formatlen;
  maybe_combine_byte = false;

  while (format != end)
    {
      /* The values of N, ISPEC, and FORMAT when the loop body is
         entered.  */
      ptrdiff_t n0 = n;
      ptrdiff_t ispec0 = ispec;
      char *format0 = format;
      char const *convsrc = format;
      unsigned char format_char = *format++;

      /* Bytes needed to represent the output of this conversion.  */
      ptrdiff_t convbytes = 1;

      if (format_char == '%')
	{
	  /* General format specifications look like

	     '%' [field-number] [flags] [field-width] [precision] format

	     where

             field-number ::= [0-9]+ '$'
	     flags ::= [-+0# ]+
	     field-width ::= [0-9]+
	     precision ::= '.' [0-9]*

	     If present, a field-number specifies the argument number
	     to substitute.  Otherwise, the next argument is taken.

	     If a field-width is specified, it specifies to which width
	     the output should be padded with blanks, if the output
	     string is shorter than field-width.

	     If precision is specified, it specifies the number of
	     digits to print after the '.' for floats, or the max.
	     number of chars to print from a string.  */

	  ptrdiff_t num;
	  char *num_end;
	  if (c_isdigit (*format))
	    {
	      num = str2num (format, &num_end);
	      if (*num_end == '$')
		{
		  n = num - 1;
		  format = num_end + 1;
		}
	    }

	  bool minus_flag = false;
	  bool  plus_flag = false;
	  bool space_flag = false;
	  bool sharp_flag = false;
	  bool  zero_flag = false;

	  for (; ; format++)
	    {
	      switch (*format)
		{
		case '-': minus_flag = true; continue;
		case '+':  plus_flag = true; continue;
		case ' ': space_flag = true; continue;
		case '#': sharp_flag = true; continue;
		case '0':  zero_flag = true; continue;
		}
	      break;
	    }

	  /* Ignore flags when sprintf ignores them.  */
	  space_flag &= ! plus_flag;
	  zero_flag &= ! minus_flag;

	  num = str2num (format, &num_end);
	  if (max_bufsize <= num)
	    string_overflow ();
	  ptrdiff_t field_width = num;

	  bool precision_given = *num_end == '.';
	  ptrdiff_t precision = (precision_given
				 ? str2num (num_end + 1, &num_end)
				 : PTRDIFF_MAX);
	  format = num_end;

	  if (format == end)
	    error ("Format string ends in middle of format specifier");

	  char conversion = *format++;
	  memset (&discarded[format0 - format_start], 1,
		  format - format0 - (conversion == '%'));
	  if (conversion == '%')
	    {
	      new_result = true;
	      goto copy_char;
	    }

	  ++n;
	  if (! (n < nargs))
	    error ("Not enough arguments for format string");

	  struct info *spec = &info[ispec++];
	  if (nspec < ispec)
	    {
	      spec->argument = args[n];
	      spec->intervals = false;
	      nspec = ispec;
	    }
	  Lisp_Object arg = spec->argument;

	  /* For 'S', prin1 the argument, and then treat like 's'.
	     For 's', princ any argument that is not a string or
	     symbol.  But don't do this conversion twice, which might
	     happen after retrying.  */
	  if ((conversion == 'S'
	       || (conversion == 's'
		   && ! STRINGP (arg) && ! SYMBOLP (arg))))
	    {
	      if (EQ (arg, args[n]))
		{
		  Lisp_Object noescape = conversion == 'S' ? Qnil : Qt;
		  spec->argument = arg = Fprin1_to_string (arg, noescape);
		  if (STRING_MULTIBYTE (arg) && ! multibyte)
		    {
		      multibyte = true;
		      goto retry;
		    }
		}
	      conversion = 's';
	    }
	  else if (conversion == 'c')
	    {
	      if (INTEGERP (arg) && ! ASCII_CHAR_P (XINT (arg)))
		{
		  if (!multibyte)
		    {
		      multibyte = true;
		      goto retry;
		    }
		  spec->argument = arg = Fchar_to_string (arg);
		}

	      if (!EQ (arg, args[n]))
		conversion = 's';
	      zero_flag = false;
	    }

	  if (SYMBOLP (arg))
	    {
	      spec->argument = arg = SYMBOL_NAME (arg);
	      if (STRING_MULTIBYTE (arg) && ! multibyte)
		{
		  multibyte = true;
		  goto retry;
		}
	    }

	  bool float_conversion
	    = conversion == 'e' || conversion == 'f' || conversion == 'g';

	  if (conversion == 's')
	    {
	      if (format == end && format - format_start == 2
		  && ! string_intervals (args[0]))
		return arg;

	      /* handle case (precision[n] >= 0) */

	      ptrdiff_t prec = -1;
	      if (precision_given)
		prec = precision;

	      /* lisp_string_width ignores a precision of 0, but GNU
		 libc functions print 0 characters when the precision
		 is 0.  Imitate libc behavior here.  Changing
		 lisp_string_width is the right thing, and will be
		 done, but meanwhile we work with it. */

	      ptrdiff_t width, nbytes;
	      ptrdiff_t nchars_string;
	      if (prec == 0)
		width = nchars_string = nbytes = 0;
	      else
		{
		  ptrdiff_t nch, nby;
		  width = lisp_string_width (arg, prec, &nch, &nby);
		  if (prec < 0)
		    {
		      nchars_string = SCHARS (arg);
		      nbytes = SBYTES (arg);
		    }
		  else
		    {
		      nchars_string = nch;
		      nbytes = nby;
		    }
		}

	      convbytes = nbytes;
	      if (convbytes && multibyte && ! STRING_MULTIBYTE (arg))
		convbytes = count_size_as_multibyte (SDATA (arg), nbytes);

	      ptrdiff_t padding
		= width < field_width ? field_width - width : 0;

	      if (max_bufsize - padding <= convbytes)
		string_overflow ();
	      convbytes += padding;
	      if (convbytes <= buf + bufsize - p)
		{
		  if (! minus_flag)
		    {
		      memset (p, ' ', padding);
		      p += padding;
		      nchars += padding;
		    }
		  spec->start = nchars;

		  if (p > buf
		      && multibyte
		      && !ASCII_CHAR_P (*((unsigned char *) p - 1))
		      && STRING_MULTIBYTE (arg)
		      && !CHAR_HEAD_P (SREF (arg, 0)))
		    maybe_combine_byte = true;

		  p += copy_text (SDATA (arg), (unsigned char *) p,
				  nbytes,
				  STRING_MULTIBYTE (arg), multibyte);

		  nchars += nchars_string;

		  if (minus_flag)
		    {
		      memset (p, ' ', padding);
		      p += padding;
		      nchars += padding;
		    }
		  spec->end = nchars;

		  /* If this argument has text properties, record where
		     in the result string it appears.  */
		  if (string_intervals (arg))
		    spec->intervals = arg_intervals = true;

		  new_result = true;
		  continue;
		}
	    }
	  else if (! (conversion == 'c' || conversion == 'd'
		      || float_conversion || conversion == 'i'
		      || conversion == 'o' || conversion == 'x'
		      || conversion == 'X'))
	    error ("Invalid format operation %%%c",
		   STRING_CHAR ((unsigned char *) format - 1));
	  else if (! (INTEGERP (arg) || (FLOATP (arg) && conversion != 'c')))
	    error ("Format specifier doesn't match argument type");
	  else
	    {
	      enum
	      {
		/* Lower bound on the number of bits per
		   base-FLT_RADIX digit.  */
		DIG_BITS_LBOUND = FLT_RADIX < 16 ? 1 : 4,

		/* 1 if integers should be formatted as long doubles,
		   because they may be so large that there is a rounding
		   error when converting them to double, and long doubles
		   are wider than doubles.  */
		INT_AS_LDBL = (DIG_BITS_LBOUND * DBL_MANT_DIG < FIXNUM_BITS - 1
			       && DBL_MANT_DIG < LDBL_MANT_DIG),

		/* Maximum precision for a %f conversion such that the
		   trailing output digit might be nonzero.  Any precision
		   larger than this will not yield useful information.  */
		USEFUL_PRECISION_MAX =
		  ((1 - LDBL_MIN_EXP)
		   * (FLT_RADIX == 2 || FLT_RADIX == 10 ? 1
		      : FLT_RADIX == 16 ? 4
		      : -1)),

		/* Maximum number of bytes generated by any format, if
		   precision is no more than USEFUL_PRECISION_MAX.
		   On all practical hosts, %f is the worst case.  */
		SPRINTF_BUFSIZE =
		  sizeof "-." + (LDBL_MAX_10_EXP + 1) + USEFUL_PRECISION_MAX,

		/* Length of pM (that is, of pMd without the
		   trailing "d").  */
		pMlen = sizeof pMd - 2
	      };
	      verify (USEFUL_PRECISION_MAX > 0);

	      /* Avoid undefined behavior in underlying sprintf.  */
	      if (conversion == 'd' || conversion == 'i')
		sharp_flag = false;

	      /* Create the copy of the conversion specification, with
		 any width and precision removed, with ".*" inserted,
		 with "L" possibly inserted for floating-point formats,
		 and with pM inserted for integer formats.
		 At most two flags F can be specified at once.  */
	      char convspec[sizeof "%FF.*d" + max (INT_AS_LDBL, pMlen)];
	      {
		char *f = convspec;
		*f++ = '%';
		/* MINUS_FLAG and ZERO_FLAG are dealt with later.  */
		*f = '+'; f +=  plus_flag;
		*f = ' '; f += space_flag;
		*f = '#'; f += sharp_flag;
                *f++ = '.';
                *f++ = '*';
		if (float_conversion)
		  {
		    if (INT_AS_LDBL)
		      {
			*f = 'L';
			f += INTEGERP (arg);
		      }
		  }
		else if (conversion != 'c')
		  {
		    memcpy (f, pMd, pMlen);
		    f += pMlen;
		    zero_flag &= ! precision_given;
		  }
		*f++ = conversion;
		*f = '\0';
	      }

	      int prec = -1;
	      if (precision_given)
		prec = min (precision, USEFUL_PRECISION_MAX);

	      /* Use sprintf to format this number into sprintf_buf.  Omit
		 padding and excess precision, though, because sprintf limits
		 output length to INT_MAX.

		 There are four types of conversion: double, unsigned
		 char (passed as int), wide signed int, and wide
		 unsigned int.  Treat them separately because the
		 sprintf ABI is sensitive to which type is passed.  Be
		 careful about integer overflow, NaNs, infinities, and
		 conversions; for example, the min and max macros are
		 not suitable here.  */
	      char sprintf_buf[SPRINTF_BUFSIZE];
	      ptrdiff_t sprintf_bytes;
	      if (float_conversion)
		{
		  if (INT_AS_LDBL && INTEGERP (arg))
		    {
		      /* Although long double may have a rounding error if
			 DIG_BITS_LBOUND * LDBL_MANT_DIG < FIXNUM_BITS - 1,
			 it is more accurate than plain 'double'.  */
		      long double x = XINT (arg);
		      sprintf_bytes = sprintf (sprintf_buf, convspec, prec, x);
		    }
		  else
		    sprintf_bytes = sprintf (sprintf_buf, convspec, prec,
					     XFLOATINT (arg));
		}
	      else if (conversion == 'c')
		{
		  /* Don't use sprintf here, as it might mishandle prec.  */
		  sprintf_buf[0] = XINT (arg);
		  sprintf_bytes = prec != 0;
		}
	      else if (conversion == 'd' || conversion == 'i')
		{
		  /* For float, maybe we should use "%1.0f"
		     instead so it also works for values outside
		     the integer range.  */
		  printmax_t x;
		  if (INTEGERP (arg))
		    x = XINT (arg);
		  else
		    {
		      double d = XFLOAT_DATA (arg);
		      if (d < 0)
			{
			  x = TYPE_MINIMUM (printmax_t);
			  if (x < d)
			    x = d;
			}
		      else
			{
			  x = TYPE_MAXIMUM (printmax_t);
			  if (d < x)
			    x = d;
			}
		    }
		  sprintf_bytes = sprintf (sprintf_buf, convspec, prec, x);
		}
	      else
		{
		  /* Don't sign-extend for octal or hex printing.  */
		  uprintmax_t x;
		  if (INTEGERP (arg))
		    x = XUINT (arg);
		  else
		    {
		      double d = XFLOAT_DATA (arg);
		      if (d < 0)
			x = 0;
		      else
			{
			  x = TYPE_MAXIMUM (uprintmax_t);
			  if (d < x)
			    x = d;
			}
		    }
		  sprintf_bytes = sprintf (sprintf_buf, convspec, prec, x);
		}

	      /* Now the length of the formatted item is known, except it omits
		 padding and excess precision.  Deal with excess precision
		 first.  This happens only when the format specifies
		 ridiculously large precision.  */
	      ptrdiff_t excess_precision
		= precision_given ? precision - prec : 0;
	      ptrdiff_t leading_zeros = 0, trailing_zeros = 0;
	      if (excess_precision)
		{
		  if (float_conversion)
		    {
		      if ((conversion == 'g' && ! sharp_flag)
			  || ! ('0' <= sprintf_buf[sprintf_bytes - 1]
				&& sprintf_buf[sprintf_bytes - 1] <= '9'))
			excess_precision = 0;
		      else
			{
			  if (conversion == 'g')
			    {
			      char *dot = strchr (sprintf_buf, '.');
			      if (!dot)
				excess_precision = 0;
			    }
			}
		      trailing_zeros = excess_precision;
		    }
		  else
		    leading_zeros = excess_precision;
		}

	      /* Compute the total bytes needed for this item, including
		 excess precision and padding.  */
	      ptrdiff_t numwidth;
	      if (INT_ADD_WRAPV (sprintf_bytes, excess_precision, &numwidth))
		numwidth = PTRDIFF_MAX;
	      ptrdiff_t padding
		= numwidth < field_width ? field_width - numwidth : 0;
	      if (max_bufsize - sprintf_bytes <= excess_precision
		  || max_bufsize - padding <= numwidth)
		string_overflow ();
	      convbytes = numwidth + padding;

	      if (convbytes <= buf + bufsize - p)
		{
		  /* Copy the formatted item from sprintf_buf into buf,
		     inserting padding and excess-precision zeros.  */

                  char *src = sprintf_buf;
		  char src0 = src[0];
		  int exponent_bytes = 0;
		  bool signedp = src0 == '-' || src0 == '+' || src0 == ' ';
		  unsigned char after_sign = src[signedp];
		  if (zero_flag && 0 <= char_hexdigit (after_sign))
		    {
		      leading_zeros += padding;
		      padding = 0;
		    }

		  if (excess_precision
		      && (conversion == 'e' || conversion == 'g'))
		    {
		      char *e = strchr (src, 'e');
		      if (e)
			exponent_bytes = src + sprintf_bytes - e;
		    }

		  spec->start = nchars;
		  if (! minus_flag)
		    {
		      memset (p, ' ', padding);
		      p += padding;
		      nchars += padding;
		    }

		  *p = src0;
		  src += signedp;
		  p += signedp;
		  memset (p, '0', leading_zeros);
		  p += leading_zeros;
		  int significand_bytes
		    = sprintf_bytes - signedp - exponent_bytes;
		  memcpy (p, src, significand_bytes);
                  p += significand_bytes;
		  src += significand_bytes;
		  memset (p, '0', trailing_zeros);
		  p += trailing_zeros;
		  memcpy (p, src, exponent_bytes);
		  p += exponent_bytes;

		  nchars += leading_zeros + sprintf_bytes + trailing_zeros;

		  if (minus_flag)
		    {
		      memset (p, ' ', padding);
		      p += padding;
		      nchars += padding;
		    }
		  spec->end = nchars;

		  new_result = true;
		  continue;
		}
	    }
	}
      else
	{
	  unsigned char str[MAX_MULTIBYTE_LENGTH];

	  if ((format_char == '`' || format_char == '\'')
	      && quoting_style == CURVE_QUOTING_STYLE)
	    {
	      if (! multibyte)
		{
		  multibyte = true;
		  goto retry;
		}
	      convsrc = format_char == '`' ? uLSQM : uRSQM;
	      convbytes = 3;
	      new_result = true;
	    }
	  else if (format_char == '`' && quoting_style == STRAIGHT_QUOTING_STYLE)
	    {
	      convsrc = "'";
	      new_result = true;
	    }
	  else
	    {
	      /* Copy a single character from format to buf.  */
	      if (multibyte_format)
		{
		  /* Copy a whole multibyte character.  */
		  if (p > buf
		      && !ASCII_CHAR_P (*((unsigned char *) p - 1))
		      && !CHAR_HEAD_P (format_char))
		    maybe_combine_byte = true;

		  while (! CHAR_HEAD_P (*format))
		    format++;

		  convbytes = format - format0;
		  memset (&discarded[format0 + 1 - format_start], 2,
			  convbytes - 1);
		}
	      else if (multibyte && !ASCII_CHAR_P (format_char))
		{
		  int c = BYTE8_TO_CHAR (format_char);
		  convbytes = CHAR_STRING (c, str);
		  convsrc = (char *) str;
		  new_result = true;
		}
	    }

	copy_char:
	  if (convbytes <= buf + bufsize - p)
	    {
	      memcpy (p, convsrc, convbytes);
	      p += convbytes;
	      nchars++;
	      continue;
	    }
	}

      /* There wasn't enough room to store this conversion or single
	 character.  CONVBYTES says how much room is needed.  Allocate
	 enough room (and then some) and do it again.  */

      ptrdiff_t used = p - buf;
      if (max_bufsize - used < convbytes)
	string_overflow ();
      bufsize = used + convbytes;
      bufsize = bufsize < max_bufsize / 2 ? bufsize * 2 : max_bufsize;

      if (buf == initial_buffer)
	{
	  buf = xmalloc (bufsize);
	  sa_must_free = true;
	  buf_save_value_index = SPECPDL_INDEX ();
	  record_unwind_protect_ptr (xfree, buf);
	  memcpy (buf, initial_buffer, used);
	}
      else
	{
	  buf = xrealloc (buf, bufsize);
	  set_unwind_protect_ptr (buf_save_value_index, xfree, buf);
	}

      p = buf + used;
      format = format0;
      n = n0;
      ispec = ispec0;
    }

  if (bufsize < p - buf)
    emacs_abort ();

  if (! new_result)
    return args[0];

  if (maybe_combine_byte)
    nchars = multibyte_chars_in_text ((unsigned char *) buf, p - buf);
  Lisp_Object val = make_specified_string (buf, nchars, p - buf, multibyte);

  /* If the format string has text properties, or any of the string
     arguments has text properties, set up text properties of the
     result string.  */

  if (string_intervals (args[0]) || arg_intervals)
    {
      /* Add text properties from the format string.  */
      Lisp_Object len = make_number (SCHARS (args[0]));
      Lisp_Object props = text_property_list (args[0], make_number (0),
					      len, Qnil);
      if (CONSP (props))
	{
	  ptrdiff_t bytepos = 0, position = 0, translated = 0;
	  ptrdiff_t fieldn = 0;

	  /* Adjust the bounds of each text property
	     to the proper start and end in the output string.  */

	  /* Put the positions in PROPS in increasing order, so that
	     we can do (effectively) one scan through the position
	     space of the format string.  */
	  props = Fnreverse (props);

	  /* BYTEPOS is the byte position in the format string,
	     POSITION is the untranslated char position in it,
	     TRANSLATED is the translated char position in BUF,
	     and ARGN is the number of the next arg we will come to.  */
	  for (Lisp_Object list = props; CONSP (list); list = XCDR (list))
	    {
	      Lisp_Object item = XCAR (list);

	      /* First adjust the property start position.  */
	      ptrdiff_t pos = XINT (XCAR (item));

	      /* Advance BYTEPOS, POSITION, TRANSLATED and ARGN
		 up to this position.  */
	      for (; position < pos; bytepos++)
		{
		  if (! discarded[bytepos])
		    position++, translated++;
		  else if (discarded[bytepos] == 1)
		    {
		      position++;
		      if (translated == info[fieldn].start)
			{
			  translated += info[fieldn].end - info[fieldn].start;
			  fieldn++;
			}
		    }
		}

	      XSETCAR (item, make_number (translated));

	      /* Likewise adjust the property end position.  */
	      pos = XINT (XCAR (XCDR (item)));

	      for (; position < pos; bytepos++)
		{
		  if (! discarded[bytepos])
		    position++, translated++;
		  else if (discarded[bytepos] == 1)
		    {
		      position++;
		      if (translated == info[fieldn].start)
			{
			  translated += info[fieldn].end - info[fieldn].start;
			  fieldn++;
			}
		    }
		}

	      XSETCAR (XCDR (item), make_number (translated));
	    }

	  add_text_properties_from_list (val, props, make_number (0));
	}

      /* Add text properties from arguments.  */
      if (arg_intervals)
	for (ptrdiff_t i = 0; i < nspec; i++)
	  if (info[i].intervals)
	    {
	      len = make_number (SCHARS (info[i].argument));
	      Lisp_Object new_len = make_number (info[i].end - info[i].start);
	      props = text_property_list (info[i].argument,
                                          make_number (0), len, Qnil);
	      props = extend_property_ranges (props, len, new_len);
	      /* If successive arguments have properties, be sure that
		 the value of `composition' property be the copy.  */
	      if (1 < i && info[i - 1].end)
		make_composition_value_copy (props);
	      add_text_properties_from_list (val, props,
					     make_number (info[i].start));
	    }
    }

  /* If we allocated BUF or INFO with malloc, free it too.  */
  SAFE_FREE ();

  return val;
}

/* Transpose the markers in two regions of the current buffer, and
   adjust the ones between them if necessary (i.e.: if the regions
   differ in size).

   START1, END1 are the character positions of the first region.
   START1_BYTE, END1_BYTE are the byte positions.
   START2, END2 are the character positions of the second region.
   START2_BYTE, END2_BYTE are the byte positions.

   Traverses the entire marker list of the buffer to do so, adding an
   appropriate amount to some, subtracting from some, and leaving the
   rest untouched.  Most of this is copied from adjust_markers in insdel.c.

   It's the caller's job to ensure that START1 <= END1 <= START2 <= END2.  */

static void
transpose_markers (ptrdiff_t start1, ptrdiff_t end1,
		   ptrdiff_t start2, ptrdiff_t end2,
		   ptrdiff_t start1_byte, ptrdiff_t end1_byte,
		   ptrdiff_t start2_byte, ptrdiff_t end2_byte)
{
  register ptrdiff_t amt1, amt1_byte, amt2, amt2_byte, diff, diff_byte, mpos;
  register struct Lisp_Marker *marker;

  /* Update point as if it were a marker.  */
  if (PT < start1)
    ;
  else if (PT < end1)
    TEMP_SET_PT_BOTH (PT + (end2 - end1),
		      PT_BYTE + (end2_byte - end1_byte));
  else if (PT < start2)
    TEMP_SET_PT_BOTH (PT + (end2 - start2) - (end1 - start1),
		      (PT_BYTE + (end2_byte - start2_byte)
		       - (end1_byte - start1_byte)));
  else if (PT < end2)
    TEMP_SET_PT_BOTH (PT - (start2 - start1),
		      PT_BYTE - (start2_byte - start1_byte));

  /* We used to adjust the endpoints here to account for the gap, but that
     isn't good enough.  Even if we assume the caller has tried to move the
     gap out of our way, it might still be at start1 exactly, for example;
     and that places it `inside' the interval, for our purposes.  The amount
     of adjustment is nontrivial if there's a `denormalized' marker whose
     position is between GPT and GPT + GAP_SIZE, so it's simpler to leave
     the dirty work to Fmarker_position, below.  */

  /* The difference between the region's lengths */
  diff = (end2 - start2) - (end1 - start1);
  diff_byte = (end2_byte - start2_byte) - (end1_byte - start1_byte);

  /* For shifting each marker in a region by the length of the other
     region plus the distance between the regions.  */
  amt1 = (end2 - start2) + (start2 - end1);
  amt2 = (end1 - start1) + (start2 - end1);
  amt1_byte = (end2_byte - start2_byte) + (start2_byte - end1_byte);
  amt2_byte = (end1_byte - start1_byte) + (start2_byte - end1_byte);

  for (marker = BUF_MARKERS (current_buffer); marker; marker = marker->next)
    {
      mpos = marker->bytepos;
      if (mpos >= start1_byte && mpos < end2_byte)
	{
	  if (mpos < end1_byte)
	    mpos += amt1_byte;
	  else if (mpos < start2_byte)
	    mpos += diff_byte;
	  else
	    mpos -= amt2_byte;
	  marker->bytepos = mpos;
	}
      mpos = marker->charpos;
      if (mpos >= start1 && mpos < end2)
	{
	  if (mpos < end1)
	    mpos += amt1;
	  else if (mpos < start2)
	    mpos += diff;
	  else
	    mpos -= amt2;
	}
      marker->charpos = mpos;
    }
}

DEFUN ("transpose-regions", Ftranspose_regions, Stranspose_regions, 4, 5, 0,
       doc: /* Transpose region STARTR1 to ENDR1 with STARTR2 to ENDR2.
The regions should not be overlapping, because the size of the buffer is
never changed in a transposition.

Optional fifth arg LEAVE-MARKERS, if non-nil, means don't update
any markers that happen to be located in the regions.

Transposing beyond buffer boundaries is an error.  */)
  (Lisp_Object startr1, Lisp_Object endr1, Lisp_Object startr2, Lisp_Object endr2, Lisp_Object leave_markers)
{
  register ptrdiff_t start1, end1, start2, end2;
  ptrdiff_t start1_byte, start2_byte, len1_byte, len2_byte, end2_byte;
  ptrdiff_t gap, len1, len_mid, len2;
  unsigned char *start1_addr, *start2_addr, *temp;

  INTERVAL cur_intv, tmp_interval1, tmp_interval_mid, tmp_interval2, tmp_interval3;
  Lisp_Object buf;

  XSETBUFFER (buf, current_buffer);
  cur_intv = buffer_intervals (current_buffer);

  validate_region (&startr1, &endr1);
  validate_region (&startr2, &endr2);

  start1 = XFASTINT (startr1);
  end1 = XFASTINT (endr1);
  start2 = XFASTINT (startr2);
  end2 = XFASTINT (endr2);
  gap = GPT;

  /* Swap the regions if they're reversed.  */
  if (start2 < end1)
    {
      register ptrdiff_t glumph = start1;
      start1 = start2;
      start2 = glumph;
      glumph = end1;
      end1 = end2;
      end2 = glumph;
    }

  len1 = end1 - start1;
  len2 = end2 - start2;

  if (start2 < end1)
    error ("Transposed regions overlap");
  /* Nothing to change for adjacent regions with one being empty */
  else if ((start1 == end1 || start2 == end2) && end1 == start2)
    return Qnil;

  /* The possibilities are:
     1. Adjacent (contiguous) regions, or separate but equal regions
     (no, really equal, in this case!), or
     2. Separate regions of unequal size.

     The worst case is usually No. 2.  It means that (aside from
     potential need for getting the gap out of the way), there also
     needs to be a shifting of the text between the two regions.  So
     if they are spread far apart, we are that much slower... sigh.  */

  /* It must be pointed out that the really studly thing to do would
     be not to move the gap at all, but to leave it in place and work
     around it if necessary.  This would be extremely efficient,
     especially considering that people are likely to do
     transpositions near where they are working interactively, which
     is exactly where the gap would be found.  However, such code
     would be much harder to write and to read.  So, if you are
     reading this comment and are feeling squirrely, by all means have
     a go!  I just didn't feel like doing it, so I will simply move
     the gap the minimum distance to get it out of the way, and then
     deal with an unbroken array.  */

  start1_byte = CHAR_TO_BYTE (start1);
  end2_byte = CHAR_TO_BYTE (end2);

  /* Make sure the gap won't interfere, by moving it out of the text
     we will operate on.  */
  if (start1 < gap && gap < end2)
    {
      if (gap - start1 < end2 - gap)
	move_gap_both (start1, start1_byte);
      else
	move_gap_both (end2, end2_byte);
    }

  start2_byte = CHAR_TO_BYTE (start2);
  len1_byte = CHAR_TO_BYTE (end1) - start1_byte;
  len2_byte = end2_byte - start2_byte;

#ifdef BYTE_COMBINING_DEBUG
  if (end1 == start2)
    {
      if (count_combining_before (BYTE_POS_ADDR (start2_byte),
				  len2_byte, start1, start1_byte)
	  || count_combining_before (BYTE_POS_ADDR (start1_byte),
				     len1_byte, end2, start2_byte + len2_byte)
	  || count_combining_after (BYTE_POS_ADDR (start1_byte),
				    len1_byte, end2, start2_byte + len2_byte))
	emacs_abort ();
    }
  else
    {
      if (count_combining_before (BYTE_POS_ADDR (start2_byte),
				  len2_byte, start1, start1_byte)
	  || count_combining_before (BYTE_POS_ADDR (start1_byte),
				     len1_byte, start2, start2_byte)
	  || count_combining_after (BYTE_POS_ADDR (start2_byte),
				    len2_byte, end1, start1_byte + len1_byte)
	  || count_combining_after (BYTE_POS_ADDR (start1_byte),
				    len1_byte, end2, start2_byte + len2_byte))
	emacs_abort ();
    }
#endif

  /* Hmmm... how about checking to see if the gap is large
     enough to use as the temporary storage?  That would avoid an
     allocation... interesting.  Later, don't fool with it now.  */

  /* Working without memmove, for portability (sigh), so must be
     careful of overlapping subsections of the array...  */

  if (end1 == start2)		/* adjacent regions */
    {
      modify_text (start1, end2);
      record_change (start1, len1 + len2);

      tmp_interval1 = copy_intervals (cur_intv, start1, len1);
      tmp_interval2 = copy_intervals (cur_intv, start2, len2);
      /* Don't use Fset_text_properties: that can cause GC, which can
	 clobber objects stored in the tmp_intervals.  */
      tmp_interval3 = validate_interval_range (buf, &startr1, &endr2, 0);
      if (tmp_interval3)
	set_text_properties_1 (startr1, endr2, Qnil, buf, tmp_interval3);

      USE_SAFE_ALLOCA;

      /* First region smaller than second.  */
      if (len1_byte < len2_byte)
        {
	  temp = SAFE_ALLOCA (len2_byte);

	  /* Don't precompute these addresses.  We have to compute them
	     at the last minute, because the relocating allocator might
	     have moved the buffer around during the xmalloc.  */
	  start1_addr = BYTE_POS_ADDR (start1_byte);
	  start2_addr = BYTE_POS_ADDR (start2_byte);

          memcpy (temp, start2_addr, len2_byte);
          memcpy (start1_addr + len2_byte, start1_addr, len1_byte);
          memcpy (start1_addr, temp, len2_byte);
        }
      else
	/* First region not smaller than second.  */
        {
	  temp = SAFE_ALLOCA (len1_byte);
	  start1_addr = BYTE_POS_ADDR (start1_byte);
	  start2_addr = BYTE_POS_ADDR (start2_byte);
          memcpy (temp, start1_addr, len1_byte);
          memcpy (start1_addr, start2_addr, len2_byte);
          memcpy (start1_addr + len2_byte, temp, len1_byte);
        }

      SAFE_FREE ();
      graft_intervals_into_buffer (tmp_interval1, start1 + len2,
                                   len1, current_buffer, 0);
      graft_intervals_into_buffer (tmp_interval2, start1,
                                   len2, current_buffer, 0);
      update_compositions (start1, start1 + len2, CHECK_BORDER);
      update_compositions (start1 + len2, end2, CHECK_TAIL);
    }
  /* Non-adjacent regions, because end1 != start2, bleagh...  */
  else
    {
      len_mid = start2_byte - (start1_byte + len1_byte);

      if (len1_byte == len2_byte)
	/* Regions are same size, though, how nice.  */
        {
	  USE_SAFE_ALLOCA;

          modify_text (start1, end1);
          modify_text (start2, end2);
          record_change (start1, len1);
          record_change (start2, len2);
          tmp_interval1 = copy_intervals (cur_intv, start1, len1);
          tmp_interval2 = copy_intervals (cur_intv, start2, len2);

	  tmp_interval3 = validate_interval_range (buf, &startr1, &endr1, 0);
	  if (tmp_interval3)
	    set_text_properties_1 (startr1, endr1, Qnil, buf, tmp_interval3);

	  tmp_interval3 = validate_interval_range (buf, &startr2, &endr2, 0);
	  if (tmp_interval3)
	    set_text_properties_1 (startr2, endr2, Qnil, buf, tmp_interval3);

	  temp = SAFE_ALLOCA (len1_byte);
	  start1_addr = BYTE_POS_ADDR (start1_byte);
	  start2_addr = BYTE_POS_ADDR (start2_byte);
          memcpy (temp, start1_addr, len1_byte);
          memcpy (start1_addr, start2_addr, len2_byte);
          memcpy (start2_addr, temp, len1_byte);
	  SAFE_FREE ();

          graft_intervals_into_buffer (tmp_interval1, start2,
                                       len1, current_buffer, 0);
          graft_intervals_into_buffer (tmp_interval2, start1,
                                       len2, current_buffer, 0);
        }

      else if (len1_byte < len2_byte)	/* Second region larger than first */
        /* Non-adjacent & unequal size, area between must also be shifted.  */
        {
	  USE_SAFE_ALLOCA;

          modify_text (start1, end2);
          record_change (start1, (end2 - start1));
          tmp_interval1 = copy_intervals (cur_intv, start1, len1);
          tmp_interval_mid = copy_intervals (cur_intv, end1, len_mid);
          tmp_interval2 = copy_intervals (cur_intv, start2, len2);

	  tmp_interval3 = validate_interval_range (buf, &startr1, &endr2, 0);
	  if (tmp_interval3)
	    set_text_properties_1 (startr1, endr2, Qnil, buf, tmp_interval3);

	  /* holds region 2 */
	  temp = SAFE_ALLOCA (len2_byte);
	  start1_addr = BYTE_POS_ADDR (start1_byte);
	  start2_addr = BYTE_POS_ADDR (start2_byte);
          memcpy (temp, start2_addr, len2_byte);
          memcpy (start1_addr + len_mid + len2_byte, start1_addr, len1_byte);
          memmove (start1_addr + len2_byte, start1_addr + len1_byte, len_mid);
          memcpy (start1_addr, temp, len2_byte);
	  SAFE_FREE ();

          graft_intervals_into_buffer (tmp_interval1, end2 - len1,
                                       len1, current_buffer, 0);
          graft_intervals_into_buffer (tmp_interval_mid, start1 + len2,
                                       len_mid, current_buffer, 0);
          graft_intervals_into_buffer (tmp_interval2, start1,
                                       len2, current_buffer, 0);
        }
      else
	/* Second region smaller than first.  */
        {
	  USE_SAFE_ALLOCA;

          record_change (start1, (end2 - start1));
          modify_text (start1, end2);

          tmp_interval1 = copy_intervals (cur_intv, start1, len1);
          tmp_interval_mid = copy_intervals (cur_intv, end1, len_mid);
          tmp_interval2 = copy_intervals (cur_intv, start2, len2);

	  tmp_interval3 = validate_interval_range (buf, &startr1, &endr2, 0);
	  if (tmp_interval3)
	    set_text_properties_1 (startr1, endr2, Qnil, buf, tmp_interval3);

	  /* holds region 1 */
	  temp = SAFE_ALLOCA (len1_byte);
	  start1_addr = BYTE_POS_ADDR (start1_byte);
	  start2_addr = BYTE_POS_ADDR (start2_byte);
          memcpy (temp, start1_addr, len1_byte);
          memcpy (start1_addr, start2_addr, len2_byte);
          memmove (start1_addr + len2_byte, start1_addr + len1_byte, len_mid);
          memcpy (start1_addr + len2_byte + len_mid, temp, len1_byte);
	  SAFE_FREE ();

          graft_intervals_into_buffer (tmp_interval1, end2 - len1,
                                       len1, current_buffer, 0);
          graft_intervals_into_buffer (tmp_interval_mid, start1 + len2,
                                       len_mid, current_buffer, 0);
          graft_intervals_into_buffer (tmp_interval2, start1,
                                       len2, current_buffer, 0);
        }

      update_compositions (start1, start1 + len2, CHECK_BORDER);
      update_compositions (end2 - len1, end2, CHECK_BORDER);
    }

  /* When doing multiple transpositions, it might be nice
     to optimize this.  Perhaps the markers in any one buffer
     should be organized in some sorted data tree.  */
  if (NILP (leave_markers))
    {
      transpose_markers (start1, end1, start2, end2,
			 start1_byte, start1_byte + len1_byte,
			 start2_byte, start2_byte + len2_byte);
      fix_start_end_in_overlays (start1, end2);
    }
  else
    {
      /* The character positions of the markers remain intact, but we
	 still need to update their byte positions, because the
	 transposed regions might include multibyte sequences which
	 make some original byte positions of the markers invalid.  */
      adjust_markers_bytepos (start1, start1_byte, end2, end2_byte, 0);
    }

  signal_after_change (start1, end2 - start1, end2 - start1);
  return Qnil;
}


void
syms_of_editfns (void)
{
  DEFSYM (Qbuffer_access_fontify_functions, "buffer-access-fontify-functions");
  DEFSYM (Qwall, "wall");

  DEFVAR_LISP ("inhibit-field-text-motion", Vinhibit_field_text_motion,
	       doc: /* Non-nil means text motion commands don't notice fields.  */);
  Vinhibit_field_text_motion = Qnil;

  DEFVAR_LISP ("buffer-access-fontify-functions",
	       Vbuffer_access_fontify_functions,
	       doc: /* List of functions called by `buffer-substring' to fontify if necessary.
Each function is called with two arguments which specify the range
of the buffer being accessed.  */);
  Vbuffer_access_fontify_functions = Qnil;

  {
    Lisp_Object obuf;
    obuf = Fcurrent_buffer ();
    /* Do this here, because init_buffer_once is too early--it won't work.  */
    Fset_buffer (Vprin1_to_string_buffer);
    /* Make sure buffer-access-fontify-functions is nil in this buffer.  */
    Fset (Fmake_local_variable (Qbuffer_access_fontify_functions), Qnil);
    Fset_buffer (obuf);
  }

  DEFVAR_LISP ("buffer-access-fontified-property",
	       Vbuffer_access_fontified_property,
	       doc: /* Property which (if non-nil) indicates text has been fontified.
`buffer-substring' need not call the `buffer-access-fontify-functions'
functions if all the text being accessed has this property.  */);
  Vbuffer_access_fontified_property = Qnil;

  DEFVAR_LISP ("system-name", Vsystem_name,
	       doc: /* The host name of the machine Emacs is running on.  */);
  Vsystem_name = cached_system_name = Qnil;

  DEFVAR_LISP ("user-full-name", Vuser_full_name,
	       doc: /* The full name of the user logged in.  */);

  DEFVAR_LISP ("user-login-name", Vuser_login_name,
	       doc: /* The user's name, taken from environment variables if possible.  */);
  Vuser_login_name = Qnil;

  DEFVAR_LISP ("user-real-login-name", Vuser_real_login_name,
	       doc: /* The user's name, based upon the real uid only.  */);

  DEFVAR_LISP ("operating-system-release", Voperating_system_release,
	       doc: /* The release of the operating system Emacs is running on.  */);

  defsubr (&Sbuffer_substring);
  defsubr (&Sbuffer_substring_no_properties);
  defsubr (&Sbuffer_string);
  defsubr (&Sget_pos_property);

  /* Symbol for the text property used to mark fields.  */
  DEFSYM (Qfield, "field");

  /* A special value for Qfield properties.  */
  DEFSYM (Qboundary, "boundary");

  defsubr (&Sfield_string);
  defsubr (&Sfield_string_no_properties);
  defsubr (&Sdelete_field);

  defsubr (&Ssave_excursion);
  defsubr (&Ssave_current_buffer);

  defsubr (&Sinsert);
  defsubr (&Sinsert_before_markers);
  defsubr (&Sinsert_and_inherit);
  defsubr (&Sinsert_and_inherit_before_markers);

  defsubr (&Suser_login_name);
  defsubr (&Suser_real_login_name);
  defsubr (&Suser_uid);
  defsubr (&Suser_real_uid);
  defsubr (&Sgroup_gid);
  defsubr (&Sgroup_real_gid);
  defsubr (&Suser_full_name);
  defsubr (&Semacs_pid);
  defsubr (&Stime_add);
  defsubr (&Stime_subtract);
  defsubr (&Stime_less_p);
  defsubr (&Sget_internal_run_time);
  defsubr (&Sformat_time_string);
  defsubr (&Sdecode_time);
  defsubr (&Sencode_time);
  defsubr (&Scurrent_time_string);
  defsubr (&Scurrent_time_zone);
  defsubr (&Sset_time_zone_rule);
  defsubr (&Ssystem_name);
  defsubr (&Smessage);
  defsubr (&Smessage_box);
  defsubr (&Smessage_or_box);
  defsubr (&Scurrent_message);
  defsubr (&Sformat);
  defsubr (&Sformat_message);

  defsubr (&Sinsert_buffer_substring);
  defsubr (&Scompare_buffer_substrings);
  defsubr (&Sreplace_buffer_contents);
  defsubr (&Ssubst_char_in_region);
  defsubr (&Stranslate_region_internal);
  defsubr (&Sdelete_region);
  defsubr (&Sdelete_and_extract_region);
  defsubr (&Swiden);
  defsubr (&Snarrow_to_region);
  defsubr (&Ssave_restriction);
  defsubr (&Stranspose_regions);
}<|MERGE_RESOLUTION|>--- conflicted
+++ resolved
@@ -721,271 +721,6 @@
 }
  
-<<<<<<< HEAD
-=======
-DEFUN ("buffer-size", Fbuffer_size, Sbuffer_size, 0, 1, 0,
-       doc: /* Return the number of characters in the current buffer.
-If BUFFER is not nil, return the number of characters in that buffer
-instead.
-
-This does not take narrowing into account; to count the number of
-characters in the accessible portion of the current buffer, use
-`(- (point-max) (point-min))', and to count the number of characters
-in some other BUFFER, use
-`(with-current-buffer BUFFER (- (point-max) (point-min)))'.  */)
-  (Lisp_Object buffer)
-{
-  if (NILP (buffer))
-    return make_number (Z - BEG);
-  else
-    {
-      CHECK_BUFFER (buffer);
-      return make_number (BUF_Z (XBUFFER (buffer))
-			  - BUF_BEG (XBUFFER (buffer)));
-    }
-}
-
-DEFUN ("point-min", Fpoint_min, Spoint_min, 0, 0, 0,
-       doc: /* Return the minimum permissible value of point in the current buffer.
-This is 1, unless narrowing (a buffer restriction) is in effect.  */)
-  (void)
-{
-  Lisp_Object temp;
-  XSETFASTINT (temp, BEGV);
-  return temp;
-}
-
-DEFUN ("point-min-marker", Fpoint_min_marker, Spoint_min_marker, 0, 0, 0,
-       doc: /* Return a marker to the minimum permissible value of point in this buffer.
-This is the beginning, unless narrowing (a buffer restriction) is in effect.  */)
-  (void)
-{
-  return build_marker (current_buffer, BEGV, BEGV_BYTE);
-}
-
-DEFUN ("point-max", Fpoint_max, Spoint_max, 0, 0, 0,
-       doc: /* Return the maximum permissible value of point in the current buffer.
-This is (1+ (buffer-size)), unless narrowing (a buffer restriction)
-is in effect, in which case it is less.  */)
-  (void)
-{
-  Lisp_Object temp;
-  XSETFASTINT (temp, ZV);
-  return temp;
-}
-
-DEFUN ("point-max-marker", Fpoint_max_marker, Spoint_max_marker, 0, 0, 0,
-       doc: /* Return a marker to the maximum permissible value of point in this buffer.
-This is (1+ (buffer-size)), unless narrowing (a buffer restriction)
-is in effect, in which case it is less.  */)
-  (void)
-{
-  return build_marker (current_buffer, ZV, ZV_BYTE);
-}
-
-DEFUN ("gap-position", Fgap_position, Sgap_position, 0, 0, 0,
-       doc: /* Return the position of the gap, in the current buffer.
-See also `gap-size'.  */)
-  (void)
-{
-  Lisp_Object temp;
-  XSETFASTINT (temp, GPT);
-  return temp;
-}
-
-DEFUN ("gap-size", Fgap_size, Sgap_size, 0, 0, 0,
-       doc: /* Return the size of the current buffer's gap.
-See also `gap-position'.  */)
-  (void)
-{
-  Lisp_Object temp;
-  XSETFASTINT (temp, GAP_SIZE);
-  return temp;
-}
-
-DEFUN ("position-bytes", Fposition_bytes, Sposition_bytes, 1, 1, 0,
-       doc: /* Return the byte position for character position POSITION.
-If POSITION is out of range, the value is nil.  */)
-  (Lisp_Object position)
-{
-  CHECK_NUMBER_COERCE_MARKER (position);
-  if (XINT (position) < BEG || XINT (position) > Z)
-    return Qnil;
-  return make_number (CHAR_TO_BYTE (XINT (position)));
-}
-
-DEFUN ("byte-to-position", Fbyte_to_position, Sbyte_to_position, 1, 1, 0,
-       doc: /* Return the character position for byte position BYTEPOS.
-If BYTEPOS is out of range, the value is nil.  */)
-  (Lisp_Object bytepos)
-{
-  ptrdiff_t pos_byte;
-
-  CHECK_NUMBER (bytepos);
-  pos_byte = XINT (bytepos);
-  if (pos_byte < BEG_BYTE || pos_byte > Z_BYTE)
-    return Qnil;
-  if (Z != Z_BYTE)
-    /* There are multibyte characters in the buffer.
-       The argument of BYTE_TO_CHAR must be a byte position at
-       a character boundary, so search for the start of the current
-       character.  */
-    while (!CHAR_HEAD_P (FETCH_BYTE (pos_byte)))
-      pos_byte--;
-  return make_number (BYTE_TO_CHAR (pos_byte));
-}
--
-DEFUN ("following-char", Ffollowing_char, Sfollowing_char, 0, 0, 0,
-       doc: /* Return the character following point, as a number.
-At the end of the buffer or accessible region, return 0.  */)
-  (void)
-{
-  Lisp_Object temp;
-  if (PT >= ZV)
-    XSETFASTINT (temp, 0);
-  else
-    XSETFASTINT (temp, FETCH_CHAR (PT_BYTE));
-  return temp;
-}
-
-DEFUN ("preceding-char", Fprevious_char, Sprevious_char, 0, 0, 0,
-       doc: /* Return the character preceding point, as a number.
-At the beginning of the buffer or accessible region, return 0.  */)
-  (void)
-{
-  Lisp_Object temp;
-  if (PT <= BEGV)
-    XSETFASTINT (temp, 0);
-  else if (!NILP (BVAR (current_buffer, enable_multibyte_characters)))
-    {
-      ptrdiff_t pos = PT_BYTE;
-      DEC_POS (pos);
-      XSETFASTINT (temp, FETCH_CHAR (pos));
-    }
-  else
-    XSETFASTINT (temp, FETCH_BYTE (PT_BYTE - 1));
-  return temp;
-}
-
-DEFUN ("bobp", Fbobp, Sbobp, 0, 0, 0,
-       doc: /* Return t if point is at the beginning of the buffer.
-If the buffer is narrowed, this means the beginning of the narrowed part.  */)
-  (void)
-{
-  if (PT == BEGV)
-    return Qt;
-  return Qnil;
-}
-
-DEFUN ("eobp", Feobp, Seobp, 0, 0, 0,
-       doc: /* Return t if point is at the end of the buffer.
-If the buffer is narrowed, this means the end of the narrowed part.  */)
-  (void)
-{
-  if (PT == ZV)
-    return Qt;
-  return Qnil;
-}
-
-DEFUN ("bolp", Fbolp, Sbolp, 0, 0, 0,
-       doc: /* Return t if point is at the beginning of a line.  */)
-  (void)
-{
-  if (PT == BEGV || FETCH_BYTE (PT_BYTE - 1) == '\n')
-    return Qt;
-  return Qnil;
-}
-
-DEFUN ("eolp", Feolp, Seolp, 0, 0, 0,
-       doc: /* Return t if point is at the end of a line.
-`End of a line' includes point being at the end of the buffer.  */)
-  (void)
-{
-  if (PT == ZV || FETCH_BYTE (PT_BYTE) == '\n')
-    return Qt;
-  return Qnil;
-}
-
-DEFUN ("char-after", Fchar_after, Schar_after, 0, 1, 0,
-       doc: /* Return character in current buffer at position POS.
-POS is an integer or a marker and defaults to point.
-If POS is out of range, the value is nil.  */)
-  (Lisp_Object pos)
-{
-  register ptrdiff_t pos_byte;
-
-  if (NILP (pos))
-    {
-      pos_byte = PT_BYTE;
-      if (pos_byte < BEGV_BYTE || pos_byte >= ZV_BYTE)
-        return Qnil;
-    }
-  else if (MARKERP (pos))
-    {
-      pos_byte = marker_byte_position (pos);
-      if (pos_byte < BEGV_BYTE || pos_byte >= ZV_BYTE)
-	return Qnil;
-    }
-  else
-    {
-      CHECK_NUMBER_COERCE_MARKER (pos);
-      if (XINT (pos) < BEGV || XINT (pos) >= ZV)
-	return Qnil;
-
-      pos_byte = CHAR_TO_BYTE (XINT (pos));
-    }
-
-  return make_number (FETCH_CHAR (pos_byte));
-}
-
-DEFUN ("char-before", Fchar_before, Schar_before, 0, 1, 0,
-       doc: /* Return character in current buffer preceding position POS.
-POS is an integer or a marker and defaults to point.
-If POS is out of range, the value is nil.  */)
-  (Lisp_Object pos)
-{
-  register Lisp_Object val;
-  register ptrdiff_t pos_byte;
-
-  if (NILP (pos))
-    {
-      pos_byte = PT_BYTE;
-      XSETFASTINT (pos, PT);
-    }
-
-  if (MARKERP (pos))
-    {
-      pos_byte = marker_byte_position (pos);
-
-      if (pos_byte <= BEGV_BYTE || pos_byte > ZV_BYTE)
-	return Qnil;
-    }
-  else
-    {
-      CHECK_NUMBER_COERCE_MARKER (pos);
-
-      if (XINT (pos) <= BEGV || XINT (pos) > ZV)
-	return Qnil;
-
-      pos_byte = CHAR_TO_BYTE (XINT (pos));
-    }
-
-  if (!NILP (BVAR (current_buffer, enable_multibyte_characters)))
-    {
-      DEC_POS (pos_byte);
-      XSETFASTINT (val, FETCH_CHAR (pos_byte));
-    }
-  else
-    {
-      pos_byte--;
-      XSETFASTINT (val, FETCH_BYTE (pos_byte));
-    }
-   return val;
-}
--
->>>>>>> 11f9cb52
 DEFUN ("user-login-name", Fuser_login_name, Suser_login_name, 0, 1, 0,
        doc: /* Return the name under which the user logged in, as a string.
 This is based on the effective uid, not the real uid.
