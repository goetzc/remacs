--- conflicted
+++ resolved
@@ -1,5 +1,4 @@
 /* Basic character support.
-<<<<<<< HEAD
 
 Copyright (C) 2001-2012  Free Software Foundation, Inc.
 Copyright (C) 1995, 1997, 1998, 2001 Electrotechnical Laboratory, JAPAN.
@@ -7,15 +6,6 @@
 Copyright (C) 2003, 2004, 2005, 2006, 2007, 2008, 2009, 2010, 2011
   National Institute of Advanced Industrial Science and Technology (AIST)
   Registration Number H13PRO009
-=======
-   Copyright (C) 2001, 2002, 2003, 2004, 2005, 2006, 2007, 2008, 2009,
-     2010, 2011, 2012  Free Software Foundation, Inc.
-   Copyright (C) 1995, 1997, 1998, 2001 Electrotechnical Laboratory, JAPAN.
-     Licensed to the Free Software Foundation.
-   Copyright (C) 2003, 2004, 2005, 2006, 2007, 2008, 2009, 2010, 2011
-     National Institute of Advanced Industrial Science and Technology (AIST)
-     Registration Number H13PRO009
->>>>>>> 685305eb
 
 This file is part of GNU Emacs.
 
@@ -319,19 +309,6 @@
     }
 }
 
-<<<<<<< HEAD
-=======
-DEFUN ("char-bytes", Fchar_bytes, Schar_bytes, 1, 1, 0,
-       doc: /* Return 1 regardless of the argument CHAR.
-This is now an obsolete function.  We keep it just for backward compatibility.
-usage: (char-bytes CHAR)  */)
-     (ch)
-     Lisp_Object ch;
-{
-  CHECK_CHARACTER (ch);
-  return make_number (1);
-}
-
 
 /* Return width (columns) of C considering the buffer display table DP. */
 
@@ -357,7 +334,6 @@
 }
 
 
->>>>>>> 685305eb
 DEFUN ("char-width", Fchar_width, Schar_width, 1, 1, 0,
        doc: /* Return width of CHAR when displayed in the current buffer.
 The width is measured by how many columns it occupies on the screen.
@@ -369,19 +345,7 @@
 
   CHECK_CHARACTER (ch);
   c = XINT (ch);
-
-<<<<<<< HEAD
-  /* Get the way the display table would display it.  */
-  disp = dp ? DISP_CHAR_VECTOR (dp, c) : Qnil;
-
-  if (VECTORP (disp))
-    width = sanitize_char_width (ASIZE (disp));
-  else
-    width = CHAR_WIDTH (c);
-
-=======
   width = char_width (c, buffer_display_table ());
->>>>>>> 685305eb
   return make_number (width);
 }
 
@@ -404,23 +368,7 @@
     {
       int bytes;
       int c = STRING_CHAR_AND_LENGTH (str + i_byte, bytes);
-<<<<<<< HEAD
-
-      if (dp)
-	{
-	  val = DISP_CHAR_VECTOR (dp, c);
-	  if (VECTORP (val))
-	    thiswidth = sanitize_char_width (ASIZE (val));
-	  else
-	    thiswidth = CHAR_WIDTH (c);
-	}
-      else
-	{
-	  thiswidth = CHAR_WIDTH (c);
-	}
-=======
       int thiswidth = char_width (c, dp);
->>>>>>> 685305eb
 
       if (precision > 0
 	  && (width + thiswidth > precision))
@@ -502,22 +450,7 @@
 	  else
 	    c = str[i_byte], bytes = 1;
 	  chars = 1;
-<<<<<<< HEAD
-	  if (dp)
-	    {
-	      val = DISP_CHAR_VECTOR (dp, c);
-	      if (VECTORP (val))
-		thiswidth = sanitize_char_width (ASIZE (val));
-	      else
-		thiswidth = CHAR_WIDTH (c);
-	    }
-	  else
-	    {
-	      thiswidth = CHAR_WIDTH (c);
-	    }
-=======
 	  thiswidth = char_width (c, dp);
->>>>>>> 685305eb
 	}
 
       if (precision <= 0)
