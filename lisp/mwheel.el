--- conflicted
+++ resolved
@@ -210,21 +210,6 @@
     (intern "mouse-7"))
   "Event used for scrolling right.")
 
-<<<<<<< HEAD
-(defvar mouse-wheel-left-event
-  (if (or (featurep 'w32-win) (featurep 'ns-win))
-      'wheel-left
-    (intern "mouse-6"))
-  "Event used for scrolling left.")
-
-(defvar mouse-wheel-right-event
-  (if (or (featurep 'w32-win) (featurep 'ns-win))
-      'wheel-right
-    (intern "mouse-7"))
-  "Event used for scrolling right.")
-
-=======
->>>>>>> 39598924
 (defun mwheel-scroll (event)
   "Scroll up or down according to the EVENT.
 This should be bound only to mouse buttons 4, 5, 6, and 7 on
