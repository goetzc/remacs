;;; ns-win.el --- lisp side of interface with NeXT/Open/GNUstep/macOS window system  -*- lexical-binding: t -*-

;; Copyright (C) 1993-1994, 2005-2017 Free Software Foundation, Inc.

;; Authors: Carl Edman
;;	Christian Limpach
;;	Scott Bender
;;	Christophe de Dinechin
;;	Adrian Robert
;; Keywords: terminals

;; This file is part of GNU Emacs.

;; GNU Emacs is free software: you can redistribute it and/or modify
;; it under the terms of the GNU General Public License as published by
;; the Free Software Foundation, either version 3 of the License, or
;; (at your option) any later version.

;; GNU Emacs is distributed in the hope that it will be useful,
;; but WITHOUT ANY WARRANTY; without even the implied warranty of
;; MERCHANTABILITY or FITNESS FOR A PARTICULAR PURPOSE.  See the
;; GNU General Public License for more details.

;; You should have received a copy of the GNU General Public License
;; along with GNU Emacs.  If not, see <https://www.gnu.org/licenses/>.

;;; Commentary:

;; ns-win.el: this file is loaded from ../lisp/startup.el when it
;; recognizes that Nextstep windows are to be used.  Command line
;; switches are parsed and those pertaining to Nextstep are processed
;; and removed from the command line.  The Nextstep display is opened
;; and hooks are set for popping up the initial window.

;; startup.el will then examine startup files, and eventually call the hooks
;; which create the first window (s).

;; A number of other Nextstep convenience functions are defined in
;; this file, which works in close coordination with src/nsfns.m.

;;; Code:
(eval-when-compile (require 'cl-lib))
(or (featurep 'ns)
    (error "%s: Loading ns-win.el but not compiled for GNUstep/macOS"
           (invocation-name)))

;; Documentation-purposes only: actually loaded in loadup.el.
(require 'frame)
(require 'mouse)
(require 'faces)
(require 'menu-bar)
(require 'fontset)
(require 'dnd)
(require 'ucs-normalize)

(defgroup ns nil
  "GNUstep/macOS specific features."
  :group 'environment)

;;;; Command line argument handling.

(defvar x-invocation-args)
;; Set in term/common-win.el; currently unused by Nextstep's x-open-connection.
(defvar x-command-line-resources)

;; nsterm.m.
(defvar ns-input-file)

(defun ns-handle-nxopen (_switch &optional temp)
  (setq unread-command-events (append unread-command-events
                                      (if temp '(ns-open-temp-file)
                                        '(ns-open-file)))
        ns-input-file (append ns-input-file (list (pop x-invocation-args)))))

(defun ns-handle-nxopentemp (switch)
  (ns-handle-nxopen switch t))

(defun ns-ignore-1-arg (_switch)
  (setq x-invocation-args (cdr x-invocation-args)))

(defun ns-parse-geometry (geom)
  "Parse a Nextstep-style geometry string GEOM.
Returns an alist of the form ((top . TOP), (left . LEFT) ... ).
The properties returned may include `top', `left', `height', and `width'."
  (when (string-match "\\([0-9]+\\)\\( \\([0-9]+\\)\\( \\([0-9]+\\)\
\\( \\([0-9]+\\) ?\\)?\\)?\\)?"
		      geom)
    (apply
     'append
     (list
      (list (cons 'top (string-to-number (match-string 1 geom))))
      (if (match-string 3 geom)
	  (list (cons 'left (string-to-number (match-string 3 geom)))))
      (if (match-string 5 geom)
	  (list (cons 'height (string-to-number (match-string 5 geom)))))
      (if (match-string 7 geom)
	  (list (cons 'width (string-to-number (match-string 7 geom)))))))))

;;;; Keyboard mapping.

(define-obsolete-variable-alias 'ns-alternatives-map 'x-alternatives-map "24.1")

;; Here are some Nextstep-like bindings for command key sequences.
(define-key global-map [?\s-,] 'customize)
(define-key global-map [?\s-'] 'next-multiframe-window)
(define-key global-map [?\s-`] 'other-frame)
(define-key global-map [?\s-~] 'ns-prev-frame)
(define-key global-map [?\s--] 'center-line)
(define-key global-map [?\s-:] 'ispell)
(define-key global-map [?\s-?] 'info)
(define-key global-map [?\s-^] 'kill-some-buffers)
(define-key global-map [?\s-&] 'kill-current-buffer)
(define-key global-map [?\s-C] 'ns-popup-color-panel)
(define-key global-map [?\s-D] 'dired)
(define-key global-map [?\s-E] 'edit-abbrevs)
(define-key global-map [?\s-L] 'shell-command)
(define-key global-map [?\s-M] 'manual-entry)
(define-key global-map [?\s-S] 'ns-write-file-using-panel)
(define-key global-map [?\s-a] 'mark-whole-buffer)
(define-key global-map [?\s-c] 'ns-copy-including-secondary)
(define-key global-map [?\s-d] 'isearch-repeat-backward)
(define-key global-map [?\s-e] 'isearch-yank-kill)
(define-key global-map [?\s-f] 'isearch-forward)
(define-key global-map [?\s-g] 'isearch-repeat-forward)
(define-key global-map [?\s-h] 'ns-do-hide-emacs)
(define-key global-map [?\s-H] 'ns-do-hide-others)
(define-key global-map [?\M-\s-h] 'ns-do-hide-others)
(define-key key-translation-map [?\M-\s-\u02D9] [?\M-\s-h])
(define-key global-map [?\s-j] 'exchange-point-and-mark)
(define-key global-map [?\s-k] 'kill-current-buffer)
(define-key global-map [?\s-l] 'goto-line)
(define-key global-map [?\s-m] 'iconify-frame)
(define-key global-map [?\s-n] 'make-frame)
(define-key global-map [?\s-o] 'ns-open-file-using-panel)
(define-key global-map [?\s-p] 'ns-print-buffer)
(define-key global-map [?\s-q] 'save-buffers-kill-emacs)
(define-key global-map [?\s-s] 'save-buffer)
(define-key global-map [?\s-t] 'ns-popup-font-panel)
(define-key global-map [?\s-u] 'revert-buffer)
(define-key global-map [?\s-v] 'yank)
(define-key global-map [?\s-w] 'delete-frame)
(define-key global-map [?\s-x] 'kill-region)
(define-key global-map [?\s-y] 'ns-paste-secondary)
(define-key global-map [?\s-z] 'undo)
(define-key global-map [?\s-|] 'shell-command-on-region)
(define-key global-map [s-kp-bar] 'shell-command-on-region)
;; (as in Terminal.app)
(define-key global-map [s-right] 'ns-next-frame)
(define-key global-map [s-left] 'ns-prev-frame)

(define-key global-map [home] 'beginning-of-buffer)
(define-key global-map [end] 'end-of-buffer)
(define-key global-map [kp-home] 'beginning-of-buffer)
(define-key global-map [kp-end] 'end-of-buffer)
(define-key global-map [kp-prior] 'scroll-down-command)
(define-key global-map [kp-next] 'scroll-up-command)

;; Allow shift-clicks to work similarly to under Nextstep.
(define-key global-map [S-mouse-1] 'mouse-save-then-kill)
(global-unset-key [S-down-mouse-1])

;; Special Nextstep-generated events are converted to function keys.  Here
;; are the bindings for them.  Note, these keys are actually declared in
;; x-setup-function-keys in common-win.
(define-key global-map [ns-power-off] 'save-buffers-kill-emacs)
(define-key global-map [ns-open-file] 'ns-find-file)
(define-key global-map [ns-open-temp-file] [ns-open-file])
(define-key global-map [ns-change-font] 'ns-respond-to-change-font)
(define-key global-map [ns-open-file-line] 'ns-open-file-select-line)
(define-key global-map [ns-spi-service-call] 'ns-spi-service-call)
(define-key global-map [ns-new-frame] 'make-frame)
(define-key global-map [ns-toggle-toolbar] 'ns-toggle-toolbar)
(define-key global-map [ns-show-prefs] 'customize)


;; Set up a number of aliases and other layers to pretend we're using
;; the Choi/Mitsuharu Carbon port.

(defvaralias 'mac-allow-anti-aliasing 'ns-antialias-text)
(defvaralias 'mac-command-modifier 'ns-command-modifier)
(defvaralias 'mac-right-command-modifier 'ns-right-command-modifier)
(defvaralias 'mac-control-modifier 'ns-control-modifier)
(defvaralias 'mac-right-control-modifier 'ns-right-control-modifier)
(defvaralias 'mac-option-modifier 'ns-option-modifier)
(defvaralias 'mac-right-option-modifier 'ns-right-option-modifier)
(defvaralias 'mac-function-modifier 'ns-function-modifier)
(declare-function ns-do-applescript "nsfns.m" (script))
(defalias 'do-applescript 'ns-do-applescript)

;;;; Services
(declare-function ns-perform-service "nsfns.m" (service send))

(defun ns-define-service (path)
  (let ((mapping [menu-bar services])
	(service (mapconcat 'identity path "/"))
	(name (intern
               (subst-char-in-string
                ?\s ?-
                (mapconcat 'identity (cons "ns-service" path) "-")))))
    ;; This defines the function.
    (defalias name
      (lambda (arg)
        (interactive "p")
        (let* ((in-string
                (cond ((stringp arg) arg)
                      (mark-active
                       (buffer-substring (region-beginning) (region-end)))))
               (out-string (ns-perform-service service in-string)))
          (cond
           ((stringp arg) out-string)
           ((and out-string (or (not in-string)
                                (not (string= in-string out-string))))
            (if mark-active (delete-region (region-beginning) (region-end)))
            (insert out-string)
            (setq deactivate-mark nil))))))
    (cond
     ((lookup-key global-map mapping)
      (while (cdr path)
	(setq mapping (vconcat mapping (list (intern (car path)))))
	(if (not (keymapp (lookup-key global-map mapping)))
	    (define-key global-map mapping
	      (cons (car path) (make-sparse-keymap (car path)))))
	(setq path (cdr path)))
      (setq mapping (vconcat mapping (list (intern (car path)))))
      (define-key global-map mapping (cons (car path) name))))
    name))

;; nsterm.m
(defvar ns-input-spi-name)
(defvar ns-input-spi-arg)

(declare-function dnd-open-file "dnd" (uri action))

;; Handles multiline strings that are passed to the "open-file" service.
(defun ns-open-file-service (filenames)
  "Open multiple files when selecting a multiline string FILENAMES."
  (let ((filelist (split-string filenames "[\n\r]+" t "[ \u00A0\t]+")))
    ;; The path strings are trimmed for spaces, nbsp and tabs.
    (dolist (filestring filelist)
      (dnd-open-file filestring nil))))


(defun ns-spi-service-call ()
  "Respond to a service request."
  (interactive)
  (cond ((string-equal ns-input-spi-name "open-selection")
	 (switch-to-buffer (generate-new-buffer "*untitled*"))
	 (insert ns-input-spi-arg))
	((string-equal ns-input-spi-name "open-file")
	 (ns-open-file-service ns-input-spi-arg))
	((string-equal ns-input-spi-name "mail-selection")
	 (compose-mail)
	 (rfc822-goto-eoh)
	 (forward-line 1)
	 (insert ns-input-spi-arg))
	((string-equal ns-input-spi-name "mail-to")
	 (compose-mail ns-input-spi-arg))
	(t (error "Service %s not recognized" ns-input-spi-name))))


;; Composed key sequence handling for Nextstep system input methods.
;; (On Nextstep systems, input methods are provided for CJK
;; characters, etc. which require multiple keystrokes, and during
;; entry a partial ("working") result is typically shown in the
;; editing window.)

(defface ns-working-text-face
  '((t :underline t))
  "Face used to highlight working text during compose sequence insert."
  :group 'ns)

(defvar ns-working-overlay nil
  "Overlay used to highlight working text during compose sequence insert.
When text is in th echo area, this just stores the length of the working text.")

(defvar ns-working-text)		; nsterm.m

;; Test if in echo area, based on mac-win.el 2007/08/26 unicode-2.
;; This will fail if called from a NONASCII_KEYSTROKE event on the global map.
(defun ns-in-echo-area ()
  "Whether, for purposes of inserting working composition text, the minibuffer
is currently being used."
  (or isearch-mode
      (and cursor-in-echo-area (current-message))
      ;; Overlay strings are not shown in some cases.
      (get-char-property (point) 'invisible)
      (and (not (bobp))
	   (or (and (get-char-property (point) 'display)
		    (eq (get-char-property (1- (point)) 'display)
			(get-char-property (point) 'display)))
	       (and (get-char-property (point) 'composition)
		    (eq (get-char-property (1- (point)) 'composition)
			(get-char-property (point) 'composition)))))))

;; The 'interactive' here stays for subinvocations, so the ns-in-echo-area
;; always returns nil for some reason.  If this WASN'T the case, we could
;; map this to [ns-insert-working-text] and eliminate Fevals in nsterm.m.
;; These functions test whether in echo area and delegate accordingly.
(defun ns-put-working-text ()
  (interactive)
  (if (ns-in-echo-area) (ns-echo-working-text) (ns-insert-working-text)))
(defun ns-unput-working-text ()
  (interactive)
  (ns-delete-working-text))

(defun ns-insert-working-text ()
  "Insert contents of `ns-working-text' as UTF-8 string and mark with
`ns-working-overlay'.  Any previously existing working text is cleared first.
The overlay is assigned the face `ns-working-text-face'."
  ;; FIXME: if buffer is read-only, don't try to insert anything
  ;;  and if text is bound to a command, execute that instead (Bug#1453)
  (interactive)
  (ns-delete-working-text)
  (let ((start (point)))
    (insert ns-working-text)
    (overlay-put (setq ns-working-overlay (make-overlay start (point)
							(current-buffer) nil t))
		 'face 'ns-working-text-face)))

(defun ns-echo-working-text ()
  "Echo contents of `ns-working-text' in message display area.
See `ns-insert-working-text'."
  (ns-delete-working-text)
  (let* ((msg (current-message))
	 (msglen (length msg))
	 message-log-max)
    (setq ns-working-overlay (length ns-working-text))
    (setq msg (concat msg ns-working-text))
    (put-text-property msglen (+ msglen ns-working-overlay)
		       'face 'ns-working-text-face msg)
    (message "%s" msg)))

(defun ns-delete-working-text()
  "Delete working text and clear `ns-working-overlay'."
  (interactive)
  (cond
   ((and (overlayp ns-working-overlay)
         ;; Still alive?
         (overlay-buffer ns-working-overlay))
    (with-current-buffer (overlay-buffer ns-working-overlay)
      (delete-region (overlay-start ns-working-overlay)
                     (overlay-end ns-working-overlay))
      (delete-overlay ns-working-overlay)))
   ((integerp ns-working-overlay)
    (let ((msg (current-message))
          message-log-max)
      (setq msg (substring msg 0 (- (length msg) ns-working-overlay)))
      (message "%s" msg))))
  (setq ns-working-overlay nil))


;; macOS file system Unicode UTF-8 NFD (decomposed form) support.
(when (eq system-type 'darwin)
  ;; Used prior to Emacs 25.
  (define-coding-system-alias 'utf-8-nfd 'utf-8-hfs)

  (set-file-name-coding-system 'utf-8-hfs))

;;;; Inter-app communications support.

(defun ns-insert-file ()
  "Insert contents of file `ns-input-file' like insert-file but with less
prompting.  If file is a directory perform a `find-file' on it."
  (interactive)
  (let ((f (pop ns-input-file)))
    (if (file-directory-p f)
        (find-file f)
      (push-mark (+ (point) (cadr (insert-file-contents f)))))))

(defvar ns-select-overlay nil
  "Overlay used to highlight areas in files requested by Nextstep apps.")
(make-variable-buffer-local 'ns-select-overlay)

(defvar ns-input-line) 			; nsterm.m

(defun ns-open-file-select-line ()
  "Open a buffer containing the file `ns-input-file'.
Lines are highlighted according to `ns-input-line'."
  (interactive)
  (ns-find-file)
  (cond
   ((and ns-input-line (buffer-modified-p))
    (if ns-select-overlay
        (setq ns-select-overlay (delete-overlay ns-select-overlay)))
    (deactivate-mark)
    (goto-char (point-min))
    (forward-line (1- (if (consp ns-input-line)
                          (min (car ns-input-line) (cdr ns-input-line))
                        ns-input-line))))
   (ns-input-line
    (if (not ns-select-overlay)
        (overlay-put (setq ns-select-overlay (make-overlay (point-min)
                                                           (point-min)))
                     'face 'highlight))
    (let ((beg (save-excursion
                 (goto-char (point-min))
                 (line-beginning-position
                  (if (consp ns-input-line)
                      (min (car ns-input-line) (cdr ns-input-line))
                    ns-input-line))))
          (end (save-excursion
                 (goto-char (point-min))
                 (line-beginning-position
                  (1+ (if (consp ns-input-line)
                          (max (car ns-input-line) (cdr ns-input-line))
                        ns-input-line))))))
      (move-overlay ns-select-overlay beg end)
      (deactivate-mark)
      (goto-char beg)))
   (t
    (if ns-select-overlay
        (setq ns-select-overlay (delete-overlay ns-select-overlay))))))

(defun ns-unselect-line ()
  "Removes any Nextstep highlight a buffer may contain."
  (if ns-select-overlay
      (setq ns-select-overlay (delete-overlay ns-select-overlay))))

(add-hook 'first-change-hook 'ns-unselect-line)

;;;; Preferences handling.
(declare-function ns-get-resource "nsfns.m" (owner name))

(defun get-lisp-resource (arg1 arg2)
  (let ((res (ns-get-resource arg1 arg2)))
    (cond
     ((not res) 'unbound)
     ((string-equal (upcase res) "YES") t)
     ((string-equal (upcase res) "NO")  nil)
     (t (read res)))))

;; nsterm.m

(declare-function ns-read-file-name "nsfns.m"
		  (prompt &optional dir mustmatch init dir_only_p))

;;;; File handling.

(defun x-file-dialog (prompt dir default_filename mustmatch only_dir_p)
"Read file name, prompting with PROMPT in directory DIR.
Use a file selection dialog.  Select DEFAULT-FILENAME in the dialog's file
selection box, if specified.  If MUSTMATCH is non-nil, the returned file
or directory must exist.

This function is only defined on NS, MS Windows, and X Windows with the
Motif or Gtk toolkits.  With the Motif toolkit, ONLY-DIR-P is ignored.
Otherwise, if ONLY-DIR-P is non-nil, the user can only select directories."
  (ns-read-file-name prompt dir mustmatch default_filename only_dir_p))

(defun ns-open-file-using-panel ()
  "Pop up open-file panel, and load the result in a buffer."
  (interactive)
  ;; Prompt dir defaultName isLoad initial.
  (setq ns-input-file (ns-read-file-name "Select File to Load" nil t nil))
  (if ns-input-file
      (and (setq ns-input-file (list ns-input-file)) (ns-find-file))))

(defun ns-write-file-using-panel ()
  "Pop up save-file panel, and save buffer in resulting name."
  (interactive)
  (let (ns-output-file)
    ;; Prompt dir defaultName isLoad initial.
    (setq ns-output-file (ns-read-file-name "Save As" nil nil nil))
    (message ns-output-file)
    (if ns-output-file (write-file ns-output-file))))

(defcustom ns-pop-up-frames 'fresh
  "Non-nil means open files upon request from the Workspace in a new frame.
If t, always do so.  Any other non-nil value means open a new frame
unless the current buffer is a scratch buffer."
  :type '(choice (const :tag "Never" nil)
                 (const :tag "Always" t)
                 (other :tag "Except for scratch buffer" fresh))
  :version "23.1"
  :group 'ns)

(declare-function ns-hide-emacs "nsfns.m" (on))

(defun ns-find-file ()
  "Do a `find-file' with the `ns-input-file' as argument."
  (interactive)
  (let* ((f (file-truename
	     (expand-file-name (pop ns-input-file)
			       command-line-default-directory)))
         (file (find-file-noselect f))
         (bufwin1 (get-buffer-window file 'visible))
         (bufwin2 (get-buffer-window "*scratch*" 'visible)))
    (cond
     (bufwin1
      (select-frame (window-frame bufwin1))
      (raise-frame (window-frame bufwin1))
      (select-window bufwin1))
     ((and (eq ns-pop-up-frames 'fresh) bufwin2)
      (ns-hide-emacs 'activate)
      (select-frame (window-frame bufwin2))
      (raise-frame (window-frame bufwin2))
      (select-window bufwin2)
      (find-file f))
     (ns-pop-up-frames
      (ns-hide-emacs 'activate)
      (let ((pop-up-frames t)) (pop-to-buffer file nil)))
     (t
      (ns-hide-emacs 'activate)
      (find-file f)))))


(defun ns-drag-n-drop (event &optional new-frame force-text)
  "Edit the files listed in the drag-n-drop EVENT.
Switch to a buffer editing the last file dropped."
  (interactive "e")
  (let* ((window (posn-window (event-start event)))
         (arg (car (cdr (cdr event))))
         (type (car arg))
         (data (car (cdr arg)))
         (url-or-string (cond ((eq type 'file)
                               (concat "file:" data))
                              (t data))))
    (set-frame-selected-window nil window)
    (when new-frame
      (select-frame (make-frame)))
    (raise-frame)
    (setq window (selected-window))
    (if force-text
        (dnd-insert-text window 'private data)
      (dnd-handle-one-url window 'private url-or-string))))


(defun ns-drag-n-drop-other-frame (event)
  "Edit the files listed in the drag-n-drop EVENT, in other frames.
May create new frames, or reuse existing ones.  The frame editing
the last file dropped is selected."
  (interactive "e")
  (ns-drag-n-drop event t))

(defun ns-drag-n-drop-as-text (event)
  "Drop the data in EVENT as text."
  (interactive "e")
  (ns-drag-n-drop event nil t))

(defun ns-drag-n-drop-as-text-other-frame (event)
  "Drop the data in EVENT as text in a new frame."
  (interactive "e")
  (ns-drag-n-drop event t t))

(global-set-key [drag-n-drop] 'ns-drag-n-drop)
(global-set-key [C-drag-n-drop] 'ns-drag-n-drop-other-frame)
(global-set-key [M-drag-n-drop] 'ns-drag-n-drop-as-text)
(global-set-key [C-M-drag-n-drop] 'ns-drag-n-drop-as-text-other-frame)

;;;; Frame-related functions.

;; nsterm.m
(defvar ns-alternate-modifier)
(defvar ns-right-alternate-modifier)
(defvar ns-right-command-modifier)
(defvar ns-right-control-modifier)

;; You say tomAYto, I say tomAHto..
(defvaralias 'ns-option-modifier 'ns-alternate-modifier)
(defvaralias 'ns-right-option-modifier 'ns-right-alternate-modifier)

(defun ns-do-hide-emacs ()
  (interactive)
  (ns-hide-emacs t))

(declare-function ns-hide-others "nsfns.m" ())

(defun ns-do-hide-others ()
  (interactive)
  (ns-hide-others))

(declare-function ns-emacs-info-panel "nsfns.m" ())

(defun ns-do-emacs-info-panel ()
  (interactive)
  (ns-emacs-info-panel))

(defun ns-next-frame ()
  "Switch to next visible frame."
  (interactive)
  (other-frame 1))

(defun ns-prev-frame ()
  "Switch to previous visible frame."
  (interactive)
  (other-frame -1))

;; Frame will be focused anyway, so select it
;; (if this is not done, mode line is dimmed until first interaction)
;; FIXME: Sounds like we're working around a bug in the underlying code.
(add-hook 'after-make-frame-functions 'select-frame)

(defvar tool-bar-mode)
(declare-function tool-bar-mode "tool-bar" (&optional arg))

;; Based on a function by David Reitter <dreitter@inf.ed.ac.uk> ;
;; see https://lists.gnu.org/archive/html/emacs-devel/2005-09/msg00681.html .
(defun ns-toggle-toolbar (&optional frame)
  "Switches the tool bar on and off in frame FRAME.
 If FRAME is nil, the change applies to the selected frame."
  (interactive)
  (modify-frame-parameters
   frame (list (cons 'tool-bar-lines
		       (if (> (or (frame-parameter frame 'tool-bar-lines) 0) 0)
				   0 1)) ))
  (if (not tool-bar-mode) (tool-bar-mode t)))


;;;; Dialog-related functions.

;; Ask user for confirm before printing.  Due to Kevin Rodgers.
(defun ns-print-buffer ()
  "Interactive front-end to `print-buffer': asks for user confirmation first."
  (interactive)
  (if (and (called-interactively-p 'interactive)
           (or (listp last-nonmenu-event)
               (and (char-or-string-p (event-basic-type last-command-event))
                    (memq 'super (event-modifiers last-command-event)))))
      (let ((last-nonmenu-event (if (listp last-nonmenu-event)
                                    last-nonmenu-event
                                  ;; Fake it:
                                  `(mouse-1 POSITION 1))))
        (if (y-or-n-p (format "Print buffer %s? " (buffer-name)))
            (print-buffer)
	  (error "Canceled")))
    (print-buffer)))

;;;; Font support.

;; Needed for font listing functions under both backend and normal
(setq scalable-fonts-allowed t)

;; Set to use font panel instead
(declare-function ns-popup-font-panel "nsfns.m" (&optional frame))
(defalias 'x-select-font 'ns-popup-font-panel "Pop up the font panel.
This function has been overloaded in Nextstep.")
(defalias 'mouse-set-font 'ns-popup-font-panel "Pop up the font panel.
This function has been overloaded in Nextstep.")

;; nsterm.m
(defvar ns-input-font)
(defvar ns-input-fontsize)

(defun ns-respond-to-change-font ()
  "Respond to changeFont: event, expecting `ns-input-font' and\n\
`ns-input-fontsize' of new font."
  (interactive)
  (modify-frame-parameters (selected-frame)
                           (list (cons 'fontsize ns-input-fontsize)))
  (modify-frame-parameters (selected-frame)
                           (list (cons 'font ns-input-font)))
  (set-frame-font ns-input-font))


;; Default fontset for macOS.  This is mainly here to show how a fontset
;; can be set up manually.  Ordinarily, fontsets are auto-created whenever
;; a font is chosen by
(defvar ns-standard-fontset-spec
  ;; Only some code supports this so far, so use uglier XLFD version
  ;; "-ns-*-*-*-*-*-10-*-*-*-*-*-fontset-standard,latin:Courier,han:Kai"
  (mapconcat 'identity
             '("-ns-*-*-*-*-*-10-*-*-*-*-*-fontset-standard"
               "latin:-*-Courier-*-*-*-*-10-*-*-*-*-*-iso10646-1"
               "han:-*-Kai-*-*-*-*-10-*-*-*-*-*-iso10646-1"
               "cyrillic:-*-Trebuchet$MS-*-*-*-*-10-*-*-*-*-*-iso10646-1")
             ",")
  "String of fontset spec of the standard fontset.
This defines a fontset consisting of the Courier and other fonts that
come with macOS.
See the documentation of `create-fontset-from-fontset-spec' for the format.")

(defvar ns-reg-to-script)               ; nsfont.m

;; This maps font registries (not exposed by NS APIs for font selection) to
;; Unicode scripts (which can be mapped to Unicode character ranges which are).
;; See ../international/fontset.el
(setq ns-reg-to-script
      '(("iso8859-1" . latin)
	("iso8859-2" . latin)
	("iso8859-3" . latin)
	("iso8859-4" . latin)
	("iso8859-5" . cyrillic)
	("microsoft-cp1251" . cyrillic)
	("koi8-r" . cyrillic)
	("iso8859-6" . arabic)
	("iso8859-7" . greek)
	("iso8859-8" . hebrew)
	("iso8859-9" . latin)
	("iso8859-10" . latin)
	("iso8859-11" . thai)
	("tis620" . thai)
	("iso8859-13" . latin)
	("iso8859-14" . latin)
	("iso8859-15" . latin)
	("iso8859-16" . latin)
	("viscii1.1-1" . latin)
	("jisx0201" . kana)
	("jisx0208" . han)
	("jisx0212" . han)
	("jisx0213" . han)
	("gb2312.1980" . han)
	("gb18030" . han)
	("gbk-0" . han)
	("big5" . han)
	("cns11643" . han)
	("sisheng_cwnn" . bopomofo)
	("ksc5601.1987" . hangul)
	("ethiopic-unicode" . ethiopic)
	("is13194-devanagari" . indian-is13194)
	("iso10646.indian-1" . devanagari)))


;;;; Pasteboard support.

(define-obsolete-function-alias 'ns-store-cut-buffer-internal
  'gui-set-selection "24.1")


(defun ns-copy-including-secondary ()
  (interactive)
  (call-interactively 'kill-ring-save)
  (gui-set-selection 'SECONDARY (buffer-substring (point) (mark t))))

(defun ns-paste-secondary ()
  (interactive)
  (insert (gui-get-selection 'SECONDARY)))


;;;; Scrollbar handling.

(global-set-key [vertical-scroll-bar down-mouse-1] 'scroll-bar-toolkit-scroll)
(global-set-key [horizontal-scroll-bar down-mouse-1] 'scroll-bar-toolkit-horizontal-scroll)
(global-unset-key [vertical-scroll-bar mouse-1])
(global-unset-key [vertical-scroll-bar drag-mouse-1])
(global-unset-key [horizontal-scroll-bar mouse-1])
(global-unset-key [horizontal-scroll-bar drag-mouse-1])


;;;; macOS-like defaults for trackpad and mouse wheel scrolling on
;;;; macOS 10.7+.

;; FIXME: This doesn't look right.  Is there a better way to do this
;; that keeps customize happy?
<<<<<<< HEAD
(when (featurep 'cocoa)
  (let ((appkit-version
         (progn (string-match "^appkit-\\([^\s-]*\\)" ns-version-string)
                (string-to-number (match-string 1 ns-version-string)))))
    ;; Appkit 1138 ~= macOS 10.7.
    (when (>= appkit-version 1138)
      (setq mouse-wheel-scroll-amount '(1 ((shift) . 5) ((control))))
      (put 'mouse-wheel-scroll-amount 'customized-value
           (list (custom-quote (symbol-value 'mouse-wheel-scroll-amount))))

      (setq mouse-wheel-progressive-speed nil)
      (put 'mouse-wheel-progressive-speed 'customized-value
           (list (custom-quote
                  (symbol-value 'mouse-wheel-progressive-speed)))))))
=======
(let ((appkit-version (progn
                        (string-match "^appkit-\\([^\s-]*\\)" ns-version-string)
                        (string-to-number (match-string 1 ns-version-string)))))
  ;; Appkit 1138 ~= macOS 10.7.
  (when (and (featurep 'cocoa) (>= appkit-version 1138))
    (setq mouse-wheel-scroll-amount '(1 ((shift) . 5) ((control))))
    (put 'mouse-wheel-scroll-amount 'customized-value
         (list (custom-quote (symbol-value 'mouse-wheel-scroll-amount))))

    (setq mouse-wheel-progressive-speed nil)
    (put 'mouse-wheel-progressive-speed 'customized-value
         (list (custom-quote (symbol-value 'mouse-wheel-progressive-speed))))))
>>>>>>> abcb2e62


;;;; Color support.

;; Functions for color panel + drag
(defun ns-face-at-pos (pos)
  (let* ((frame (car pos))
         (frame-pos (cons (cadr pos) (cddr pos)))
         (window (window-at (car frame-pos) (cdr frame-pos) frame))
         (window-pos (coordinates-in-window-p frame-pos window))
         (buffer (window-buffer window))
         (edges (window-edges window)))
    (cond
     ((not window-pos)
      nil)
     ((eq window-pos 'mode-line)
      'mode-line)
     ((eq window-pos 'vertical-line)
      'default)
     ((consp window-pos)
      (with-current-buffer buffer
        (let ((p (car (compute-motion (window-start window)
                                      (cons (nth 0 edges) (nth 1 edges))
                                      (window-end window)
                                      frame-pos
                                      (- (window-width window) 1)
                                      nil
                                      window))))
          (cond
           ((eq p (window-point window))
            'cursor)
           ((and mark-active (< (region-beginning) p) (< p (region-end)))
            'region)
           (t
	    (let ((faces (get-char-property p 'face window)))
	      (if (consp faces) (car faces) faces)))))))
     (t
      nil))))

(defun ns-suspend-error ()
  ;; Don't allow suspending if any of the frames are NS frames.
  (if (memq 'ns (mapcar 'window-system (frame-list)))
      (error "Cannot suspend Emacs while an NS GUI frame exists")))


;; Set some options to be as Nextstep-like as possible.
(setq frame-title-format t
      icon-title-format t)


(defvar ns-initialized nil
  "Non-nil if Nextstep windowing has been initialized.")

(declare-function x-handle-args "common-win" (args))
(declare-function ns-list-services "nsfns.m" ())
(declare-function x-open-connection "nsfns.m"
                  (display &optional xrm-string must-succeed))
(declare-function ns-set-resource "nsfns.m" (owner name value))

;; Do the actual Nextstep Windows setup here; the above code just
;; defines functions and variables that we use now.
(cl-defmethod window-system-initialization (&context (window-system ns)
                                            &optional _display)
  "Initialize Emacs for Nextstep (Cocoa / GNUstep) windowing."
  (cl-assert (not ns-initialized))

  ;; PENDING: not needed?
  (setq command-line-args (x-handle-args command-line-args))

  ;; Setup the default fontset.
  (create-default-fontset)
  ;; Create the standard fontset.
  (condition-case err
      (create-fontset-from-fontset-spec ns-standard-fontset-spec t)
    (error (display-warning
            'initialization
            (format "Creation of the standard fontset failed: %s" err)
            :error)))

  (x-open-connection (system-name) x-command-line-resources t)

  ;; Add GNUstep menu items Services, Hide and Quit.  Rename Help to Info
  ;; and put it first (i.e. omit from menu-bar-final-items.
  (if (featurep 'gnustep)
      (progn
	(setq menu-bar-final-items '(buffer services hide-app quit))

	;; If running under GNUstep, "Help" is moved and renamed "Info".
	(bindings--define-key global-map [menu-bar help-menu]
	  (cons "Info" menu-bar-help-menu))
	(bindings--define-key global-map [menu-bar quit]
	  '(menu-item "Quit" save-buffers-kill-emacs
		      :help "Save unsaved buffers, then exit"))
	(bindings--define-key global-map [menu-bar hide-app]
	  '(menu-item "Hide" ns-do-hide-emacs
		      :help "Hide Emacs"))
	(bindings--define-key global-map [menu-bar services]
	  (cons "Services" (make-sparse-keymap "Services")))))


  (dolist (service (ns-list-services))
      (if (eq (car service) 'undefined)
	  (ns-define-service (cdr service))
	(define-key global-map (vector (car service))
	  (ns-define-service (cdr service)))))

  (if (and (eq (get-lisp-resource nil "NXAutoLaunch") t)
	   (eq (get-lisp-resource nil "HideOnAutoLaunch") t))
      (add-hook 'after-init-hook 'ns-do-hide-emacs))

  ;; FIXME: This will surely lead to "MODIFIED OUTSIDE CUSTOM" warnings.
  (menu-bar-mode (if (get-lisp-resource nil "Menus") 1 -1))

  ;; For Darwin nothing except UTF-8 makes sense.
  (when (eq system-type 'darwin)
      (add-hook 'before-init-hook
                #'(lambda ()
                    (setq locale-coding-system 'utf-8-unix)
                    (setq default-process-coding-system
                          '(utf-8-unix . utf-8-unix)))))

  ;; Mac OS X Lion introduces PressAndHold, which is unsupported by this port.
  ;; See this thread for more details:
  ;; https://lists.gnu.org/archive/html/emacs-devel/2011-06/msg00505.html
  (ns-set-resource nil "ApplePressAndHoldEnabled" "NO")

  (x-apply-session-resources)

  ;; Don't let Emacs suspend under NS.
  (add-hook 'suspend-hook 'ns-suspend-error)

  (setq ns-initialized t))

;; Any display name is OK.
(add-to-list 'display-format-alist '(".*" . ns))
(cl-defmethod handle-args-function (args &context (window-system ns))
  (x-handle-args args))

(cl-defmethod frame-creation-function (params &context (window-system ns))
  (x-create-frame-with-faces params))

(declare-function ns-own-selection-internal "nsselect.m" (selection value))
(declare-function ns-disown-selection-internal "nsselect.m" (selection))
(declare-function ns-selection-owner-p "nsselect.m" (&optional selection))
(declare-function ns-selection-exists-p "nsselect.m" (&optional selection))
(declare-function ns-get-selection "nsselect.m" (selection-symbol target-type))

(cl-defmethod gui-backend-set-selection (selection value
                                         &context (window-system ns))
  (if value (ns-own-selection-internal selection value)
    (ns-disown-selection-internal selection)))

(cl-defmethod gui-backend-selection-owner-p (selection
                                             &context (window-system ns))
  (ns-selection-owner-p selection))

(cl-defmethod gui-backend-selection-exists-p (selection
                                              &context (window-system ns))
  (ns-selection-exists-p selection))

(cl-defmethod gui-backend-get-selection (selection-symbol target-type
                                         &context (window-system ns))
  (ns-get-selection selection-symbol target-type))

(provide 'ns-win)
(provide 'term/ns-win)

;;; ns-win.el ends here<|MERGE_RESOLUTION|>--- conflicted
+++ resolved
@@ -741,22 +741,6 @@
 
 ;; FIXME: This doesn't look right.  Is there a better way to do this
 ;; that keeps customize happy?
-<<<<<<< HEAD
-(when (featurep 'cocoa)
-  (let ((appkit-version
-         (progn (string-match "^appkit-\\([^\s-]*\\)" ns-version-string)
-                (string-to-number (match-string 1 ns-version-string)))))
-    ;; Appkit 1138 ~= macOS 10.7.
-    (when (>= appkit-version 1138)
-      (setq mouse-wheel-scroll-amount '(1 ((shift) . 5) ((control))))
-      (put 'mouse-wheel-scroll-amount 'customized-value
-           (list (custom-quote (symbol-value 'mouse-wheel-scroll-amount))))
-
-      (setq mouse-wheel-progressive-speed nil)
-      (put 'mouse-wheel-progressive-speed 'customized-value
-           (list (custom-quote
-                  (symbol-value 'mouse-wheel-progressive-speed)))))))
-=======
 (let ((appkit-version (progn
                         (string-match "^appkit-\\([^\s-]*\\)" ns-version-string)
                         (string-to-number (match-string 1 ns-version-string)))))
@@ -769,7 +753,6 @@
     (setq mouse-wheel-progressive-speed nil)
     (put 'mouse-wheel-progressive-speed 'customized-value
          (list (custom-quote (symbol-value 'mouse-wheel-progressive-speed))))))
->>>>>>> abcb2e62
 
 
 ;;;; Color support.
