--- conflicted
+++ resolved
@@ -2401,18 +2401,11 @@
   (put 'tramp-completion-file-name-handler 'operations
        (mapcar 'car tramp-completion-file-name-handler-alist))
 
-<<<<<<< HEAD
-  (add-to-list 'file-name-handler-alist
-	       (cons tramp-archive-file-name-regexp
-		     'tramp-archive-file-name-handler))
-  (put 'tramp-archive-file-name-handler 'safe-magic t)
-=======
   (when (bound-and-true-p tramp-archive-enabled)
     (add-to-list 'file-name-handler-alist
 	         (cons tramp-archive-file-name-regexp
 		       'tramp-archive-file-name-handler))
     (put 'tramp-archive-file-name-handler 'safe-magic t))
->>>>>>> b61a8729
 
   ;; If jka-compr or epa-file are already loaded, move them to the
   ;; front of `file-name-handler-alist'.
@@ -3611,27 +3604,6 @@
 	       (attr (file-attributes f))
 	       (modtime (tramp-compat-file-attribute-modification-time attr))
 	       (mt (visited-file-modtime)))
-<<<<<<< HEAD
-
-	  (cond
-	   ;; File exists, and has a known modtime.
-	   ((and attr (not (equal modtime '(0 0))))
-	    (< (abs (tramp-time-diff
-		     modtime
-		     ;; For compatibility, deal with both the old
-		     ;; (HIGH . LOW) and the new (HIGH LOW) return
-		     ;; values of `visited-file-modtime'.
-		     (if (atom (cdr mt))
-			 (list (car mt) (cdr mt))
-		       mt)))
-	       2))
-	   ;; Modtime has the don't know value.
-	   (attr t)
-	   ;; If file does not exist, say it is not modified if and
-	   ;; only if that agrees with the buffer's record.
-	   (t (equal mt '(-1 65535)))))))))
-=======
->>>>>>> b61a8729
 
 	  (cond
 	   ;; File exists, and has a known modtime.
