;;; gdb-ui.el --- User Interface for running GDB

;; Author: Nick Roberts <nickrob@gnu.org>
;; Maintainer: FSF
;; Keywords: unix, tools

;; Copyright (C) 2002, 2003, 2004, 2005, 2006, 2007, 2008
;; Free Software Foundation, Inc.

;; This file is part of GNU Emacs.

;; GNU Emacs is free software; you can redistribute it and/or modify
;; it under the terms of the GNU General Public License as published by
;; the Free Software Foundation; either version 3, or (at your option)
;; any later version.

;; GNU Emacs is distributed in the hope that it will be useful,
;; but WITHOUT ANY WARRANTY; without even the implied warranty of
;; MERCHANTABILITY or FITNESS FOR A PARTICULAR PURPOSE.  See the
;; GNU General Public License for more details.

;; You should have received a copy of the GNU General Public License
;; along with GNU Emacs; see the file COPYING.  If not, write to the
;; Free Software Foundation, Inc., 51 Franklin Street, Fifth Floor,
;; Boston, MA 02110-1301, USA.

;;; Commentary:

;; This mode acts as a graphical user interface to GDB.  You can interact with
;; GDB through the GUD buffer in the usual way, but there are also further
;; buffers which control the execution and describe the state of your program.
;; It separates the input/output of your program from that of GDB, if
;; required, and watches expressions in the speedbar.  It also uses features of
;; Emacs 21 such as the fringe/display margin for breakpoints, and the toolbar
;; (see the GDB Graphical Interface section in the Emacs info manual).

;; By default, M-x gdb will start the debugger.

;; This file has evolved from gdba.el that was included with GDB 5.0 and
;; written by Tom Lord and Jim Kingdon.  It uses GDB's annotation interface.
;; You don't need to know about annotations to use this mode as a debugger,
;; but if you are interested developing the mode itself, see the Annotations
;; section in the GDB info manual.

;; GDB developers plan to make the annotation interface obsolete.  A new
;; interface called GDB/MI (machine interface) has been designed to replace it.
;; Some GDB/MI commands are used in this file through the CLI command
;; 'interpreter mi <mi-command>'.  To help with the process of fully migrating
;; Emacs from annotations to GDB/MI, there is an experimental package called
;; gdb-mi in the Emacs Lisp Package Archive ("http://tromey.com/elpa/").  It
;; comprises of modified gud.el and a file called gdb-mi.el which replaces
;; gdb-ui.el.  When installed, this overrides the current files and invoking
;; M-x gdb will use GDB/MI directly (starts with "gdb -i=mi").  When deleted
;; ('d' followed by 'x' in Package Menu mode), the files are deleted and old
;; functionality restored.  This provides a convenient way to review the
;; current status/contribute to its improvement.  For someone who just wants to
;; use GDB, however, the current mode in Emacs 22 is a much better option.
;; There is also a file, also called gdb-mi.el, a version of which is included
;; the GDB distribution.  This will probably only work with versions
;; distributed with GDB 6.5 or later.  Unlike the version in ELPA it works on
;; top of gdb-ui.el and you can only start it with M-x gdbmi.

;; This mode SHOULD WORK WITH GDB 5.0 or later but you will NEED AT LEAST
;; GDB 6.0 to use watch expressions.  It works best with GDB 6.4 or later
;; where watch expressions will update more quickly.

;;; Windows Platforms:

;; If you are using Emacs and GDB on Windows you will need to flush the buffer
;; explicitly in your program if you want timely display of I/O in Emacs.
;; Alternatively you can make the output stream unbuffered, for example, by
;; using a macro:

;;           #ifdef UNBUFFERED
;;	     setvbuf (stdout, (char *) NULL, _IONBF, 0);
;;	     #endif

;; and compiling with -DUNBUFFERED while debugging.

;; If you are using Cygwin GDB and find that the source is not being displayed
;; in Emacs when you step through it, possible solutions are to:

;;   1) Use Cygwin X Windows and Cygwin Emacs.
;;        (Since 22.1 Emacs builds under Cygwin.)
;;   2) Use MinGW GDB instead.
;;   3) Use cygwin-mount.el

;;; Known Bugs:

;; 1) Cannot handle multiple debug sessions.
;; 2) If you wish to call procedures from your program in GDB
;;    e.g "call myproc ()", "p mysquare (5)" then use level 2 annotations
;;    "gdb --annotate=2 myprog" to keep source buffer/selected frame fixed.
;; 3) After detaching from a process, clicking on the "GO" icon on toolbar
;;    (gud-go) sends "continue" to GDB (should be "run").

;;; TODO:

;; 1) Use MI command -data-read-memory for memory window.
;; 2) Use tree-buffer.el (from ECB) instead of the speedbar for
;;    watch-expressions?  Handling of watch-expressions needs to be
;;    overhauled to work for large arrays/structures by creating variable
;;    objects for visible watch-expressions only.
;; 3) Mark breakpoint locations on scroll-bar of source buffer?

;;; Code:

(require 'gud)

(defvar tool-bar-map)
(defvar speedbar-initial-expansion-list-name)

(defvar gdb-pc-address nil "Initialization for Assembler buffer.
Set to \"main\" at start if `gdb-show-main' is t.")
(defvar gdb-frame-address nil "Identity of frame for watch expression.")
(defvar gdb-previous-frame-pc-address nil)
(defvar gdb-memory-address "main")
(defvar gdb-previous-frame nil)
(defvar gdb-selected-frame nil)
(defvar gdb-frame-number nil)
(defvar gdb-current-language nil)
(defvar gdb-var-list nil
  "List of variables in watch window.
Each element has the form (VARNUM EXPRESSION NUMCHILD TYPE VALUE STATUS FP)
where STATUS is nil (`unchanged'), `changed' or `out-of-scope', FP the frame
address for root variables.")
(defvar gdb-main-file nil "Source file from which program execution begins.")
(defvar gud-old-arrow nil)
(defvar gdb-thread-indicator nil)
(defvar gdb-overlay-arrow-position nil)
(defvar gdb-stack-position nil)
(defvar gdb-server-prefix nil)
(defvar gdb-flush-pending-output nil)
(defvar gdb-location-alist nil
  "Alist of breakpoint numbers and full filenames.  Only used for files that
Emacs can't find.")
(defvar gdb-active-process nil
  "GUD tooltips display variable values when t, and macro definitions otherwise.")
(defvar gdb-error "Non-nil when GDB is reporting an error.")
(defvar gdb-macro-info nil
  "Non-nil if GDB knows that the inferior includes preprocessor macro info.")
(defvar gdb-buffer-fringe-width nil)
(defvar gdb-signalled nil)
(defvar gdb-source-window nil)
(defvar gdb-inferior-status nil)
(defvar gdb-continuation nil)
(defvar gdb-look-up-stack nil)
(defvar gdb-frame-begin nil
  "Non-nil when GDB generates frame-begin annotation.")
(defvar gdb-printing t)
(defvar gdb-parent-bptno-enabled nil)
(defvar gdb-ready nil)
(defvar gdb-stack-update nil)
(defvar gdb-early-user-input nil)

(defvar gdb-buffer-type nil
  "One of the symbols bound in `gdb-buffer-rules'.")
(make-variable-buffer-local 'gdb-buffer-type)

(defvar gdb-input-queue ()
  "A list of gdb command objects.")

(defvar gdb-prompting nil
  "True when gdb is idle with no pending input.")

(defvar gdb-output-sink nil
  "The disposition of the output of the current gdb command.
Possible values are these symbols:

    `user' -- gdb output should be copied to the GUD buffer
              for the user to see.

    `inferior' -- gdb output should be copied to the inferior-io buffer.

    `pre-emacs' -- output should be ignored util the post-prompt
                   annotation is received.  Then the output-sink
		   becomes:...
    `emacs' -- output should be collected in the partial-output-buffer
	       for subsequent processing by a command.  This is the
	       disposition of output generated by commands that
	       gdb mode sends to gdb on its own behalf.
    `post-emacs' -- ignore output until the prompt annotation is
		    received, then go to USER disposition.

gdba (gdb-ui.el) uses all five values, gdbmi (gdb-mi.el) only two
\(`user' and `emacs').")

(defvar gdb-current-item nil
  "The most recent command item sent to gdb.")

(defvar gdb-pending-triggers '()
  "A list of trigger functions that have run later than their output handlers.")

(defvar gdb-first-post-prompt nil)
(defvar gdb-version nil)
(defvar gdb-locals-font-lock-keywords nil)
(defvar gdb-source-file-list nil
  "List of source files for the current executable.")
(defconst gdb-error-regexp "\\^error,msg=\"\\(.+\\)\"")

(defvar gdb-locals-font-lock-keywords-1
  '(;; var = (struct struct_tag) value
    ( "\\(^\\(\\sw\\|[_.]\\)+\\) += +(\\(struct\\) \\(\\(\\sw\\|[_.]\\)+\\)"
      (1 font-lock-variable-name-face)
      (3 font-lock-keyword-face)
      (4 font-lock-type-face))
    ;; var = (type) value
    ( "\\(^\\(\\sw\\|[_.]\\)+\\) += +(\\(\\(\\sw\\|[_.]\\)+\\)"
      (1 font-lock-variable-name-face)
      (3 font-lock-type-face))
    ;; var = val
    ( "\\(^\\(\\sw\\|[_.]\\)+\\) += +[^(]"
      (1 font-lock-variable-name-face)))
  "Font lock keywords used in `gdb-local-mode'.")

(defvar gdb-locals-font-lock-keywords-2
  '(;; var = type value
    ( "\\(^\\(\\sw\\|[_.]\\)+\\)\t+\\(\\(\\sw\\|[_.]\\)+\\)"
      (1 font-lock-variable-name-face)
      (3 font-lock-type-face)))
  "Font lock keywords used in `gdb-local-mode'.")

;; Variables for GDB 6.4+
(defvar gdb-register-names nil "List of register names.")
(defvar gdb-changed-registers nil
  "List of changed register numbers (strings).")

;;;###autoload
(defun gdb (command-line)
  "Run gdb on program FILE in buffer *gud-FILE*.
The directory containing FILE becomes the initial working
directory and source-file directory for your debugger.

If `gdb-many-windows' is nil (the default value) then gdb just
pops up the GUD buffer unless `gdb-show-main' is t.  In this case
it starts with two windows: one displaying the GUD buffer and the
other with the source file with the main routine of the inferior.

If `gdb-many-windows' is t, regardless of the value of
`gdb-show-main', the layout below will appear unless
`gdb-use-separate-io-buffer' is nil when the source buffer
occupies the full width of the frame.  Keybindings are shown in
some of the buffers.

Watch expressions appear in the speedbar/slowbar.

The following commands help control operation :

`gdb-many-windows'    - Toggle the number of windows gdb uses.
`gdb-restore-windows' - To restore the window layout.

See Info node `(emacs)GDB Graphical Interface' for a more
detailed description of this mode.

+----------------------------------------------------------------------+
|                               GDB Toolbar                            |
+-----------------------------------+----------------------------------+
|  GUD buffer (I/O of GDB)          |  Locals buffer                   |
|-----------------------------------+----------------------------------+
|                                   |                                  |
|  Source buffer                    |  I/O buffer for debugged program |
|                                   |                                  |
|-----------------------------------+----------------------------------+
|  Stack buffer                     |  Breakpoints/threads buffer      |
+-----------------------------------+----------------------------------+

To run GDB in text command mode, replace the GDB \"--annotate=3\"
option with \"--fullname\" either in the minibuffer for the
current Emacs session, or the custom variable
`gud-gdb-command-name' for all future sessions.  You need to use
text command mode to debug multiple programs within one Emacs
session."
  (interactive (list (gud-query-cmdline 'gdb)))

  (when (and gud-comint-buffer
	   (buffer-name gud-comint-buffer)
	   (get-buffer-process gud-comint-buffer)
	   (with-current-buffer gud-comint-buffer (eq gud-minor-mode 'gdba)))
	(gdb-restore-windows)
	(error
	 "Multiple debugging requires restarting in text command mode"))

  (gud-common-init command-line nil 'gud-gdba-marker-filter)
  (set (make-local-variable 'gud-minor-mode) 'gdba)
  (setq comint-input-sender 'gdb-send)

  (gud-def gud-break  "break %f:%l"  "\C-b" "Set breakpoint at current line.")
  (gud-def gud-tbreak "tbreak %f:%l" "\C-t"
	   "Set temporary breakpoint at current line.")
  (gud-def gud-remove "clear %f:%l" "\C-d" "Remove breakpoint at current line.")
  (gud-def gud-step   "step %p"     "\C-s" "Step one source line with display.")
  (gud-def gud-stepi  "stepi %p"    "\C-i" "Step one instruction with display.")
  (gud-def gud-next   "next %p"     "\C-n" "Step one line (skip functions).")
  (gud-def gud-nexti  "nexti %p" nil   "Step one instruction (skip functions).")
  (gud-def gud-cont   "cont"     "\C-r" "Continue with display.")
  (gud-def gud-finish "finish"   "\C-f" "Finish executing current function.")
  (gud-def gud-jump
	   (progn (gud-call "tbreak %f:%l") (gud-call "jump %f:%l"))
	   "\C-j" "Set execution address to current line.")

  (gud-def gud-up     "up %p"     "<" "Up N stack frames (numeric arg).")
  (gud-def gud-down   "down %p"   ">" "Down N stack frames (numeric arg).")
  (gud-def gud-print  "print %e"  "\C-p" "Evaluate C expression at point.")
  (gud-def gud-pstar  "print* %e" nil
	   "Evaluate C dereferenced pointer expression at point.")

  ;; For debugging Emacs only.
  (gud-def gud-pv "pv1 %e"      "\C-v" "Print the value of the lisp variable.")

  (gud-def gud-until  "until %l" "\C-u" "Continue to current line.")
  (gud-def gud-run    "run"	 nil    "Run the program.")

  (local-set-key "\C-i" 'gud-gdb-complete-command)
  (setq comint-prompt-regexp "^(.*gdb[+]?) *")
  (setq paragraph-start comint-prompt-regexp)
  (setq gdb-output-sink 'user)
  (setq gdb-first-prompt t)
  (setq gud-running nil)
  (setq gdb-ready nil)
  (setq gdb-stack-update nil)
  (setq gdb-flush-pending-output nil)
  (setq gdb-early-user-input nil)
  (setq gud-filter-pending-text nil)
  (gdb-thread-identification)
  (run-hooks 'gdb-mode-hook))

;; Keep as an alias for compatibility with Emacs 22.1.
;;;###autoload
(defalias 'gdba 'gdb)

(defgroup gdb nil
  "Gdb Graphical Mode options specifically for running Gdb in Emacs."
  :group 'processes
  :group 'tools)

(defcustom gdb-debug-log-max 128
  "Maximum size of `gdb-debug-log'.  If nil, size is unlimited."
  :group 'gdb
  :type '(choice (integer :tag "Number of elements")
		 (const   :tag "Unlimited" nil))
  :version "22.1")

(defvar gdb-debug-log nil
  "List of commands sent to and replies received from GDB.
Most recent commands are listed first.  This list stores only the last
`gdb-debug-log-max' values.  This variable is used to debug GDB-UI.")

;;;###autoload
(defcustom gdb-enable-debug nil
  "Non-nil means record the process input and output in `gdb-debug-log'."
  :type 'boolean
  :group 'gdb
  :version "22.1")

(defcustom gdb-cpp-define-alist-program "gcc -E -dM -"
  "Shell command for generating a list of defined macros in a source file.
This list is used to display the #define directive associated
with an identifier as a tooltip.  It works in a debug session with
GDB, when `gud-tooltip-mode' is t.

Set `gdb-cpp-define-alist-flags' for any include paths or
predefined macros."
  :type 'string
  :group 'gdb
  :version "22.1")

(defcustom gdb-cpp-define-alist-flags ""
  "Preprocessor flags for `gdb-cpp-define-alist-program'."
  :type 'string
  :group 'gdb
  :version "22.1")

(defcustom gdb-show-main nil
  "Non-nil means display source file containing the main routine at startup.
Also display the main routine in the disassembly buffer if present."
  :type 'boolean
  :group 'gdb
  :version "22.1")

(defcustom gdb-many-windows nil
  "If nil, just pop up the GUD buffer unless `gdb-show-main' is t.
In this case start with two windows: one displaying the GUD
buffer and the other with the source file with the main routine
of the debugged program.  Non-nil means display the layout shown
for `gdba'."
  :type 'boolean
  :group 'gdb
  :version "22.1")

(defcustom gdb-use-separate-io-buffer nil
  "Non-nil means display output from the debugged program in a separate buffer."
  :type 'boolean
  :group 'gdb
  :version "22.1")

(defun gdb-force-mode-line-update (status)
  (let ((buffer gud-comint-buffer))
    (if (and buffer (buffer-name buffer))
	(with-current-buffer buffer
	  (setq mode-line-process
		(format ":%s [%s]"
			(process-status (get-buffer-process buffer)) status))
	  ;; Force mode line redisplay soon.
	  (force-mode-line-update)))))

(defun gdb-many-windows (arg)
  "Toggle the number of windows in the basic arrangement.
With prefix argument ARG, display additional buffers if ARG is positive,
otherwise use a single window."
  (interactive "P")
  (setq gdb-many-windows
	(if (null arg)
	    (not gdb-many-windows)
	  (> (prefix-numeric-value arg) 0)))
  (message (format "Display of other windows %sabled"
		   (if gdb-many-windows "en" "dis")))
  (if (and gud-comint-buffer
	   (buffer-name gud-comint-buffer))
      (condition-case nil
	  (gdb-restore-windows)
	(error nil))))

(defun gdb-use-separate-io-buffer (arg)
  "Toggle separate IO for debugged program.
With prefix argument ARG, use separate IO if ARG is positive,
otherwise do not."
  (interactive "P")
  (setq gdb-use-separate-io-buffer
	(if (null arg)
	    (not gdb-use-separate-io-buffer)
	  (> (prefix-numeric-value arg) 0)))
  (message (format "Separate IO %sabled"
		   (if gdb-use-separate-io-buffer "en" "dis")))
  (if (and gud-comint-buffer
	   (buffer-name gud-comint-buffer))
      (condition-case nil
	  (if gdb-use-separate-io-buffer
	      (if gdb-many-windows (gdb-restore-windows))
	    (kill-buffer (gdb-inferior-io-name)))
	(error nil))))

(defvar gdb-define-alist nil "Alist of #define directives for GUD tooltips.")

(defun gdb-create-define-alist ()
  "Create an alist of #define directives for GUD tooltips."
  (let* ((file (buffer-file-name))
	 (output
	  (with-output-to-string
	    (with-current-buffer standard-output
	      (and file (file-exists-p file)
	      (call-process shell-file-name file
			    (list t nil) nil "-c"
			    (concat gdb-cpp-define-alist-program " "
				    gdb-cpp-define-alist-flags))))))
	(define-list (split-string output "\n" t)) (name))
    (setq gdb-define-alist nil)
    (dolist (define define-list)
      (setq name (nth 1 (split-string define "[( ]")))
      (push (cons name define) gdb-define-alist))))

(defun gdb-tooltip-print (expr)
  (tooltip-show
   (with-current-buffer (gdb-get-buffer 'gdb-partial-output-buffer)
     (goto-char (point-min))
     (let ((string
	    (if (search-forward "=" nil t)
		(concat expr (buffer-substring (- (point) 2) (point-max)))
	      (buffer-string))))
       ;; remove newline for gud-tooltip-echo-area
       (substring string 0 (- (length string) 1))))
   (or gud-tooltip-echo-area tooltip-use-echo-area)))

;; If expr is a macro for a function don't print because of possible dangerous
;; side-effects. Also printing a function within a tooltip generates an
;; unexpected starting annotation (phase error).
(defun gdb-tooltip-print-1 (expr)
  (with-current-buffer (gdb-get-buffer 'gdb-partial-output-buffer)
    (goto-char (point-min))
    (if (search-forward "expands to: " nil t)
	(unless (looking-at "\\S-+.*(.*).*")
	  (gdb-enqueue-input
	   (list  (concat gdb-server-prefix "print " expr "\n")
		  `(lambda () (gdb-tooltip-print ,expr))))))))

(defconst gdb-source-file-regexp "\\(.+?\\), \\|\\([^, \n].*$\\)")

(defun gdb-init-buffer ()
  (set (make-local-variable 'gud-minor-mode)
       (buffer-local-value 'gud-minor-mode gud-comint-buffer))
  (set (make-local-variable 'tool-bar-map) gud-tool-bar-map)
  (when gud-tooltip-mode
    (make-local-variable 'gdb-define-alist)
    (gdb-create-define-alist)
    (add-hook 'after-save-hook 'gdb-create-define-alist nil t)))

(defun gdb-set-gud-minor-mode-existing-buffers ()
  "Create list of source files for current GDB session."
  (goto-char (point-min))
  (when (search-forward "read in on demand:" nil t)
    (while (re-search-forward gdb-source-file-regexp nil t)
      (push (file-name-nondirectory (or (match-string 1) (match-string 2)))
	    gdb-source-file-list))
    (dolist (buffer (buffer-list))
      (with-current-buffer buffer
	(when (and buffer-file-name
		   (member (file-name-nondirectory buffer-file-name)
			   gdb-source-file-list))
	  (gdb-init-buffer)))))
  (gdb-force-mode-line-update
   (propertize "ready" 'face font-lock-variable-name-face)))

(defun gdb-find-watch-expression ()
  (let* ((var (nth (- (line-number-at-pos (point)) 2) gdb-var-list))
	 (varnum (car var)) expr array)
    (string-match "\\(var[0-9]+\\)\\.\\(.*\\)" varnum)
    (let ((var1 (assoc (match-string 1 varnum) gdb-var-list)) var2 varnumlet
	  (component-list (split-string (match-string 2 varnum) "\\." t)))
      (setq expr (nth 1 var1))
      (setq varnumlet (car var1))
      (dolist (component component-list)
	(setq var2 (assoc varnumlet gdb-var-list))
	(setq expr (concat expr
			   (if (string-match ".*\\[[0-9]+\\]$" (nth 3 var2))
			       (concat "[" component "]")
			     (concat "." component))))
	(setq varnumlet (concat varnumlet "." component)))
      expr)))

(defun gdb-init-1 ()
  (gud-def gud-break (if (not (string-match "Machine" mode-name))
			 (gud-call "break %f:%l" arg)
		       (save-excursion
			 (beginning-of-line)
			 (forward-char 2)
			 (gud-call "break *%a" arg)))
	   "\C-b" "Set breakpoint at current line or address.")
  ;;
  (gud-def gud-remove (if (not (string-match "Machine" mode-name))
			  (gud-call "clear %f:%l" arg)
			(save-excursion
			  (beginning-of-line)
			  (forward-char 2)
			  (gud-call "clear *%a" arg)))
	   "\C-d" "Remove breakpoint at current line or address.")
  ;;
  (gud-def gud-until (if (not (string-match "Machine" mode-name))
			 (gud-call "until %f:%l" arg)
		       (save-excursion
			 (beginning-of-line)
			 (forward-char 2)
			 (gud-call "until *%a" arg)))
	   "\C-u" "Continue to current line or address.")
  ;;
  (gud-def gud-go (gud-call (if gdb-active-process "continue" "run") arg)
	   nil "Start or continue execution.")

  ;; For debugging Emacs only.
  (gud-def gud-pp
	   (gud-call
	    (concat
	     "pp1 " (if (eq (buffer-local-value
			     'major-mode (window-buffer)) 'speedbar-mode)
			(gdb-find-watch-expression) "%e")) arg)
	   nil   "Print the Emacs s-expression.")

  (define-key gud-minor-mode-map [left-margin mouse-1]
    'gdb-mouse-set-clear-breakpoint)
  (define-key gud-minor-mode-map [left-fringe mouse-1]
    'gdb-mouse-set-clear-breakpoint)
   (define-key gud-minor-mode-map [left-margin C-mouse-1]
    'gdb-mouse-toggle-breakpoint-margin)
  (define-key gud-minor-mode-map [left-fringe C-mouse-1]
    'gdb-mouse-toggle-breakpoint-fringe)

  (define-key gud-minor-mode-map [left-margin drag-mouse-1]
    'gdb-mouse-until)
  (define-key gud-minor-mode-map [left-fringe drag-mouse-1]
    'gdb-mouse-until)
  (define-key gud-minor-mode-map [left-margin mouse-3]
    'gdb-mouse-until)
  (define-key gud-minor-mode-map [left-fringe mouse-3]
    'gdb-mouse-until)

  (define-key gud-minor-mode-map [left-margin C-drag-mouse-1]
    'gdb-mouse-jump)
  (define-key gud-minor-mode-map [left-fringe C-drag-mouse-1]
    'gdb-mouse-jump)
  (define-key gud-minor-mode-map [left-fringe C-mouse-3]
    'gdb-mouse-jump)
  (define-key gud-minor-mode-map [left-margin C-mouse-3]
    'gdb-mouse-jump)

  ;; (re-)initialize
  (setq gdb-pc-address (if gdb-show-main "main" nil))
  (setq gdb-previous-frame-pc-address nil
	gdb-memory-address "main"
	gdb-previous-frame nil
	gdb-selected-frame nil
	gdb-current-language nil
	gdb-frame-number nil
	gdb-var-list nil
	gdb-main-file nil
	gdb-first-post-prompt t
	gdb-prompting nil
	gdb-input-queue nil
	gdb-current-item nil
	gdb-pending-triggers nil
	gdb-output-sink 'user
	gdb-server-prefix "server "
	gdb-location-alist nil
	gdb-source-file-list nil
	gdb-error nil
	gdb-macro-info nil
	gdb-buffer-fringe-width (car (window-fringes))
	gdb-debug-log nil
	gdb-signalled nil
	gdb-source-window nil
	gdb-inferior-status nil
	gdb-continuation nil
	gdb-look-up-stack nil
        gdb-frame-begin nil
	gdb-printing t
	gud-old-arrow nil
	gdb-thread-indicator nil)

  (setq gdb-buffer-type 'gdba)

  (if gdb-use-separate-io-buffer (gdb-clear-inferior-io))

  ;; Hack to see test for GDB 6.4+ (-stack-info-frame was implemented in 6.4)
  (gdb-enqueue-input (list "server interpreter mi -stack-info-frame\n"
			   'gdb-get-version)))

(defun gdb-init-2 ()
  (if (eq window-system 'w32)
      (gdb-enqueue-input (list "set new-console off\n" 'ignore)))
  (gdb-enqueue-input (list "set height 0\n" 'ignore))
  (gdb-enqueue-input (list "set width 0\n" 'ignore))

  (if (string-equal gdb-version "pre-6.4")
      (progn
	(gdb-enqueue-input (list (concat gdb-server-prefix "info sources\n")
				 'gdb-set-gud-minor-mode-existing-buffers))
	(setq gdb-locals-font-lock-keywords gdb-locals-font-lock-keywords-1))
    (gdb-enqueue-input
     (list "server interpreter mi -data-list-register-names\n"
	 'gdb-get-register-names))
    ; Needs GDB 6.2 onwards.
    (gdb-enqueue-input
     (list "server interpreter mi \"-file-list-exec-source-files\"\n"
	   'gdb-set-gud-minor-mode-existing-buffers-1))
    (setq gdb-locals-font-lock-keywords gdb-locals-font-lock-keywords-2))

  ;; Find source file and compilation directory here.
  ;; Works for C, C++, Fortran and Ada but not Java (GDB 6.4)
  (gdb-enqueue-input (list "server list\n" 'ignore))
  (gdb-enqueue-input (list "server info source\n" 'gdb-source-info))

  (run-hooks 'gdb-mode-hook))

(defun gdb-get-version ()
  (goto-char (point-min))
  (if (re-search-forward "Undefined\\( mi\\)* command:" nil t)
      (setq gdb-version "pre-6.4")
    (setq gdb-version "6.4+"))
  (gdb-init-2))

(defmacro gdb-if-arrow (arrow-position &rest body)
  `(if ,arrow-position
      (let ((buffer (marker-buffer ,arrow-position)) (line))
	(if (equal buffer (window-buffer (posn-window end)))
	    (with-current-buffer buffer
	      (when (or (equal start end)
			(equal (posn-point start)
			       (marker-position ,arrow-position)))
		,@body))))))

(defun gdb-mouse-until (event)
  "Continue running until a source line past the current line.
The destination source line can be selected either by clicking
with mouse-3 on the fringe/margin or dragging the arrow
with mouse-1 (default bindings)."
  (interactive "e")
  (let ((start (event-start event))
	(end (event-end event)))
    (gdb-if-arrow gud-overlay-arrow-position
		  (setq line (line-number-at-pos (posn-point end)))
		  (gud-call (concat "until " (number-to-string line))))
    (gdb-if-arrow gdb-overlay-arrow-position
		  (save-excursion
		    (goto-line (line-number-at-pos (posn-point end)))
		    (forward-char 2)
		    (gud-call (concat "until *%a"))))))

(defun gdb-mouse-jump (event)
  "Set execution address/line.
The destination source line can be selected either by clicking with C-mouse-3
on the fringe/margin or dragging the arrow with C-mouse-1 (default bindings).
Unlike `gdb-mouse-until' the destination address can be before the current
line, and no execution takes place."
  (interactive "e")
  (let ((start (event-start event))
	(end (event-end event)))
    (gdb-if-arrow gud-overlay-arrow-position
		  (setq line (line-number-at-pos (posn-point end)))
		  (progn
		    (gud-call (concat "tbreak " (number-to-string line)))
		    (gud-call (concat "jump " (number-to-string line)))))
    (gdb-if-arrow gdb-overlay-arrow-position
		  (save-excursion
		    (goto-line (line-number-at-pos (posn-point end)))
		    (forward-char 2)
		    (progn
		      (gud-call (concat "tbreak *%a"))
		      (gud-call (concat "jump *%a")))))))

(defcustom gdb-speedbar-auto-raise nil
  "If non-nil raise speedbar every time display of watch expressions is\
 updated."
  :type 'boolean
  :group 'gdb
  :version "22.1")

(defun gdb-speedbar-auto-raise (arg)
  "Toggle automatic raising of the speedbar for watch expressions.
With prefix argument ARG, automatically raise speedbar if ARG is
positive, otherwise don't automatically raise it."
  (interactive "P")
  (setq gdb-speedbar-auto-raise
	(if (null arg)
	    (not gdb-speedbar-auto-raise)
	  (> (prefix-numeric-value arg) 0)))
  (message (format "Auto raising %sabled"
		   (if gdb-speedbar-auto-raise "en" "dis"))))

(defcustom gdb-use-colon-colon-notation nil
  "If non-nil use FUN::VAR format to display variables in the speedbar."
  :type 'boolean
  :group 'gdb
  :version "22.1")

(define-key gud-minor-mode-map "\C-c\C-w" 'gud-watch)
(define-key global-map (concat gud-key-prefix "\C-w") 'gud-watch)

(defun gud-watch (&optional arg event)
  "Watch expression at point.
With arg, enter name of variable to be watched in the minibuffer."
  (interactive (list current-prefix-arg last-input-event))
  (let ((minor-mode (buffer-local-value 'gud-minor-mode gud-comint-buffer)))
    (if (memq minor-mode '(gdbmi gdba))
	(progn
	  (if event (posn-set-point (event-end event)))
	  (require 'tooltip)
	  (save-selected-window
	    (let ((expr
		   (if arg
		       (completing-read "Name of variable: "
					'gud-gdb-complete-command)
		     (if (and transient-mark-mode mark-active)
			 (buffer-substring (region-beginning) (region-end))
		       (concat (if (eq major-mode 'gdb-registers-mode) "$")
			       (tooltip-identifier-from-point (point)))))))
	      (set-text-properties 0 (length expr) nil expr)
	      (gdb-enqueue-input
	       (list
		(if (eq minor-mode 'gdba)
		    (concat
		     "server interpreter mi \"-var-create - * "  expr "\"\n")
		  (concat"-var-create - * "  expr "\n"))
		`(lambda () (gdb-var-create-handler ,expr)))))))
      (message "gud-watch is a no-op in this mode."))))

(defconst gdb-var-create-regexp
  "name=\"\\(.*?\\)\",.*numchild=\"\\(.*?\\)\",\\(?:.*value=\\(\".*\"\\),\\)?.*type=\"\\(.*?\\)\"")

(defun gdb-var-create-handler (expr)
  (goto-char (point-min))
  (if (re-search-forward gdb-var-create-regexp nil t)
      (let ((var (list
		  (match-string 1)
		  (if (and (string-equal gdb-current-language "c")
			   gdb-use-colon-colon-notation gdb-selected-frame)
		      (setq expr (concat gdb-selected-frame "::" expr))
		    expr)
		  (match-string 2)
		  (match-string 4)
		  (if (match-string 3) (read (match-string 3)))
		  nil gdb-frame-address)))
	(push var gdb-var-list)
	(speedbar 1)
	(unless (string-equal
		 speedbar-initial-expansion-list-name "GUD")
	  (speedbar-change-initial-expansion-list "GUD"))
	(unless (nth 4 var)
	  (gdb-enqueue-input
	   (list
	    (if (eq (buffer-local-value 'gud-minor-mode gud-comint-buffer)
		    'gdba)
		(concat "server interpreter mi \"0-var-evaluate-expression "
			(car var) "\"\n")
	      (concat "0-var-evaluate-expression " (car var) "\n"))
	      `(lambda () (gdb-var-evaluate-expression-handler
			   ,(car var) nil))))))
    (if (search-forward "Undefined command" nil t)
	(message-box "Watching expressions requires GDB 6.0 onwards")
      (message-box "No symbol \"%s\" in current context." expr))))

(defun gdb-speedbar-update ()
  (when (and (boundp 'speedbar-frame) (frame-live-p speedbar-frame)
	     (not (member 'gdb-speedbar-timer gdb-pending-triggers)))
    ;; Dummy command to update speedbar even when idle.
    (gdb-enqueue-input (list "server pwd\n" 'gdb-speedbar-timer-fn))
    ;; Keep gdb-pending-triggers non-nil till end.
    (push 'gdb-speedbar-timer gdb-pending-triggers)))

(defun gdb-speedbar-timer-fn ()
  (setq gdb-pending-triggers
	(delq 'gdb-speedbar-timer gdb-pending-triggers))
  (speedbar-timer-fn))

(defun gdb-var-evaluate-expression-handler (varnum changed)
  (goto-char (point-min))
  (re-search-forward "\\(.+\\)\\^done,value=\\(\".*\"\\)" nil t)
  (setq gdb-pending-triggers
	(delq (string-to-number (match-string 1)) gdb-pending-triggers))
  (let ((var (assoc varnum gdb-var-list)))
    (when var
      (if changed (setcar (nthcdr 5 var) 'changed))
      (setcar (nthcdr 4 var) (read (match-string 2)))))
  (gdb-speedbar-update))

(defun gdb-var-list-children (varnum)
  (gdb-enqueue-input
   (list (concat "server interpreter mi \"-var-list-children " varnum "\"\n")
	 `(lambda () (gdb-var-list-children-handler ,varnum)))))

(defconst gdb-var-list-children-regexp
  "child={.*?name=\"\\(.*?\\)\",.*?exp=\"\\(.*?\\)\",.*?\
numchild=\"\\(.*?\\)\"\\(}\\|,.*?\\(type=\"\\(.*?\\)\"\\)?.*?}\\)")

(defun gdb-var-list-children-handler (varnum)
  (goto-char (point-min))
  (let ((var-list nil))
    (catch 'child-already-watched
      (dolist (var gdb-var-list)
	(if (string-equal varnum (car var))
	    (progn
	      (push var var-list)
	      (while (re-search-forward gdb-var-list-children-regexp nil t)
		(let ((varchild (list (match-string 1)
				      (match-string 2)
				      (match-string 3)
				      (match-string 6)
				      nil nil)))
		  (if (assoc (car varchild) gdb-var-list)
		      (throw 'child-already-watched nil))
		  (push varchild var-list)
		  (gdb-enqueue-input
		   (list
		    (concat
		     "server interpreter mi \"0-var-evaluate-expression "
		     (car varchild) "\"\n")
		    `(lambda () (gdb-var-evaluate-expression-handler
				 ,(car varchild) nil)))))))
	  (push var var-list)))
      (setq gdb-var-list (nreverse var-list)))))

(defun gdb-var-update ()
  (when (not (member 'gdb-var-update gdb-pending-triggers))
    (gdb-enqueue-input
     (list "server interpreter mi \"-var-update *\"\n"
	   'gdb-var-update-handler))
    (push 'gdb-var-update gdb-pending-triggers)))

(defconst gdb-var-update-regexp
  "{.*?name=\"\\(.*?\\)\",.*?in_scope=\"\\(.*?\\)\",.*?\
type_changed=\".*?\".*?}")

(defun gdb-var-update-handler ()
  (dolist (var gdb-var-list)
    (setcar (nthcdr 5 var) nil))
  (goto-char (point-min))
  (let ((n 0))
    (while (re-search-forward gdb-var-update-regexp nil t)
      (let ((varnum (match-string 1)))
	(if  (string-equal (match-string 2) "false")
	    (let ((var (assoc varnum gdb-var-list)))
	      (if var (setcar (nthcdr 5 var) 'out-of-scope)))
	  (setq n (1+ n))
	  (push n gdb-pending-triggers)
	  (gdb-enqueue-input
	   (list
	    (concat "server interpreter mi \"" (number-to-string n)
		    "-var-evaluate-expression " varnum "\"\n")
	  `(lambda () (gdb-var-evaluate-expression-handler ,varnum t))))))))
  (setq gdb-pending-triggers
	(delq 'gdb-var-update gdb-pending-triggers)))

(defun gdb-var-set-format (format)
  "Set the output format for a variable displayed in the speedbar."
  (let* ((var (nth (- (count-lines (point-min) (point)) 2) gdb-var-list))
	 (varnum (car var)))
    (gdb-enqueue-input
     (list
      (if (eq (buffer-local-value 'gud-minor-mode gud-comint-buffer) 'gdba)
	  (concat "server interpreter mi \"-var-set-format "
		  varnum " " format "\"\n")
	(concat "-var-set-format " varnum " " format "\n"))
	   `(lambda () (gdb-var-set-format-handler ,varnum))))))

(defconst gdb-var-set-format-regexp
  "format=\"\\(.*?\\)\",.*value=\"\\(.*?\\)\"")

(defun gdb-var-set-format-handler (varnum)
  (goto-char (point-min))
  (if (re-search-forward gdb-var-set-format-regexp nil t)
      (let ((var (assoc varnum gdb-var-list)))
	(setcar (nthcdr 4 var) (match-string 2))
	(gdb-var-update-1))))

(defun gdb-var-delete-1 (varnum)
  (gdb-enqueue-input
   (list
    (if (eq (buffer-local-value 'gud-minor-mode gud-comint-buffer) 'gdba)
	(concat "server interpreter mi \"-var-delete " varnum "\"\n")
      (concat "-var-delete " varnum "\n"))
    'ignore))
  (setq gdb-var-list (delq var gdb-var-list))
  (dolist (varchild gdb-var-list)
    (if (string-match (concat (car var) "\\.") (car varchild))
	(setq gdb-var-list (delq varchild gdb-var-list)))))

(defun gdb-var-delete ()
  "Delete watch expression at point from the speedbar."
  (interactive)
  (if (memq (buffer-local-value 'gud-minor-mode gud-comint-buffer)
	    '(gdbmi gdba))
      (let* ((var (nth (- (count-lines (point-min) (point)) 2) gdb-var-list))
	     (varnum (car var)))
	(if (string-match "\\." (car var))
	    (message-box "Can only delete a root expression")
	  (gdb-var-delete-1 varnum)))))

(defun gdb-var-delete-children (varnum)
  "Delete children of variable object at point from the speedbar."
  (gdb-enqueue-input
   (list
    (if (eq (buffer-local-value 'gud-minor-mode gud-comint-buffer) 'gdba)
	(concat "server interpreter mi \"-var-delete -c " varnum "\"\n")
      (concat "-var-delete -c " varnum "\n")) 'ignore)))

(defun gdb-edit-value (text token indent)
  "Assign a value to a variable displayed in the speedbar."
  (let* ((var (nth (- (count-lines (point-min) (point)) 2) gdb-var-list))
	 (varnum (car var)) (value))
    (setq value (read-string "New value: "))
    (gdb-enqueue-input
     (list
      (if (eq (buffer-local-value 'gud-minor-mode gud-comint-buffer) 'gdba)
	  (concat "server interpreter mi \"-var-assign "
		  varnum " " value "\"\n")
	(concat "-var-assign " varnum " " value "\n"))
	   `(lambda () (gdb-edit-value-handler ,value))))))

(defun gdb-edit-value-handler (value)
  (goto-char (point-min))
  (if (re-search-forward gdb-error-regexp nil t)
      (message-box "Invalid number or expression (%s)" value)))

(defcustom gdb-show-changed-values t
  "If non-nil change the face of out of scope variables and changed values.
Out of scope variables are suppressed with `shadow' face.
Changed values are highlighted with the face `font-lock-warning-face'."
  :type 'boolean
  :group 'gdb
  :version "22.1")

(defcustom gdb-max-children 40
  "Maximum number of children before expansion requires confirmation."
  :type 'integer
  :group 'gdb
  :version "22.1")

(defcustom gdb-delete-out-of-scope t
  "If non-nil delete watch expressions automatically when they go out of scope."
  :type 'boolean
  :group 'gdb
  :version "22.2")

(defun gdb-speedbar-expand-node (text token indent)
  "Expand the node the user clicked on.
TEXT is the text of the button we clicked on, a + or - item.
TOKEN is data related to this node.
INDENT is the current indentation depth."
  (if (and gud-comint-buffer (buffer-name gud-comint-buffer))
      (progn
	(cond ((string-match "+" text)	;expand this node
	       (let* ((var (assoc token gdb-var-list))
		      (expr (nth 1 var)) (children (nth 2 var)))
		 (if (or (<= (string-to-number children) gdb-max-children)
			  (y-or-n-p
			   (format
			    "%s has %s children. Continue? " expr children)))
		     (if (and (eq (buffer-local-value
				   'gud-minor-mode gud-comint-buffer) 'gdba)
			      (string-equal gdb-version "pre-6.4"))
			 (gdb-var-list-children token)
		       (gdb-var-list-children-1 token)))))
	      ((string-match "-" text)	;contract this node
	       (dolist (var gdb-var-list)
		 (if (string-match (concat token "\\.") (car var))
		     (setq gdb-var-list (delq var gdb-var-list))))
	       (gdb-var-delete-children token)
	       (speedbar-change-expand-button-char ?+)
	       (speedbar-delete-subblock indent))
	      (t (error "Ooops...  not sure what to do")))
	(speedbar-center-buffer-smartly))
    (message-box "GUD session has been killed")))

(defun gdb-get-target-string ()
  (with-current-buffer gud-comint-buffer
    gud-target-name))


;;
;; gdb buffers.
;;
;; Each buffer has a TYPE -- a symbol that identifies the function
;; of that particular buffer.
;;
;; The usual gdb interaction buffer is given the type `gdba' and
;; is constructed specially.
;;
;; Others are constructed by gdb-get-buffer-create and
;; named according to the rules set forth in the gdb-buffer-rules-assoc

(defvar gdb-buffer-rules-assoc '())

(defun gdb-get-buffer (key)
  "Return the gdb buffer tagged with type KEY.
The key should be one of the cars in `gdb-buffer-rules-assoc'."
  (save-excursion
    (gdb-look-for-tagged-buffer key (buffer-list))))

(defun gdb-get-buffer-create (key)
  "Create a new gdb buffer of the type specified by KEY.
The key should be one of the cars in `gdb-buffer-rules-assoc'."
  (or (gdb-get-buffer key)
      (let* ((rules (assoc key gdb-buffer-rules-assoc))
	     (name (funcall (gdb-rules-name-maker rules)))
	     (new (get-buffer-create name)))
	(with-current-buffer new
	  (let ((trigger))
	    (if (cdr (cdr rules))
		(setq trigger (funcall (car (cdr (cdr rules))))))
	    (setq gdb-buffer-type key)
	    (set (make-local-variable 'gud-minor-mode)
		 (buffer-local-value 'gud-minor-mode gud-comint-buffer))
	    (set (make-local-variable 'tool-bar-map) gud-tool-bar-map)
	    (if trigger (funcall trigger)))
	  new))))

(defun gdb-rules-name-maker (rules) (car (cdr rules)))

(defun gdb-look-for-tagged-buffer (key bufs)
  (let ((retval nil))
    (while (and (not retval) bufs)
      (set-buffer (car bufs))
      (if (eq gdb-buffer-type key)
	  (setq retval (car bufs)))
      (setq bufs (cdr bufs)))
    retval))

;;
;; This assoc maps buffer type symbols to rules.  Each rule is a list of
;; at least one and possible more functions.  The functions have these
;; roles in defining a buffer type:
;;
;;     NAME - Return a name for this  buffer type.
;;
;; The remaining function(s) are optional:
;;
;;     MODE - called in a new buffer with no arguments, should establish
;;	      the proper mode for the buffer.
;;

(defun gdb-set-buffer-rules (buffer-type &rest rules)
  (let ((binding (assoc buffer-type gdb-buffer-rules-assoc)))
    (if binding
	(setcdr binding rules)
      (push (cons buffer-type rules)
	    gdb-buffer-rules-assoc))))

;; GUD buffers are an exception to the rules
(gdb-set-buffer-rules 'gdba 'error)

;; Partial-output buffer : This accumulates output from a command executed on
;; behalf of emacs (rather than the user).
;;
(gdb-set-buffer-rules 'gdb-partial-output-buffer
		      'gdb-partial-output-name)

(defun gdb-partial-output-name ()
  (concat " *partial-output-"
	  (gdb-get-target-string)
	  "*"))


(gdb-set-buffer-rules 'gdb-inferior-io
		      'gdb-inferior-io-name
		      'gdb-inferior-io-mode)

(defun gdb-inferior-io-name ()
  (concat "*input/output of "
	  (gdb-get-target-string)
	  "*"))

(defun gdb-display-separate-io-buffer ()
  "Display IO of debugged program in a separate window."
  (interactive)
  (if gdb-use-separate-io-buffer
      (gdb-display-buffer
       (gdb-get-buffer-create 'gdb-inferior-io) t)))

(defconst gdb-frame-parameters
  '((height . 14) (width . 80)
    (unsplittable . t)
    (tool-bar-lines . nil)
    (menu-bar-lines . nil)
    (minibuffer . nil)))

(defun gdb-frame-separate-io-buffer ()
  "Display IO of debugged program in a new frame."
  (interactive)
  (if gdb-use-separate-io-buffer
      (let ((special-display-regexps (append special-display-regexps '(".*")))
	    (special-display-frame-alist gdb-frame-parameters))
	(display-buffer (gdb-get-buffer-create 'gdb-inferior-io)))))

(defvar gdb-inferior-io-mode-map
  (let ((map (make-sparse-keymap)))
    (define-key map "\C-c\C-c" 'gdb-separate-io-interrupt)
    (define-key map "\C-c\C-z" 'gdb-separate-io-stop)
    (define-key map "\C-c\C-\\" 'gdb-separate-io-quit)
    (define-key map "\C-c\C-d" 'gdb-separate-io-eof)
    (define-key map "\C-d" 'gdb-separate-io-eof)
    map))

(define-derived-mode gdb-inferior-io-mode comint-mode "Inferior I/O"
  "Major mode for gdb inferior-io."
  :syntax-table nil :abbrev-table nil
  ;; We want to use comint because it has various nifty and familiar
  ;; features.  We don't need a process, but comint wants one, so create
  ;; a dummy one.
  (make-comint-in-buffer
   (substring (buffer-name) 1 (- (length (buffer-name)) 1))
   (current-buffer) "hexl")
  (setq comint-input-sender 'gdb-inferior-io-sender))

(defun gdb-inferior-io-sender (proc string)
  ;; PROC is the pseudo-process created to satisfy comint.
  (with-current-buffer (process-buffer proc)
    (setq proc (get-buffer-process gud-comint-buffer))
    (process-send-string proc string)
    (process-send-string proc "\n")))

(defun gdb-separate-io-interrupt ()
  "Interrupt the program being debugged."
  (interactive)
  (interrupt-process
   (get-buffer-process gud-comint-buffer) comint-ptyp))

(defun gdb-separate-io-quit ()
  "Send quit signal to the program being debugged."
  (interactive)
  (quit-process
   (get-buffer-process gud-comint-buffer) comint-ptyp))

(defun gdb-separate-io-stop ()
  "Stop the program being debugged."
  (interactive)
  (stop-process
   (get-buffer-process gud-comint-buffer) comint-ptyp))

(defun gdb-separate-io-eof ()
  "Send end-of-file to the program being debugged."
  (interactive)
  (process-send-eof
   (get-buffer-process gud-comint-buffer)))


;; gdb communications
;;

;; INPUT: things sent to gdb
;;
;; The queues are lists.  Each element is either a string (indicating user or
;; user-like input) or a list of the form:
;;
;;    (INPUT-STRING  HANDLER-FN)
;;
;; The handler function will be called from the partial-output buffer when the
;; command completes.  This is the way to write commands which invoke gdb
;; commands autonomously.
;;
;; These lists are consumed tail first.
;;

(defun gdb-send (proc string)
  "A comint send filter for gdb.
This filter may simply queue input for a later time."
  (if gdb-ready
      (progn
	(with-current-buffer gud-comint-buffer
	  (let ((inhibit-read-only t))
	    (remove-text-properties (point-min) (point-max) '(face))))
	(if gud-running
	    (progn
	      (let ((item (concat string "\n")))
		(if gdb-enable-debug (push (cons 'send item) gdb-debug-log))
		(process-send-string proc item)))
	  (if (string-match "\\\\\\'" string)
	      (setq gdb-continuation (concat gdb-continuation string "\n"))
	    (let ((item (concat
			 gdb-continuation string
			 (if (not comint-input-sender-no-newline) "\n"))))
	      (gdb-enqueue-input item)
	      (setq gdb-continuation nil)))))
    (push (concat string "\n")  gdb-early-user-input)))

;; Note: Stuff enqueued here will be sent to the next prompt, even if it
;; is a query, or other non-top-level prompt.

(defun gdb-enqueue-input (item)
  (if (not gud-running)
      (if gdb-prompting
	  (progn
	    (gdb-send-item item)
	    (setq gdb-prompting nil))
	(push item gdb-input-queue))))

(defun gdb-dequeue-input ()
  (let ((queue gdb-input-queue))
    (if queue
	(let ((last (car (last queue))))
	  (unless (nbutlast queue) (setq gdb-input-queue '()))
	  last)
      ;; This should be nil here anyway but set it just to make sure.
      (setq gdb-pending-triggers nil))))

(defun gdb-send-item (item)
  (setq gdb-flush-pending-output nil)
  (if gdb-enable-debug (push (cons 'send-item item) gdb-debug-log))
  (setq gdb-current-item item)
  (let ((process (get-buffer-process gud-comint-buffer)))
    (if (eq (buffer-local-value 'gud-minor-mode gud-comint-buffer) 'gdba)
	(if (stringp item)
	    (progn
	      (setq gdb-output-sink 'user)
	      (process-send-string process item))
	  (progn
	    (gdb-clear-partial-output)
	    (setq gdb-output-sink 'pre-emacs)
	    (process-send-string process
				 (car item))))
      ;; case: eq gud-minor-mode 'gdbmi
      (gdb-clear-partial-output)
      (setq gdb-output-sink 'emacs)
      (process-send-string process (car item)))))

;;
;; output -- things gdb prints to emacs
;;
;; GDB output is a stream interrupted by annotations.
;; Annotations can be recognized by their beginning
;; with \C-j\C-z\C-z<tag><opt>\C-j
;;
;; The tag is a string obeying symbol syntax.
;;
;; The optional part `<opt>' can be either the empty string
;; or a space followed by more data relating to the annotation.
;; For example, the SOURCE annotation is followed by a filename,
;; line number and various useless goo.  This data must not include
;; any newlines.
;;

(defcustom gud-gdb-command-name "gdb --annotate=3"
  "Default command to execute an executable under the GDB debugger.
The option \"--annotate=3\" must be included in this value if you
want the GDB Graphical Interface."
  :type 'string
  :group 'gud
  :version "22.1")

(defvar gdb-annotation-rules
  '(("pre-prompt" gdb-pre-prompt)
    ("prompt" gdb-prompt)
    ("commands" gdb-subprompt)
    ("overload-choice" gdb-subprompt)
    ("query" gdb-subprompt)
    ;; Need this prompt for GDB 6.1
    ("nquery" gdb-subprompt)
    ("prompt-for-continue" gdb-subprompt)
    ("post-prompt" gdb-post-prompt)
    ("source" gdb-source)
    ("starting" gdb-starting)
    ("exited" gdb-exited)
    ("signalled" gdb-signalled)
    ("signal" gdb-signal)
    ("breakpoint" gdb-stopping)
    ("watchpoint" gdb-stopping)
    ("frame-begin" gdb-frame-begin)
    ("stopped" gdb-stopped)
    ("error-begin" gdb-error)
    ("error" gdb-error)
    ("new-thread" (lambda (ignored) (gdb-get-buffer-create 'gdb-threads-buffer))))
  "An assoc mapping annotation tags to functions which process them.")

(defun gdb-resync()
  (setq gdb-flush-pending-output t)
  (setq gud-running nil)
  (gdb-force-mode-line-update
   (propertize "stopped" 'face font-lock-warning-face))
  (setq gdb-output-sink 'user)
  (setq gdb-input-queue nil)
  (setq gdb-pending-triggers nil)
  (setq gdb-prompting t))

(defconst gdb-source-spec-regexp
  "\\(.*\\):\\([0-9]*\\):[0-9]*:[a-z]*:0x0*\\([a-f0-9]*\\)")

;; Do not use this except as an annotation handler.
(defun gdb-source (args)
  (string-match gdb-source-spec-regexp args)
  ;; Extract the frame position from the marker.
  (setq gud-last-frame
	(cons
	 (match-string 1 args)
	 (string-to-number (match-string 2 args))))
  (setq gdb-pc-address (match-string 3 args))
  ;; cover for auto-display output which comes *before*
  ;; stopped annotation
  (if (eq gdb-output-sink 'inferior) (setq gdb-output-sink 'user)))

(defun gdb-pre-prompt (ignored)
  "An annotation handler for `pre-prompt'.
This terminates the collection of output from a previous command if that
happens to be in effect."
  (setq gdb-error nil)
  (let ((sink gdb-output-sink))
    (cond
     ((eq sink 'user) t)
     ((eq sink 'emacs)
      (setq gdb-output-sink 'post-emacs))
     (t
      (gdb-resync)
      (error "Phase error in gdb-pre-prompt (got %s)" sink)))))

(defun gdb-prompt (ignored)
  "An annotation handler for `prompt'.
This sends the next command (if any) to gdb."
  (when gdb-first-prompt
    (gdb-force-mode-line-update
     (propertize "initializing..." 'face font-lock-variable-name-face))
    (gdb-init-1)
    (setq gdb-first-prompt nil))
  (let ((sink gdb-output-sink))
    (cond
     ((eq sink 'user) t)
     ((eq sink 'post-emacs)
      (setq gdb-output-sink 'user)
      (let ((handler
	     (car (cdr gdb-current-item))))
	(with-current-buffer (gdb-get-buffer-create 'gdb-partial-output-buffer)
	  (funcall handler))))
     (t
      (gdb-resync)
      (error "Phase error in gdb-prompt (got %s)" sink))))
  (let ((input (gdb-dequeue-input)))
    (if input
	(gdb-send-item input)
      (progn
	(setq gdb-prompting t)
	(gud-display-frame)
	(setq gdb-early-user-input (nreverse gdb-early-user-input))
	(while gdb-early-user-input
	    (gdb-enqueue-input (car gdb-early-user-input))
	    (setq gdb-early-user-input (cdr gdb-early-user-input)))))))

(defun gdb-subprompt (ignored)
  "An annotation handler for non-top-level prompts."
  (setq gdb-prompting t))

(defun gdb-starting (ignored)
  "An annotation handler for `starting'.
This says that I/O for the subprocess is now the program being debugged,
not GDB."
  (setq gdb-active-process t)
  (setq gdb-printing t)
  (let ((sink gdb-output-sink))
    (cond
     ((eq sink 'user)
      (progn
	(setq gud-running t)
	(setq gdb-stack-update t)
	;; Temporarily set gud-running to nil to force "info stack" onto queue.
	(let ((gud-running nil))
	  (gdb-invalidate-frames))
	(setq gdb-inferior-status "running")
	(setq gdb-signalled nil)
	(gdb-force-mode-line-update
	 (propertize gdb-inferior-status 'face font-lock-type-face))
	(gdb-remove-text-properties)
	(setq gud-old-arrow gud-overlay-arrow-position)
	(setq gud-overlay-arrow-position nil)
	(setq gdb-overlay-arrow-position nil)
	(setq gdb-stack-position nil)
	(if gdb-use-separate-io-buffer
	    (setq gdb-output-sink 'inferior))))
     (t
      (gdb-resync)
      (error "Unexpected `starting' annotation")))))

(defun gdb-signal (ignored)
  (setq gdb-inferior-status "signal")
  (gdb-force-mode-line-update
   (propertize gdb-inferior-status 'face font-lock-warning-face))
  (gdb-stopping ignored))

(defun gdb-stopping (ignored)
  "An annotation handler for `breakpoint' and other annotations.
They say that I/O for the subprocess is now GDB, not the program
being debugged."
  (if gdb-use-separate-io-buffer
      (let ((sink gdb-output-sink))
	(cond
	 ((eq sink 'inferior)
	  (setq gdb-output-sink 'user))
	 (t
	  (gdb-resync)
	  (error "Unexpected stopping annotation"))))))

(defun gdb-exited (ignored)
  "An annotation handler for `exited' and `signalled'.
They say that I/O for the subprocess is now GDB, not the program
being debugged and that the program is no longer running.  This
function is used to change the focus of GUD tooltips to #define
directives."
  (setq gdb-active-process nil)
  (setq gud-overlay-arrow-position nil)
  (setq gdb-overlay-arrow-position nil)
  (setq gdb-stack-position nil)
  (setq gud-old-arrow nil)
  (setq gdb-inferior-status "exited")
  (gdb-force-mode-line-update
   (propertize gdb-inferior-status 'face font-lock-warning-face))
  (gdb-stopping ignored))

(defun gdb-signalled (ignored)
  (setq gdb-signalled t))

(defun gdb-frame-begin (ignored)
  (setq gdb-frame-begin t)
  (setq gdb-printing nil)
  (let ((sink gdb-output-sink))
    (cond
     ((eq sink 'inferior)
      (setq gdb-output-sink 'user))
     ((eq sink 'user) t)
     ((eq sink 'emacs) t)
     (t
      (gdb-resync)
      (error "Unexpected frame-begin annotation (%S)" sink)))))

(defcustom gdb-same-frame focus-follows-mouse
  "Non-nil means pop up GUD buffer in same frame."
  :group 'gdb
  :type 'boolean
  :version "22.1")

(defcustom gdb-find-source-frame nil
  "Non-nil means try to find a source frame further up stack e.g after signal."
  :group 'gdb
  :type 'boolean
  :version "22.1")

(defun gdb-find-source-frame (arg)
  "Toggle looking for a source frame further up call stack.
The code associated with current (innermost) frame may not have
been compiled with debug information, e.g., C library routine.
With prefix argument ARG, look for a source frame further up
stack to display in the source buffer if ARG is positive,
otherwise don't look further up."
  (interactive "P")
  (setq gdb-find-source-frame
	(if (null arg)
	    (not gdb-find-source-frame)
	  (> (prefix-numeric-value arg) 0)))
  (message (format "Looking for source frame %sabled"
		   (if gdb-find-source-frame "en" "dis"))))

(defun gdb-stopped (ignored)
  "An annotation handler for `stopped'.
It is just like `gdb-stopping', except that if we already set the output
sink to `user' in `gdb-stopping', that is fine."
  (setq gud-running nil)
  (unless (or gud-overlay-arrow-position gud-last-frame)
    (if (and gdb-frame-begin gdb-printing)
	(setq gud-overlay-arrow-position gud-old-arrow)
    ;;Pop up GUD buffer to display current frame when it doesn't have source
    ;;information i.e if not compiled with -g as with libc routines generally.
    (if gdb-same-frame
	(gdb-display-gdb-buffer)
      (gdb-frame-gdb-buffer))
    (if gdb-find-source-frame
    ;;Try to find source further up stack e.g after signal.
	(setq gdb-look-up-stack
	      (if (gdb-get-buffer 'gdb-stack-buffer)
		  'keep
		(progn
		  (gdb-get-buffer-create 'gdb-stack-buffer)
		  (gdb-invalidate-frames)
		  'delete))))))
  (unless (member gdb-inferior-status '("exited" "signal"))
    (setq gdb-active-process t) ;Just for attaching case.
    (setq gdb-inferior-status "stopped")
    (gdb-force-mode-line-update
     (propertize gdb-inferior-status 'face font-lock-warning-face)))
  (let ((sink gdb-output-sink))
    (cond
     ((eq sink 'inferior)
      (setq gdb-output-sink 'user))
     ((eq sink 'user) t)
     (t
      (gdb-resync)
      (error "Unexpected stopped annotation"))))
  (if gdb-signalled (gdb-exited ignored)))

(defun gdb-error (ignored)
  (setq gdb-error (not gdb-error)))

(defun gdb-post-prompt (ignored)
  "An annotation handler for `post-prompt'.
This begins the collection of output from the current command if that
happens to be appropriate."
  ;; Don't add to queue if there outstanding items or gdb-version is not known
  ;; yet.
  (unless (or gdb-pending-triggers gdb-first-post-prompt)
    (gdb-get-selected-frame)
    (gdb-invalidate-frames)
    ;; Regenerate breakpoints buffer in case it has been inadvertantly deleted.
    (gdb-get-buffer-create 'gdb-breakpoints-buffer)
    (gdb-invalidate-breakpoints)
    ;; Do this through gdb-get-selected-frame -> gdb-frame-handler
    ;; so gdb-pc-address is updated.
    ;; (gdb-invalidate-assembler)

    (if (string-equal gdb-version "pre-6.4")
	(gdb-invalidate-registers)
      (gdb-get-changed-registers)
      (gdb-invalidate-registers-1))

    (gdb-invalidate-memory)
    (if (string-equal gdb-version "pre-6.4")
	(gdb-invalidate-locals)
      (gdb-invalidate-locals-1))

    (gdb-invalidate-threads)
    (unless (or (null gdb-var-list)
	     (eq system-type 'darwin)) ;Breaks on Darwin's GDB-5.3.
      ;; FIXME: with GDB-6 on Darwin, this might very well work.
      ;; Only needed/used with speedbar/watch expressions.
      (when (and (boundp 'speedbar-frame) (frame-live-p speedbar-frame))
	(if (string-equal gdb-version "pre-6.4")
	    (gdb-var-update)
	  (gdb-var-update-1)))))
  (setq gdb-first-post-prompt nil)
  (let ((sink gdb-output-sink))
    (cond
     ((eq sink 'user) t)
     ((eq sink 'pre-emacs)
      (setq gdb-output-sink 'emacs))
     (t
      (gdb-resync)
      (error "Phase error in gdb-post-prompt (got %s)" sink)))))

(defconst gdb-buffer-list
'(gdb-stack-buffer gdb-locals-buffer gdb-registers-buffer gdb-threads-buffer))

(defun gdb-remove-text-properties ()
  (dolist (buffertype gdb-buffer-list)
    (let ((buffer (gdb-get-buffer buffertype)))
      (if buffer
	  (with-current-buffer buffer
	    (let ((inhibit-read-only t))
	      (remove-text-properties
	       (point-min) (point-max) '(mouse-face nil help-echo nil))))))))

;; GUD displays the selected GDB frame.  This might might not be the current
;; GDB frame (after up, down etc).  If no GDB frame is visible but the last
;; visited breakpoint is, use that window.
(defun gdb-display-source-buffer (buffer)
  (let* ((last-window (if gud-last-last-frame
			 (get-buffer-window
			  (gud-find-file (car gud-last-last-frame)))))
	 (source-window (or last-window
			    (if (and gdb-source-window
				     (window-live-p gdb-source-window))
				gdb-source-window))))
    (when source-window
      (setq gdb-source-window source-window)
      (set-window-buffer source-window buffer))
    source-window))

;; Derived from gud-gdb-marker-regexp
(defvar gdb-fullname-regexp
  (concat "\\(.:?[^" ":" "\n]*\\)" ":" "\\([0-9]*\\)" ":" ".*"))

(defun gud-gdba-marker-filter (string)
  "A gud marker filter for gdb.  Handle a burst of output from GDB."
  (if gdb-flush-pending-output
      nil
    (when gdb-enable-debug
	(push (cons 'recv string) gdb-debug-log)
	(if (and gdb-debug-log-max
		 (> (length gdb-debug-log) gdb-debug-log-max))
	    (setcdr (nthcdr (1- gdb-debug-log-max) gdb-debug-log) nil)))
    ;; Recall the left over gud-marker-acc from last time.
    (setq gud-marker-acc (concat gud-marker-acc string))
    ;; Start accumulating output for the GUD buffer.
    (let ((output ""))
      ;;
      ;; Process all the complete markers in this chunk.
      (while (string-match "\n\032\032\\(.*\\)\n" gud-marker-acc)
	(let ((annotation (match-string 1 gud-marker-acc))
	      (before (substring gud-marker-acc 0 (match-beginning 0)))
	      (after (substring gud-marker-acc (match-end 0))))
	  ;;
	  ;; Parse the tag from the annotation, and maybe its arguments.
	  (string-match "\\(\\S-*\\) ?\\(.*\\)" annotation)
	  (let* ((annotation-type (match-string 1 annotation))
		 (annotation-arguments (match-string 2 annotation))
		 (annotation-rule (assoc annotation-type
					 gdb-annotation-rules))
		 (fullname (string-match gdb-fullname-regexp annotation-type)))

	    ;; Stuff prior to the match is just ordinary output.
	    ;; It is either concatenated to OUTPUT or directed
	    ;; elsewhere.
	    (setq output
		  (gdb-concat-output output
				     (concat before (if fullname "\n"))))

	    ;; Take that stuff off the gud-marker-acc.
	    (setq gud-marker-acc after)

	    ;; Call the handler for this annotation.
	    (if annotation-rule
		(funcall (car (cdr annotation-rule))
			 annotation-arguments)

	      ;; Switch to gud-gdb-marker-filter if appropriate.
	      (when fullname

		;; Extract the frame position from the marker.
		(setq gud-last-frame (cons (match-string 1 annotation)
					   (string-to-number
					    (match-string 2 annotation))))

		(set (make-local-variable 'gud-minor-mode) 'gdb)
		(set (make-local-variable 'gud-marker-filter)
		     'gud-gdb-marker-filter)))

	    ;; Else the annotation is not recognized.  Ignore it silently,
	    ;; so that GDB can add new annotations without causing
	    ;; us to blow up.
	    )))

      ;; Does the remaining text end in a partial line?
      ;; If it does, then keep part of the gud-marker-acc until we get more.
      (if (string-match "\n\\'\\|\n\032\\'\\|\n\032\032.*\\'"
			gud-marker-acc)
	  (progn
	    ;; Everything before the potential marker start can be output.
	    (setq output
		  (gdb-concat-output output
				     (substring gud-marker-acc 0
						(match-beginning 0))))
	    ;;
	    ;; Everything after, we save, to combine with later input.
	    (setq gud-marker-acc (substring gud-marker-acc
					    (match-beginning 0))))
	;;
	;; In case we know the gud-marker-acc contains no partial annotations:
	(progn
	  (setq output (gdb-concat-output output gud-marker-acc))
	  (setq gud-marker-acc "")))
      output)))

(defun gdb-concat-output (so-far new)
  (if gdb-error
      (put-text-property 0 (length new) 'face font-lock-warning-face new))
  (let ((sink gdb-output-sink))
    (cond
     ((eq sink 'user) (concat so-far new))
     ((or (eq sink 'pre-emacs) (eq sink 'post-emacs)) so-far)
     ((eq sink 'emacs)
      (gdb-append-to-partial-output new)
      so-far)
     ((eq sink 'inferior)
      (gdb-append-to-inferior-io new)
      so-far)
     (t
      (gdb-resync)
      (error "Bogon output sink %S" sink)))))

(defun gdb-append-to-partial-output (string)
  (with-current-buffer (gdb-get-buffer-create 'gdb-partial-output-buffer)
    (goto-char (point-max))
    (insert string)))

(defun gdb-clear-partial-output ()
  (with-current-buffer (gdb-get-buffer-create 'gdb-partial-output-buffer)
    (erase-buffer)))

(defun gdb-append-to-inferior-io (string)
  (with-current-buffer (gdb-get-buffer-create 'gdb-inferior-io)
    (goto-char (point-max))
    (insert-before-markers string))
  (if (not (string-equal string ""))
      (gdb-display-buffer (gdb-get-buffer-create 'gdb-inferior-io) t)))

(defun gdb-clear-inferior-io ()
  (with-current-buffer (gdb-get-buffer-create 'gdb-inferior-io)
    (erase-buffer)))


;; One trick is to have a command who's output is always available in a buffer
;; of it's own, and is always up to date.  We build several buffers of this
;; type.
;;
;; There are two aspects to this: gdb has to tell us when the output for that
;; command might have changed, and we have to be able to run the command
;; behind the user's back.
;;
;; The output phasing associated with the variable gdb-output-sink
;; help us to run commands behind the user's back.
;;
;; Below is the code for specificly managing buffers of output from one
;; command.
;;

;; The trigger function is suitable for use in the assoc GDB-ANNOTATION-RULES
;; It adds an input for the command we are tracking.  It should be the
;; annotation rule binding of whatever gdb sends to tell us this command
;; might have changed it's output.
;;
;; NAME is the function name. DEMAND-PREDICATE tests if output is really needed.
;; GDB-COMMAND is a string of such.  OUTPUT-HANDLER is the function bound to the
;; input in the input queue (see comment about ``gdb communications'' above).

(defmacro def-gdb-auto-update-trigger (name demand-predicate gdb-command
					    output-handler)
  `(defun ,name (&optional ignored)
     (if (and ,demand-predicate
	      (not (member ',name
			   gdb-pending-triggers)))
	 (progn
	   (gdb-enqueue-input
	    (list ,gdb-command ',output-handler))
	   (push ',name gdb-pending-triggers)))))

(defmacro def-gdb-auto-update-handler (name trigger buf-key custom-defun)
  `(defun ,name ()
     (setq gdb-pending-triggers
      (delq ',trigger
	    gdb-pending-triggers))
     (let ((buf (gdb-get-buffer ',buf-key)))
       (and buf
	    (with-current-buffer buf
	      (let* ((window (get-buffer-window buf 0))
		     (start (window-start window))
		     (p (window-point window))
		    (buffer-read-only nil))
		(erase-buffer)
		(insert-buffer-substring (gdb-get-buffer-create
					  'gdb-partial-output-buffer))
		(set-window-start window start)
		(set-window-point window p)))))
     ;; put customisation here
     (,custom-defun)))

(defmacro def-gdb-auto-updated-buffer (buffer-key
				       trigger-name gdb-command
				       output-handler-name custom-defun)
  `(progn
     (def-gdb-auto-update-trigger ,trigger-name
       ;; The demand predicate:
       (gdb-get-buffer ',buffer-key)
       ,gdb-command
       ,output-handler-name)
     (def-gdb-auto-update-handler ,output-handler-name
       ,trigger-name ,buffer-key ,custom-defun)))


;;
;; Breakpoint buffer : This displays the output of `info breakpoints'.
;;
(gdb-set-buffer-rules 'gdb-breakpoints-buffer
		      'gdb-breakpoints-buffer-name
		      'gdb-breakpoints-mode)

(def-gdb-auto-updated-buffer gdb-breakpoints-buffer
  ;; This defines the auto update rule for buffers of type
  ;; `gdb-breakpoints-buffer'.
  ;;
  ;; It defines a function to serve as the annotation handler that
  ;; handles the `foo-invalidated' message.  That function is called:
  gdb-invalidate-breakpoints
  ;;
  ;; To update the buffer, this command is sent to gdb.
  "server info breakpoints\n"
  ;;
  ;; This also defines a function to be the handler for the output
  ;; from the command above.  That function will copy the output into
  ;; the appropriately typed buffer.  That function will be called:
  gdb-info-breakpoints-handler
  ;; buffer specific functions
  gdb-info-breakpoints-custom)

(defconst breakpoint-xpm-data
  "/* XPM */
static char *magick[] = {
/* columns rows colors chars-per-pixel */
\"10 10 2 1\",
\"  c red\",
\"+ c None\",
/* pixels */
\"+++    +++\",
\"++      ++\",
\"+        +\",
\"          \",
\"          \",
\"          \",
\"          \",
\"+        +\",
\"++      ++\",
\"+++    +++\",
};"
  "XPM data used for breakpoint icon.")

(defconst breakpoint-enabled-pbm-data
  "P1
10 10\",
0 0 0 0 1 1 1 1 0 0 0 0
0 0 0 1 1 1 1 1 1 0 0 0
0 0 1 1 1 1 1 1 1 1 0 0
0 1 1 1 1 1 1 1 1 1 1 0
0 1 1 1 1 1 1 1 1 1 1 0
0 1 1 1 1 1 1 1 1 1 1 0
0 1 1 1 1 1 1 1 1 1 1 0
0 0 1 1 1 1 1 1 1 1 0 0
0 0 0 1 1 1 1 1 1 0 0 0
0 0 0 0 1 1 1 1 0 0 0 0"
  "PBM data used for enabled breakpoint icon.")

(defconst breakpoint-disabled-pbm-data
  "P1
10 10\",
0 0 1 0 1 0 1 0 0 0
0 1 0 1 0 1 0 1 0 0
1 0 1 0 1 0 1 0 1 0
0 1 0 1 0 1 0 1 0 1
1 0 1 0 1 0 1 0 1 0
0 1 0 1 0 1 0 1 0 1
1 0 1 0 1 0 1 0 1 0
0 1 0 1 0 1 0 1 0 1
0 0 1 0 1 0 1 0 1 0
0 0 0 1 0 1 0 1 0 0"
  "PBM data used for disabled breakpoint icon.")

(defvar breakpoint-enabled-icon nil
  "Icon for enabled breakpoint in display margin.")

(defvar breakpoint-disabled-icon nil
  "Icon for disabled breakpoint in display margin.")

(and (display-images-p)
     ;; Bitmap for breakpoint in fringe
     (define-fringe-bitmap 'breakpoint
       "\x3c\x7e\xff\xff\xff\xff\x7e\x3c")
     ;; Bitmap for gud-overlay-arrow in fringe
     (define-fringe-bitmap 'hollow-right-triangle
       "\xe0\x90\x88\x84\x84\x88\x90\xe0"))

(defface breakpoint-enabled
  '((t
     :foreground "red1"
     :weight bold))
  "Face for enabled breakpoint icon in fringe."
  :group 'gdb)

(defface breakpoint-disabled
  '((((class color) (min-colors 88)) :foreground "grey70")
    ;; Ensure that on low-color displays that we end up something visible.
    (((class color) (min-colors 8) (background light))
     :foreground "black")
    (((class color) (min-colors 8) (background dark))
     :foreground "white")
    (((type tty) (class mono))
     :inverse-video t)
    (t :background "gray"))
  "Face for disabled breakpoint icon in fringe."
  :group 'gdb)

(defconst gdb-breakpoint-regexp
  "\\(?:\\([0-9]+\\).*?\\(?:point\\|catch\\s-+\\S-+\\)\\s-+\\S-+\\|\\([0-9]+\\.[0-9]+\\)\\)\\s-+\\(.\\)\\s-+")

;; Put breakpoint icons in relevant margins (even those set in the GUD buffer).
(defun gdb-info-breakpoints-custom ()
  (let ((flag) (bptno))
    ;; Remove all breakpoint-icons in source buffers but not assembler buffer.
    (dolist (buffer (buffer-list))
      (with-current-buffer buffer
	(if (and (memq gud-minor-mode '(gdba gdbmi))
		 (not (string-match "\\` ?\\*.+\\*\\'" (buffer-name))))
	    (gdb-remove-breakpoint-icons (point-min) (point-max)))))
    (with-current-buffer (gdb-get-buffer 'gdb-breakpoints-buffer)
      (save-excursion
	(let ((buffer-read-only nil))
	  (goto-char (point-min))
	  (while (< (point) (- (point-max) 1))
	    (forward-line 1)
	    (if (looking-at gdb-breakpoint-regexp)
		(progn
		  (setq bptno (or (match-string 1) (match-string 2)))
		  (setq flag (char-after (match-beginning 3)))
		  (if (match-string 1)
		      (setq gdb-parent-bptno-enabled (eq flag ?y)))
		  (add-text-properties
		   (match-beginning 3) (match-end 3)
		   (if (eq flag ?y)
		       '(face font-lock-warning-face)
		     '(face font-lock-type-face)))
		  (let ((bl (point))
			(el (line-end-position)))
		    (when (re-search-forward " in \\(.*\\) at" el t)
		      (add-text-properties
		       (match-beginning 1) (match-end 1)
		       '(face font-lock-function-name-face)))
		    (if (re-search-forward ".*\\s-+\\(\\S-+\\):\\([0-9]+\\)$")
			(let ((line (match-string 2))
			      (file (match-string 1)))
			  (add-text-properties bl el
					       '(mouse-face highlight
							    help-echo "mouse-2, RET: visit breakpoint"))
			  (unless (file-exists-p file)
			    (setq file (cdr (assoc bptno gdb-location-alist))))
			  (if (and file
				   (not (string-equal file "File not found")))
			      (with-current-buffer
				  (find-file-noselect file 'nowarn)
				(gdb-init-buffer)
				;; Only want one breakpoint icon at each
				;; location.
				(save-excursion
				  (goto-line (string-to-number line))
				  (gdb-put-breakpoint-icon (eq flag ?y) bptno)))
			    (gdb-enqueue-input
			     (list
			      (concat gdb-server-prefix "list "
				      (match-string-no-properties 1) ":1\n")
			      'ignore))
			    (gdb-enqueue-input
			     (list (concat gdb-server-prefix "info source\n")
				   `(lambda () (gdb-get-location
						,bptno ,line ,flag))))))
		      (if (re-search-forward
			   "<\\(\\(\\sw\\|[_.]\\)+\\)\\(\\+[0-9]+\\)?>"
			   el t)
			  (add-text-properties
			   (match-beginning 1) (match-end 1)
			   '(face font-lock-function-name-face))
			(end-of-line)
			(re-search-backward "\\s-\\(\\S-*\\)"
					    bl t)
			(add-text-properties
			 (match-beginning 1) (match-end 1)
<<<<<<< HEAD
			 '(face font-lock-function-name-face))
		      (end-of-line)
		      (re-search-backward "\\s-\\(\\S-*\\)"
					  bl t)
		      (add-text-properties
		       (match-beginning 1) (match-end 1)
		       '(face font-lock-variable-name-face)))))))
	  (end-of-line))))))
  (if (gdb-get-buffer 'gdb-assembler-buffer) (gdb-assembler-custom))

  ;; Breakpoints buffer is always present.  Hack to just update
  ;; current frame if there's been no execution.
  (if gdb-stack-update
      (setq gdb-stack-update nil)
    (if (gdb-get-buffer 'gdb-stack-buffer) (gdb-info-stack-custom))))

(declare-function gud-remove "gdb-ui" t t) ; gud-def
(declare-function gud-break  "gdb-ui" t t) ; gud-def
=======
			 '(face font-lock-variable-name-face)))))))
	    (end-of-line))))))
  (if (gdb-get-buffer 'gdb-assembler-buffer) (gdb-assembler-custom)))
>>>>>>> 76f31f76

(defun gdb-mouse-set-clear-breakpoint (event)
  "Set/clear breakpoint in left fringe/margin at mouse click.
If not in a source or disassembly buffer just set point."
  (interactive "e")
  (mouse-minibuffer-check event)
  (let ((posn (event-end event)))
    (with-selected-window (posn-window posn)
      (if (or (buffer-file-name) (eq major-mode 'gdb-assembler-mode))
	  (if (numberp (posn-point posn))
	      (save-excursion
		(goto-char (posn-point posn))
		(if (or (posn-object posn)
			(eq (car (fringe-bitmaps-at-pos (posn-point posn)))
			    'breakpoint))
		    (gud-remove nil)
		  (gud-break nil)))))
      (posn-set-point posn))))

(defun gdb-mouse-toggle-breakpoint-margin (event)
  "Enable/disable breakpoint in left margin with mouse click."
  (interactive "e")
  (mouse-minibuffer-check event)
  (let ((posn (event-end event)))
    (if (numberp (posn-point posn))
	(with-selected-window (posn-window posn)
	  (save-excursion
	    (goto-char (posn-point posn))
	    (if	(posn-object posn)
		(let* ((bptno (get-text-property
			       0 'gdb-bptno (car (posn-string posn)))))
		  (string-match "\\([0-9+]\\)*" bptno)
		  (gdb-enqueue-input
		   (list
		    (concat gdb-server-prefix
			    (if (get-text-property
				 0 'gdb-enabled (car (posn-string posn)))
				"disable "
			      "enable ")
			    (match-string 1 bptno) "\n")
		   'ignore)))))))))

(defun gdb-mouse-toggle-breakpoint-fringe (event)
  "Enable/disable breakpoint in left fringe with mouse click."
  (interactive "e")
  (mouse-minibuffer-check event)
  (let* ((posn (event-end event))
	 (pos (posn-point posn))
	 obj)
    (when (numberp pos)
      (with-selected-window (posn-window posn)
	(save-excursion
	  (set-buffer (window-buffer (selected-window)))
	  (goto-char pos)
	  (dolist (overlay (overlays-in pos pos))
	    (when (overlay-get overlay 'put-break)
	      (setq obj (overlay-get overlay 'before-string))))
	  (when (stringp obj)
	    (let* ((bptno (get-text-property 0 'gdb-bptno obj)))
	      (string-match "\\([0-9+]\\)*" bptno)
	      (gdb-enqueue-input
	       (list
		(concat gdb-server-prefix
			(if (get-text-property 0 'gdb-enabled obj)
			    "disable "
			  "enable ")
			(match-string 1 bptno) "\n")
		'ignore)))))))))

(defun gdb-breakpoints-buffer-name ()
  (with-current-buffer gud-comint-buffer
    (concat "*breakpoints of " (gdb-get-target-string) "*")))

(defun gdb-display-breakpoints-buffer ()
  "Display status of user-settable breakpoints."
  (interactive)
  (gdb-display-buffer
   (gdb-get-buffer-create 'gdb-breakpoints-buffer) t))

(defun gdb-frame-breakpoints-buffer ()
  "Display status of user-settable breakpoints in a new frame."
  (interactive)
  (let ((special-display-regexps (append special-display-regexps '(".*")))
	(special-display-frame-alist gdb-frame-parameters))
    (display-buffer (gdb-get-buffer-create 'gdb-breakpoints-buffer))))

(defvar gdb-breakpoints-mode-map
  (let ((map (make-sparse-keymap))
	(menu (make-sparse-keymap "Breakpoints")))
    (define-key menu [quit] '("Quit"   . gdb-delete-frame-or-window))
    (define-key menu [goto] '("Goto"   . gdb-goto-breakpoint))
    (define-key menu [delete] '("Delete" . gdb-delete-breakpoint))
    (define-key menu [toggle] '("Toggle" . gdb-toggle-breakpoint))
    (suppress-keymap map)
    (define-key map [menu-bar breakpoints] (cons "Breakpoints" menu))
    (define-key map " " 'gdb-toggle-breakpoint)
    (define-key map "D" 'gdb-delete-breakpoint)
    ;; Don't bind "q" to kill-this-buffer as we need it for breakpoint icons.
    (define-key map "q" 'gdb-delete-frame-or-window)
    (define-key map "\r" 'gdb-goto-breakpoint)
    (define-key map [mouse-2] 'gdb-goto-breakpoint)
    (define-key map [follow-link] 'mouse-face)
    map))

(defun gdb-delete-frame-or-window ()
  "Delete frame if there is only one window.  Otherwise delete the window."
  (interactive)
  (if (one-window-p) (delete-frame)
    (delete-window)))

;;from make-mode-line-mouse-map
(defun gdb-make-header-line-mouse-map (mouse function) "\
Return a keymap with single entry for mouse key MOUSE on the header line.
MOUSE is defined to run function FUNCTION with no args in the buffer
corresponding to the mode line clicked."
  (let ((map (make-sparse-keymap)))
    (define-key map (vector 'header-line mouse) function)
    (define-key map (vector 'header-line 'down-mouse-1) 'ignore)
    map))

(defvar gdb-breakpoints-header
 `(,(propertize "Breakpoints"
		'help-echo "mouse-1: select"
		'mouse-face 'mode-line-highlight
		'face 'mode-line
		'local-map
		(gdb-make-header-line-mouse-map
		 'mouse-1
		 (lambda (event) (interactive "e")
		   (save-selected-window
		     (select-window (posn-window (event-start event)))
		     (set-window-dedicated-p (selected-window) nil)
		     (switch-to-buffer
		      (gdb-get-buffer-create 'gdb-breakpoints-buffer))
		     (set-window-dedicated-p (selected-window) t)))))
   " "
   ,(propertize "Threads"
		'help-echo "mouse-1: select"
		'mouse-face 'mode-line-highlight
		'face 'mode-line
		'local-map
		(gdb-make-header-line-mouse-map
		 'mouse-1
		 (lambda (event) (interactive "e")
		   (save-selected-window
		     (select-window (posn-window (event-start event)))
		     (set-window-dedicated-p (selected-window) nil)
		     (switch-to-buffer
		      (gdb-get-buffer-create 'gdb-threads-buffer))
		     (set-window-dedicated-p (selected-window) t)))))))

(defun gdb-breakpoints-mode ()
  "Major mode for gdb breakpoints.

\\{gdb-breakpoints-mode-map}"
  (kill-all-local-variables)
  (setq major-mode 'gdb-breakpoints-mode)
  (setq mode-name "Breakpoints")
  (use-local-map gdb-breakpoints-mode-map)
  (setq buffer-read-only t)
  (buffer-disable-undo)
  (setq header-line-format gdb-breakpoints-header)
  (run-mode-hooks 'gdb-breakpoints-mode-hook)
  (if (eq (buffer-local-value 'gud-minor-mode gud-comint-buffer) 'gdba)
      'gdb-invalidate-breakpoints
    'gdbmi-invalidate-breakpoints))

(defun gdb-toggle-breakpoint ()
  "Enable/disable breakpoint at current line."
  (interactive)
  (save-excursion
    (beginning-of-line 1)
    (if (looking-at gdb-breakpoint-regexp)
	(gdb-enqueue-input
	 (list
	  (concat gdb-server-prefix
		  (if (eq ?y (char-after (match-beginning 3)))
		      "disable "
		    "enable ")
		  (or (match-string 1) (match-string 2)) "\n") 'ignore))
      (error "Not recognized as break/watchpoint line"))))

(defun gdb-delete-breakpoint ()
  "Delete the breakpoint at current line."
  (interactive)
  (save-excursion
    (beginning-of-line 1)
    (if (looking-at gdb-breakpoint-regexp)
	(if (match-string 1)
	    (gdb-enqueue-input
	     (list
	      (concat gdb-server-prefix "delete " (match-string 1) "\n")
	      'ignore))
	  (message-box "This breakpoint cannot be deleted on its own."))
      (error "Not recognized as break/watchpoint line"))))

(defun gdb-goto-breakpoint (&optional event)
  "Display the breakpoint location specified at current line."
  (interactive (list last-input-event))
  (if event (posn-set-point (event-end event)))
  (save-excursion
    (beginning-of-line 1)
    (if (looking-at "\\([0-9]+\\.?[0-9]*\\) .*\\s-+\\(\\S-+\\):\\([0-9]+\\)$")
	(let ((bptno (match-string 1))
	      (file  (match-string 2))
	      (line  (match-string 3)))
	  (save-selected-window
	    (let* ((buffer (find-file-noselect
			 (if (file-exists-p file) file
			   (cdr (assoc bptno gdb-location-alist)))))
		   (window (or (gdb-display-source-buffer buffer)
			       (display-buffer buffer))))
	      (setq gdb-source-window window)
	      (with-current-buffer buffer
		(goto-line (string-to-number line))
		(set-window-point window (point))))))
      (error "No location specified."))))


;; Frames buffer.  This displays a perpetually correct backtrace
;; (from the command `where').
;;
;; Alas, if your stack is deep, it is costly.
;;
(defcustom gdb-max-frames 40
  "Maximum number of frames displayed in call stack."
  :type 'integer
  :group 'gdb
  :version "22.1")

(gdb-set-buffer-rules 'gdb-stack-buffer
		      'gdb-stack-buffer-name
		      'gdb-frames-mode)

(def-gdb-auto-updated-buffer gdb-stack-buffer
  gdb-invalidate-frames
  (concat "server info stack " (number-to-string gdb-max-frames) "\n")
  gdb-info-stack-handler
  gdb-info-stack-custom)

;; This may be more important for embedded targets where unwinding the
;; stack may take a long time.
(defadvice gdb-invalidate-frames (around gdb-invalidate-frames-advice
					 (&optional ignored) activate compile)
  "Only queue \"info stack\" if execution has occurred."
  (if gdb-stack-update ad-do-it))

(defun gdb-info-stack-custom ()
  (with-current-buffer (gdb-get-buffer 'gdb-stack-buffer)
    (let (move-to)
      (save-excursion
	(unless (eq gdb-look-up-stack 'delete)
	  (let ((buffer-read-only nil)
		bl el)
	    (goto-char (point-min))
	    (while (< (point) (point-max))
	      (setq bl (line-beginning-position)
		    el (line-end-position))
	      (when (looking-at "#")
		(add-text-properties bl el
		    '(mouse-face highlight
				 help-echo "mouse-2, RET: Select frame")))
	      (goto-char bl)
	      (when (looking-at "^#\\([0-9]+\\)")
		(when (string-equal (match-string 1) gdb-frame-number)
		  (if (gud-tool-bar-item-visible-no-fringe)
		      (progn
			(put-text-property bl (+ bl 4)
					   'face '(:inverse-video t))
			(setq move-to bl))
		    (or gdb-stack-position
			(setq gdb-stack-position (make-marker)))
		    (set-marker gdb-stack-position (point))
		    (setq move-to gdb-stack-position)))
		(when (re-search-forward "\\([^ ]+\\) (" el t)
		  (put-text-property (match-beginning 1) (match-end 1)
				     'face font-lock-function-name-face)
		  (setq bl (match-end 0))
		  (while (re-search-forward "<\\([^>]+\\)>" el t)
		    (put-text-property (match-beginning 1) (match-end 1)
				       'face font-lock-function-name-face))
		  (goto-char bl)
		  (while (re-search-forward "\\(\\(\\sw\\|[_.]\\)+\\)=" el t)
		    (put-text-property (match-beginning 1) (match-end 1)
				       'face font-lock-variable-name-face))))
	      (forward-line 1))
	    (forward-line -1)
	    (when (looking-at "(More stack frames follow...)")
	      (add-text-properties (match-beginning 0) (match-end 0)
				   '(mouse-face highlight
						gdb-max-frames t
						help-echo
						"mouse-2, RET: customize gdb-max-frames to see more frames")))))
	(when gdb-look-up-stack
	  (goto-char (point-min))
	  (when (re-search-forward "\\(\\S-+?\\):\\([0-9]+\\)" nil t)
	    (let ((start (line-beginning-position))
		  (file (match-string 1))
		  (line (match-string 2)))
	      (re-search-backward "^#*\\([0-9]+\\)" start t)
	      (gdb-enqueue-input
	       (list (concat gdb-server-prefix "frame "
			     (match-string 1) "\n") 'gdb-set-hollow))
	      (gdb-enqueue-input
	       (list (concat gdb-server-prefix "frame 0\n") 'ignore))))))
      (when move-to
	(let ((window (get-buffer-window (current-buffer) 0)))
	  (when window
	    (with-selected-window window
	      (goto-char move-to)
	      (unless (pos-visible-in-window-p)
		(recenter '(center)))))))))
  (if (eq gdb-look-up-stack 'delete)
      (kill-buffer (gdb-get-buffer 'gdb-stack-buffer)))
  (setq gdb-look-up-stack nil))

(defun gdb-set-hollow ()
  (if gud-last-last-frame
      (with-current-buffer (gud-find-file (car gud-last-last-frame))
	(setq fringe-indicator-alist
	      '((overlay-arrow . hollow-right-triangle))))))

(defun gdb-stack-buffer-name ()
  (with-current-buffer gud-comint-buffer
    (concat "*stack frames of " (gdb-get-target-string) "*")))

(defun gdb-display-stack-buffer ()
  "Display backtrace of current stack."
  (interactive)
  (gdb-display-buffer
   (gdb-get-buffer-create 'gdb-stack-buffer) t))

(defun gdb-frame-stack-buffer ()
  "Display backtrace of current stack in a new frame."
  (interactive)
  (let ((special-display-regexps (append special-display-regexps '(".*")))
	(special-display-frame-alist gdb-frame-parameters))
    (display-buffer (gdb-get-buffer-create 'gdb-stack-buffer))))

(defvar gdb-frames-mode-map
  (let ((map (make-sparse-keymap)))
    (suppress-keymap map)
    (define-key map "q" 'kill-this-buffer)
    (define-key map "\r" 'gdb-frames-select)
    (define-key map "F" 'gdb-frames-force-update)
    (define-key map [mouse-2] 'gdb-frames-select)
    (define-key map [follow-link] 'mouse-face)
    map))

(declare-function gdbmi-invalidate-frames "ext:gdb-mi" nil t)

(defun gdb-frames-force-update ()
  "Force update of call stack.
Use when the displayed call stack gets out of sync with the
actual one, e.g after using the Gdb command \"return\" or setting
$pc directly from the GUD buffer.  This command isn't normally needed."
  (interactive)
  (setq gdb-stack-update t)
  (if (eq (buffer-local-value 'gud-minor-mode gud-comint-buffer) 'gdba)
      (gdb-invalidate-frames)
    (gdbmi-invalidate-frames)))

(defun gdb-frames-mode ()
  "Major mode for gdb call stack.

\\{gdb-frames-mode-map}"
  (kill-all-local-variables)
  (setq major-mode 'gdb-frames-mode)
  (setq mode-name "Frames")
  (setq gdb-stack-position nil)
  (add-to-list 'overlay-arrow-variable-list 'gdb-stack-position)
  (setq truncate-lines t)  ;; Make it easier to see overlay arrow.
  (setq buffer-read-only t)
  (buffer-disable-undo)
  (gdb-thread-identification)
  (use-local-map gdb-frames-mode-map)
  (run-mode-hooks 'gdb-frames-mode-hook)
  (setq gdb-stack-update t)
  (if (eq (buffer-local-value 'gud-minor-mode gud-comint-buffer) 'gdba)
      'gdb-invalidate-frames
    'gdbmi-invalidate-frames))

(defun gdb-get-frame-number ()
  (save-excursion
    (end-of-line)
    (let* ((start (line-beginning-position))
	   (pos (re-search-backward "^#*\\([0-9]+\\)" start t))
	   (n (or (and pos (match-string 1)) "0")))
      n)))

(defun gdb-frames-select (&optional event)
  "Select the frame and display the relevant source."
  (interactive (list last-input-event))
  (if event (posn-set-point (event-end event)))
  (if (get-text-property (point) 'gdb-max-frames)
      (progn
	(message-box "After setting gdb-max-frames, you need to enter\n\
another GDB command e.g pwd, to see new frames")
      (customize-variable-other-window 'gdb-max-frames))
    (gdb-enqueue-input
     (list (concat gdb-server-prefix "frame "
		   (gdb-get-frame-number) "\n") 'ignore))))


;; Threads buffer.  This displays a selectable thread list.
;;
(gdb-set-buffer-rules 'gdb-threads-buffer
		      'gdb-threads-buffer-name
		      'gdb-threads-mode)

(def-gdb-auto-updated-buffer gdb-threads-buffer
  gdb-invalidate-threads
  (concat gdb-server-prefix "info threads\n")
  gdb-info-threads-handler
  gdb-info-threads-custom)

(defun gdb-info-threads-custom ()
  (with-current-buffer (gdb-get-buffer 'gdb-threads-buffer)
    (let ((buffer-read-only nil))
      (save-excursion
	(goto-char (point-min))
	(if (re-search-forward "\\* \\([0-9]+\\)" nil t)
	    (setq gdb-thread-indicator
		  (propertize (concat " [" (match-string 1) "]")
			      ; FIXME: this help-echo doesn't work
			      'help-echo "thread id")))
	(goto-char (point-min))
	(while (< (point) (point-max))
	  (unless (looking-at "No ")
	    (add-text-properties (line-beginning-position) (line-end-position)
				 '(mouse-face highlight
			         help-echo "mouse-2, RET: select thread")))
	  (forward-line 1))))))

(defun gdb-threads-buffer-name ()
  (with-current-buffer gud-comint-buffer
    (concat "*threads of " (gdb-get-target-string) "*")))

(defun gdb-display-threads-buffer ()
  "Display IDs of currently known threads."
  (interactive)
  (gdb-display-buffer
   (gdb-get-buffer-create 'gdb-threads-buffer) t))

(defun gdb-frame-threads-buffer ()
  "Display IDs of currently known threads in a new frame."
  (interactive)
  (let ((special-display-regexps (append special-display-regexps '(".*")))
	(special-display-frame-alist gdb-frame-parameters))
    (display-buffer (gdb-get-buffer-create 'gdb-threads-buffer))))

(defvar gdb-threads-mode-map
  (let ((map (make-sparse-keymap)))
    (suppress-keymap map)
    (define-key map "q" 'kill-this-buffer)
    (define-key map "\r" 'gdb-threads-select)
    (define-key map [mouse-2] 'gdb-threads-select)
    (define-key map [follow-link] 'mouse-face)
    map))

(defvar gdb-threads-font-lock-keywords
  '((") +\\([^ ]+\\) ("  (1 font-lock-function-name-face))
    ("in \\([^ ]+\\) ("  (1 font-lock-function-name-face))
    ("\\(\\(\\sw\\|[_.]\\)+\\)="  (1 font-lock-variable-name-face)))
  "Font lock keywords used in `gdb-threads-mode'.")

(defun gdb-threads-mode ()
  "Major mode for gdb threads.

\\{gdb-threads-mode-map}"
  (kill-all-local-variables)
  (setq major-mode 'gdb-threads-mode)
  (setq mode-name "Threads")
  (setq buffer-read-only t)
  (buffer-disable-undo)
  (setq header-line-format gdb-breakpoints-header)
  (use-local-map gdb-threads-mode-map)
  (set (make-local-variable 'font-lock-defaults)
       '(gdb-threads-font-lock-keywords))
  (run-mode-hooks 'gdb-threads-mode-hook)
  ;; Force "info threads" onto queue.
  (lambda () (let ((gud-running nil)) (gdb-invalidate-threads))))

(defun gdb-get-thread-number ()
  (save-excursion
    (re-search-backward "^\\s-*\\([0-9]*\\)" nil t)
    (match-string-no-properties 1)))

(defun gdb-threads-select (&optional event)
  "Select the thread and display the relevant source."
  (interactive (list last-input-event))
  (if event (posn-set-point (event-end event)))
  (gdb-enqueue-input
   (list (concat gdb-server-prefix "thread "
		 (gdb-get-thread-number) "\n") 'ignore))
  (gud-display-frame))

(defun gdb-thread-identification ()
  (setq mode-line-buffer-identification
	(list (car mode-line-buffer-identification)
	      '(gdb-thread-indicator gdb-thread-indicator))))

;; Registers buffer.
;;
(defcustom gdb-all-registers nil
  "Non-nil means include floating-point registers."
  :type 'boolean
  :group 'gdb
  :version "22.1")

(gdb-set-buffer-rules 'gdb-registers-buffer
		      'gdb-registers-buffer-name
		      'gdb-registers-mode)

(def-gdb-auto-updated-buffer gdb-registers-buffer
  gdb-invalidate-registers
  (concat
   gdb-server-prefix "info " (if gdb-all-registers "all-") "registers\n")
  gdb-info-registers-handler
  gdb-info-registers-custom)

(defun gdb-info-registers-custom ()
  (with-current-buffer (gdb-get-buffer 'gdb-registers-buffer)
    (save-excursion
      (let ((buffer-read-only nil)
	    start end)
	(goto-char (point-min))
	(while (< (point) (point-max))
	  (setq start (line-beginning-position))
	  (setq end (line-end-position))
	  (when (looking-at "^[^ ]+")
	    (unless (string-equal (match-string 0) "The")
	      (put-text-property start (match-end 0)
				 'face font-lock-variable-name-face)
	      (add-text-properties start end
		                   '(help-echo "mouse-2: edit value"
				     mouse-face highlight))))
	  (forward-line 1))))))

(defun gdb-edit-register-value (&optional event)
  (interactive (list last-input-event))
  (save-excursion
    (if event (posn-set-point (event-end event)))
    (beginning-of-line)
    (let* ((register (current-word))
	  (value (read-string (format "New value (%s): " register))))
      (gdb-enqueue-input
       (list (concat gdb-server-prefix "set $" register "=" value "\n")
	     'ignore)))))

(defvar gdb-registers-mode-map
  (let ((map (make-sparse-keymap)))
    (suppress-keymap map)
    (define-key map "\r" 'gdb-edit-register-value)
    (define-key map [mouse-2] 'gdb-edit-register-value)
    (define-key map " " 'gdb-all-registers)
    (define-key map "q" 'kill-this-buffer)
     map))

(defvar gdb-locals-header
 `(,(propertize "Locals"
		'help-echo "mouse-1: select"
		'mouse-face 'mode-line-highlight
		'face 'mode-line
		'local-map
		(gdb-make-header-line-mouse-map
		 'mouse-1
		 (lambda (event) (interactive "e")
		   (save-selected-window
		     (select-window (posn-window (event-start event)))
		     (set-window-dedicated-p (selected-window) nil)
		     (switch-to-buffer
		      (gdb-get-buffer-create 'gdb-locals-buffer))
		     (set-window-dedicated-p (selected-window) t)))))
   " "
   ,(propertize "Registers"
		'help-echo "mouse-1: select"
		'mouse-face 'mode-line-highlight
		'face 'mode-line
		'local-map
		(gdb-make-header-line-mouse-map
		 'mouse-1
		 (lambda (event) (interactive "e")
		   (save-selected-window
		     (select-window (posn-window (event-start event)))
		     (set-window-dedicated-p (selected-window) nil)
		     (switch-to-buffer
		      (gdb-get-buffer-create 'gdb-registers-buffer))
		     (set-window-dedicated-p (selected-window) t)))))))

(defun gdb-registers-mode ()
  "Major mode for gdb registers.

\\{gdb-registers-mode-map}"
  (kill-all-local-variables)
  (setq major-mode 'gdb-registers-mode)
  (setq mode-name "Registers")
  (setq header-line-format gdb-locals-header)
  (setq buffer-read-only t)
  (buffer-disable-undo)
  (gdb-thread-identification)
  (use-local-map gdb-registers-mode-map)
  (run-mode-hooks 'gdb-registers-mode-hook)
  (if (string-equal gdb-version "pre-6.4")
      (progn
	(if gdb-all-registers (setq mode-name "Registers:All"))
	'gdb-invalidate-registers)
    'gdb-invalidate-registers-1))

(defun gdb-registers-buffer-name ()
  (with-current-buffer gud-comint-buffer
    (concat "*registers of " (gdb-get-target-string) "*")))

(defun gdb-display-registers-buffer ()
  "Display integer register contents."
  (interactive)
  (gdb-display-buffer
   (gdb-get-buffer-create 'gdb-registers-buffer) t))

(defun gdb-frame-registers-buffer ()
  "Display integer register contents in a new frame."
  (interactive)
  (let ((special-display-regexps (append special-display-regexps '(".*")))
	(special-display-frame-alist gdb-frame-parameters))
    (display-buffer (gdb-get-buffer-create 'gdb-registers-buffer))))

(defun gdb-all-registers ()
  "Toggle the display of floating-point registers (pre GDB 6.4 only)."
  (interactive)
  (when (string-equal gdb-version "pre-6.4")
    (if gdb-all-registers
	(progn
	  (setq gdb-all-registers nil)
	  (with-current-buffer (gdb-get-buffer-create 'gdb-registers-buffer)
	    (setq mode-name "Registers")))
      (setq gdb-all-registers t)
      (with-current-buffer (gdb-get-buffer-create 'gdb-registers-buffer)
	(setq mode-name "Registers:All")))
    (message (format "Display of floating-point registers %sabled"
		     (if gdb-all-registers "en" "dis")))
    (gdb-invalidate-registers)))


;; Memory buffer.
;;
(defcustom gdb-memory-repeat-count 32
  "Number of data items in memory window."
  :type 'integer
  :group 'gdb
  :version "22.1")

(defcustom gdb-memory-format "x"
  "Display format of data items in memory window."
  :type '(choice (const :tag "Hexadecimal" "x")
	 	 (const :tag "Signed decimal" "d")
	 	 (const :tag "Unsigned decimal" "u")
		 (const :tag "Octal" "o")
		 (const :tag "Binary" "t"))
  :group 'gdb
  :version "22.1")

(defcustom gdb-memory-unit "w"
  "Unit size of data items in memory window."
  :type '(choice (const :tag "Byte" "b")
		 (const :tag "Halfword" "h")
		 (const :tag "Word" "w")
		 (const :tag "Giant word" "g"))
  :group 'gdb
  :version "22.1")

(gdb-set-buffer-rules 'gdb-memory-buffer
		      'gdb-memory-buffer-name
		      'gdb-memory-mode)

(def-gdb-auto-updated-buffer gdb-memory-buffer
  gdb-invalidate-memory
  (concat gdb-server-prefix "x/" (number-to-string gdb-memory-repeat-count)
	  gdb-memory-format gdb-memory-unit " " gdb-memory-address "\n")
  gdb-read-memory-handler
  gdb-read-memory-custom)

(defun gdb-read-memory-custom ()
  (save-excursion
    (goto-char (point-min))
    (if (looking-at "0x[[:xdigit:]]+")
	(setq gdb-memory-address (match-string 0)))))

(defvar gdb-memory-mode-map
  (let ((map (make-sparse-keymap)))
    (suppress-keymap map)
    (define-key map "q" 'kill-this-buffer)
     map))

(defun gdb-memory-set-address (event)
  "Set the start memory address."
  (interactive "e")
  (save-selected-window
    (select-window (posn-window (event-start event)))
    (let ((arg (read-from-minibuffer "Memory address: ")))
      (setq gdb-memory-address arg))
    (gdb-invalidate-memory)))

(defun gdb-memory-set-repeat-count (event)
  "Set the number of data items in memory window."
  (interactive "e")
  (save-selected-window
    (select-window (posn-window (event-start event)))
    (let* ((arg (read-from-minibuffer "Repeat count: "))
	  (count (string-to-number arg)))
      (if (<= count 0)
	  (error "Positive numbers only")
	(customize-set-variable 'gdb-memory-repeat-count count)
	(gdb-invalidate-memory)))))

(defun gdb-memory-format-binary ()
  "Set the display format to binary."
  (interactive)
  (customize-set-variable 'gdb-memory-format "t")
  (gdb-invalidate-memory))

(defun gdb-memory-format-octal ()
  "Set the display format to octal."
  (interactive)
  (customize-set-variable 'gdb-memory-format "o")
  (gdb-invalidate-memory))

(defun gdb-memory-format-unsigned ()
  "Set the display format to unsigned decimal."
  (interactive)
  (customize-set-variable 'gdb-memory-format "u")
  (gdb-invalidate-memory))

(defun gdb-memory-format-signed ()
  "Set the display format to decimal."
  (interactive)
  (customize-set-variable 'gdb-memory-format "d")
  (gdb-invalidate-memory))

(defun gdb-memory-format-hexadecimal ()
  "Set the display format to hexadecimal."
  (interactive)
  (customize-set-variable 'gdb-memory-format "x")
  (gdb-invalidate-memory))

(defvar gdb-memory-format-map
  (let ((map (make-sparse-keymap)))
    (define-key map [header-line down-mouse-3] 'gdb-memory-format-menu-1)
    map)
  "Keymap to select format in the header line.")

(defvar gdb-memory-format-menu (make-sparse-keymap "Format")
  "Menu of display formats in the header line.")

(define-key gdb-memory-format-menu [binary]
  '(menu-item "Binary" gdb-memory-format-binary
	      :button (:radio . (equal gdb-memory-format "t"))))
(define-key gdb-memory-format-menu [octal]
  '(menu-item "Octal" gdb-memory-format-octal
	      :button (:radio . (equal gdb-memory-format "o"))))
(define-key gdb-memory-format-menu [unsigned]
  '(menu-item "Unsigned Decimal" gdb-memory-format-unsigned
	      :button (:radio . (equal gdb-memory-format "u"))))
(define-key gdb-memory-format-menu [signed]
  '(menu-item "Signed Decimal" gdb-memory-format-signed
	      :button (:radio . (equal gdb-memory-format "d"))))
(define-key gdb-memory-format-menu [hexadecimal]
  '(menu-item "Hexadecimal" gdb-memory-format-hexadecimal
	      :button (:radio . (equal gdb-memory-format "x"))))

(defun gdb-memory-format-menu (event)
  (interactive "@e")
  (x-popup-menu event gdb-memory-format-menu))

(defun gdb-memory-format-menu-1 (event)
  (interactive "e")
  (save-selected-window
    (select-window (posn-window (event-start event)))
    (let* ((selection (gdb-memory-format-menu event))
	   (binding (and selection (lookup-key gdb-memory-format-menu
					       (vector (car selection))))))
      (if binding (call-interactively binding)))))

(defun gdb-memory-unit-giant ()
  "Set the unit size to giant words (eight bytes)."
  (interactive)
  (customize-set-variable 'gdb-memory-unit "g")
  (gdb-invalidate-memory))

(defun gdb-memory-unit-word ()
  "Set the unit size to words (four bytes)."
  (interactive)
  (customize-set-variable 'gdb-memory-unit "w")
  (gdb-invalidate-memory))

(defun gdb-memory-unit-halfword ()
  "Set the unit size to halfwords (two bytes)."
  (interactive)
  (customize-set-variable 'gdb-memory-unit "h")
  (gdb-invalidate-memory))

(defun gdb-memory-unit-byte ()
  "Set the unit size to bytes."
  (interactive)
  (customize-set-variable 'gdb-memory-unit "b")
  (gdb-invalidate-memory))

(defvar gdb-memory-unit-map
  (let ((map (make-sparse-keymap)))
    (define-key map [header-line down-mouse-3] 'gdb-memory-unit-menu-1)
    map)
  "Keymap to select units in the header line.")

(defvar gdb-memory-unit-menu (make-sparse-keymap "Unit")
  "Menu of units in the header line.")

(define-key gdb-memory-unit-menu [giantwords]
  '(menu-item "Giant words" gdb-memory-unit-giant
	      :button (:radio . (equal gdb-memory-unit "g"))))
(define-key gdb-memory-unit-menu [words]
  '(menu-item "Words" gdb-memory-unit-word
	      :button (:radio . (equal gdb-memory-unit "w"))))
(define-key gdb-memory-unit-menu [halfwords]
  '(menu-item "Halfwords" gdb-memory-unit-halfword
	      :button (:radio . (equal gdb-memory-unit "h"))))
(define-key gdb-memory-unit-menu [bytes]
  '(menu-item "Bytes" gdb-memory-unit-byte
	      :button (:radio . (equal gdb-memory-unit "b"))))

(defun gdb-memory-unit-menu (event)
  (interactive "@e")
  (x-popup-menu event gdb-memory-unit-menu))

(defun gdb-memory-unit-menu-1 (event)
  (interactive "e")
  (save-selected-window
    (select-window (posn-window (event-start event)))
    (let* ((selection (gdb-memory-unit-menu event))
	   (binding (and selection (lookup-key gdb-memory-unit-menu
					       (vector (car selection))))))
      (if binding (call-interactively binding)))))

(defvar gdb-memory-font-lock-keywords
  '(;; <__function.name+n>
    ("<\\(\\(\\sw\\|[_.]\\)+\\)\\(\\+[0-9]+\\)?>" (1 font-lock-function-name-face))
    )
  "Font lock keywords used in `gdb-memory-mode'.")

(defun gdb-memory-mode ()
  "Major mode for examining memory.

\\{gdb-memory-mode-map}"
  (kill-all-local-variables)
  (setq major-mode 'gdb-memory-mode)
  (setq mode-name "Memory")
  (setq buffer-read-only t)
  (buffer-disable-undo)
  (use-local-map gdb-memory-mode-map)
  (setq header-line-format
	'(:eval
	  (concat
	   "Read address["
	   (propertize
	    "-"
	    'face font-lock-warning-face
	    'help-echo "mouse-1: decrement address"
	    'mouse-face 'mode-line-highlight
	    'local-map
	    (gdb-make-header-line-mouse-map
	     'mouse-1
	     (lambda () (interactive)
	       (let ((gdb-memory-address
		      ;; Let GDB do the arithmetic.
		      (concat
		       gdb-memory-address " - "
		       (number-to-string
			(* gdb-memory-repeat-count
			   (cond ((string= gdb-memory-unit "b") 1)
				 ((string= gdb-memory-unit "h") 2)
				 ((string= gdb-memory-unit "w") 4)
				 ((string= gdb-memory-unit "g") 8)))))))
		 (gdb-invalidate-memory)))))
	   "|"
	   (propertize "+"
		       'face font-lock-warning-face
		       'help-echo "mouse-1: increment address"
		       'mouse-face 'mode-line-highlight
		       'local-map (gdb-make-header-line-mouse-map
				   'mouse-1
				   (lambda () (interactive)
				     (let ((gdb-memory-address nil))
				       (gdb-invalidate-memory)))))
	   "]: "
	   (propertize gdb-memory-address
		       'face font-lock-warning-face
		       'help-echo "mouse-1: set memory address"
		       'mouse-face 'mode-line-highlight
		       'local-map (gdb-make-header-line-mouse-map
				   'mouse-1
				   #'gdb-memory-set-address))
	   "  Repeat Count: "
	   (propertize (number-to-string gdb-memory-repeat-count)
		       'face font-lock-warning-face
		       'help-echo "mouse-1: set repeat count"
		       'mouse-face 'mode-line-highlight
		       'local-map (gdb-make-header-line-mouse-map
				   'mouse-1
				   #'gdb-memory-set-repeat-count))
	   "  Display Format: "
	   (propertize gdb-memory-format
		       'face font-lock-warning-face
		       'help-echo "mouse-3: select display format"
		       'mouse-face 'mode-line-highlight
		       'local-map gdb-memory-format-map)
	   "  Unit Size: "
	   (propertize gdb-memory-unit
		       'face font-lock-warning-face
		       'help-echo "mouse-3: select unit size"
		       'mouse-face 'mode-line-highlight
		       'local-map gdb-memory-unit-map))))
  (set (make-local-variable 'font-lock-defaults)
       '(gdb-memory-font-lock-keywords))
  (run-mode-hooks 'gdb-memory-mode-hook)
  'gdb-invalidate-memory)

(defun gdb-memory-buffer-name ()
  (with-current-buffer gud-comint-buffer
    (concat "*memory of " (gdb-get-target-string) "*")))

(defun gdb-display-memory-buffer ()
  "Display memory contents."
  (interactive)
  (gdb-display-buffer
   (gdb-get-buffer-create 'gdb-memory-buffer) t))

(defun gdb-frame-memory-buffer ()
  "Display memory contents in a new frame."
  (interactive)
  (let* ((special-display-regexps (append special-display-regexps '(".*")))
	 (special-display-frame-alist
	  (cons '(left-fringe . 0)
		(cons '(right-fringe . 0)
		      (cons '(width . 83) gdb-frame-parameters)))))
    (display-buffer (gdb-get-buffer-create 'gdb-memory-buffer))))


;; Locals buffer.
;;
(gdb-set-buffer-rules 'gdb-locals-buffer
		      'gdb-locals-buffer-name
		      'gdb-locals-mode)

(def-gdb-auto-update-trigger gdb-invalidate-locals
  (gdb-get-buffer 'gdb-locals-buffer)
  "server info locals\n"
  gdb-info-locals-handler)

(defvar gdb-locals-watch-map
  (let ((map (make-sparse-keymap)))
    (suppress-keymap map)
    (define-key map "\r" (lambda () (interactive)
			   (beginning-of-line)
			   (gud-watch)))
    (define-key map [mouse-2] (lambda (event) (interactive "e")
				(mouse-set-point event)
				(beginning-of-line)
				(gud-watch)))
    map)
  "Keymap to create watch expression of a complex data type local variable.")

(defconst gdb-struct-string
  (concat (propertize "[struct/union]"
		      'mouse-face 'highlight
		      'help-echo "mouse-2: create watch expression"
		      'local-map gdb-locals-watch-map) "\n"))

(defconst gdb-array-string
  (concat " " (propertize "[array]"
			  'mouse-face 'highlight
			  'help-echo "mouse-2: create watch expression"
			  'local-map gdb-locals-watch-map) "\n"))

;; Abbreviate for arrays and structures.
;; These can be expanded using gud-display.
(defun gdb-info-locals-handler ()
  (setq gdb-pending-triggers (delq 'gdb-invalidate-locals
				  gdb-pending-triggers))
  (let ((buf (gdb-get-buffer 'gdb-partial-output-buffer)))
    (with-current-buffer buf
      (goto-char (point-min))
      ;; Need this in case "set print pretty" is on.
      (while (re-search-forward "^[ }].*\n" nil t)
	(replace-match "" nil nil))
      (goto-char (point-min))
      (while (re-search-forward "{\\(.*=.*\n\\|\n\\)" nil t)
	(replace-match gdb-struct-string nil nil))
      (goto-char (point-min))
      (while (re-search-forward "\\s-*{[^.].*\n" nil t)
	(replace-match gdb-array-string nil nil))))
  (let ((buf (gdb-get-buffer 'gdb-locals-buffer)))
    (and buf
	 (with-current-buffer buf
	      (let* ((window (get-buffer-window buf 0))
		     (start (window-start window))
		     (p (window-point window))
		     (buffer-read-only nil))
		 (erase-buffer)
		 (insert-buffer-substring (gdb-get-buffer-create
					   'gdb-partial-output-buffer))
		(set-window-start window start)
		(set-window-point window p)))))
  (run-hooks 'gdb-info-locals-hook))

(defvar gdb-locals-mode-map
  (let ((map (make-sparse-keymap)))
    (suppress-keymap map)
    (define-key map "q" 'kill-this-buffer)
     map))

(defun gdb-locals-mode ()
  "Major mode for gdb locals.

\\{gdb-locals-mode-map}"
  (kill-all-local-variables)
  (setq major-mode 'gdb-locals-mode)
  (setq mode-name (concat "Locals:" gdb-selected-frame))
  (use-local-map gdb-locals-mode-map)
  (setq buffer-read-only t)
  (buffer-disable-undo)
  (setq header-line-format gdb-locals-header)
  (gdb-thread-identification)
  (set (make-local-variable 'font-lock-defaults)
       '(gdb-locals-font-lock-keywords))
  (run-mode-hooks 'gdb-locals-mode-hook)
  (if (and (eq (buffer-local-value 'gud-minor-mode gud-comint-buffer) 'gdba)
	   (string-equal gdb-version "pre-6.4"))
      'gdb-invalidate-locals
    'gdb-invalidate-locals-1))

(defun gdb-locals-buffer-name ()
  (with-current-buffer gud-comint-buffer
    (concat "*locals of " (gdb-get-target-string) "*")))

(defun gdb-display-locals-buffer ()
  "Display local variables of current stack and their values."
  (interactive)
  (gdb-display-buffer
   (gdb-get-buffer-create 'gdb-locals-buffer) t))

(defun gdb-frame-locals-buffer ()
  "Display local variables of current stack and their values in a new frame."
  (interactive)
  (let ((special-display-regexps (append special-display-regexps '(".*")))
	(special-display-frame-alist gdb-frame-parameters))
    (display-buffer (gdb-get-buffer-create 'gdb-locals-buffer))))


;;;; Window management
(defun gdb-display-buffer (buf dedicated &optional frame)
  (let ((answer (get-buffer-window buf (or frame 0)))
	(must-split nil))
    (if answer
	(display-buffer buf nil (or frame 0)) ;Deiconify the frame if necessary.
      (if (get-buffer-window gud-comint-buffer)
	  (select-window (get-buffer-window gud-comint-buffer))
	;; If the buffer is not yet displayed, select the right frame.
	(pop-to-buffer gud-comint-buffer))
      (let ((window (get-lru-window)))
	(if (and window
		 (not (memq window `(,(get-buffer-window gud-comint-buffer)
				     ,gdb-source-window))))
	    (progn
	      (set-window-buffer window buf)
	      (setq answer window))
	  (setq must-split t)))
      (if must-split
	  (let* ((largest (get-largest-window))
		 (cur-size (window-height largest)))
	    (setq answer (split-window largest))
	    (set-window-buffer answer buf)
	    (set-window-dedicated-p answer dedicated)))
      answer)))


;;; Shared keymap initialization:

(let ((menu (make-sparse-keymap "GDB-Windows")))
  (define-key gud-menu-map [displays]
    `(menu-item "GDB-Windows" ,menu
		:help "Open a GDB-UI buffer in a new window."
		:visible (memq gud-minor-mode '(gdbmi gdba))))
  (define-key menu [gdb] '("Gdb" . gdb-display-gdb-buffer))
  (define-key menu [threads] '("Threads" . gdb-display-threads-buffer))
  (define-key menu [inferior]
    '(menu-item "Separate IO" gdb-display-separate-io-buffer
		:enable gdb-use-separate-io-buffer))
  (define-key menu [memory] '("Memory" . gdb-display-memory-buffer))
  (define-key menu [registers] '("Registers" . gdb-display-registers-buffer))
  (define-key menu [disassembly]
    '("Disassembly" . gdb-display-assembler-buffer))
  (define-key menu [breakpoints]
    '("Breakpoints" . gdb-display-breakpoints-buffer))
  (define-key menu [locals] '("Locals" . gdb-display-locals-buffer))
  (define-key menu [frames] '("Stack" . gdb-display-stack-buffer)))

(let ((menu (make-sparse-keymap "GDB-Frames")))
  (define-key gud-menu-map [frames]
    `(menu-item "GDB-Frames" ,menu
		:help "Open a GDB-UI buffer in a new frame."
		:visible (memq gud-minor-mode '(gdbmi gdba))))
  (define-key menu [gdb] '("Gdb" . gdb-frame-gdb-buffer))
  (define-key menu [threads] '("Threads" . gdb-frame-threads-buffer))
  (define-key menu [memory] '("Memory" . gdb-frame-memory-buffer))
  (define-key menu [inferior]
    '(menu-item "Separate IO" gdb-frame-separate-io-buffer
		:enable gdb-use-separate-io-buffer))
  (define-key menu [registers] '("Registers" . gdb-frame-registers-buffer))
  (define-key menu [disassembly] '("Disassembly" . gdb-frame-assembler-buffer))
  (define-key menu [breakpoints]
    '("Breakpoints" . gdb-frame-breakpoints-buffer))
  (define-key menu [locals] '("Locals" . gdb-frame-locals-buffer))
  (define-key menu [frames] '("Stack" . gdb-frame-stack-buffer)))

(let ((menu (make-sparse-keymap "GDB-UI/MI")))
  (define-key gud-menu-map [ui]
    `(menu-item (if (eq gud-minor-mode 'gdba) "GDB-UI" "GDB-MI")
		,menu :visible (memq gud-minor-mode '(gdbmi gdba))))
  (define-key menu [gdb-customize]
  '(menu-item "Customize" (lambda () (interactive) (customize-group 'gdb))
	      :help "Customize Gdb Graphical Mode options."))
  (define-key menu [gdb-find-source-frame]
  '(menu-item "Look For Source Frame" gdb-find-source-frame
	      :visible (eq gud-minor-mode 'gdba)
	      :help "Toggle looking for source frame further up call stack."
	      :button (:toggle . gdb-find-source-frame)))
  (define-key menu [gdb-use-separate-io]
  '(menu-item "Separate IO" gdb-use-separate-io-buffer
	      :visible (eq gud-minor-mode 'gdba)
	      :help "Toggle separate IO for debugged program."
	      :button (:toggle . gdb-use-separate-io-buffer)))
  (define-key menu [gdb-many-windows]
  '(menu-item "Display Other Windows" gdb-many-windows
	      :help "Toggle display of locals, stack and breakpoint information"
	      :button (:toggle . gdb-many-windows)))
  (define-key menu [gdb-restore-windows]
  '(menu-item "Restore Window Layout" gdb-restore-windows
	      :help "Restore standard layout for debug session.")))

(defun gdb-frame-gdb-buffer ()
  "Display GUD buffer in a new frame."
  (interactive)
  (let ((special-display-regexps (append special-display-regexps '(".*")))
	(special-display-frame-alist
	 (remove '(menu-bar-lines) (remove '(tool-bar-lines)
					   gdb-frame-parameters)))
	(same-window-regexps nil))
    (display-buffer gud-comint-buffer)))

(defun gdb-display-gdb-buffer ()
  "Display GUD buffer."
  (interactive)
  (let ((same-window-regexps nil))
    (pop-to-buffer gud-comint-buffer)))

(defun gdb-set-window-buffer (name)
  (set-window-buffer (selected-window) (get-buffer name))
  (set-window-dedicated-p (selected-window) t))

(defun gdb-setup-windows ()
  "Layout the window pattern for `gdb-many-windows'."
  (gdb-display-locals-buffer)
  (gdb-display-stack-buffer)
  (delete-other-windows)
  (gdb-display-breakpoints-buffer)
  (delete-other-windows)
  ; Don't dedicate.
  (pop-to-buffer gud-comint-buffer)
  (split-window nil ( / ( * (window-height) 3) 4))
  (split-window nil ( / (window-height) 3))
  (split-window-horizontally)
  (other-window 1)
  (gdb-set-window-buffer (gdb-locals-buffer-name))
  (other-window 1)
  (switch-to-buffer
       (if gud-last-last-frame
	   (gud-find-file (car gud-last-last-frame))
	 (if gdb-main-file
	     (gud-find-file gdb-main-file)
	   ;; Put buffer list in window if we
	   ;; can't find a source file.
	   (list-buffers-noselect))))
  (setq gdb-source-window (selected-window))
  (when gdb-use-separate-io-buffer
    (split-window-horizontally)
    (other-window 1)
    (gdb-set-window-buffer
     (gdb-get-buffer-create 'gdb-inferior-io)))
  (other-window 1)
  (gdb-set-window-buffer (gdb-stack-buffer-name))
  (split-window-horizontally)
  (other-window 1)
  (gdb-set-window-buffer (gdb-breakpoints-buffer-name))
  (other-window 1))

(defun gdb-restore-windows ()
  "Restore the basic arrangement of windows used by gdba.
This arrangement depends on the value of `gdb-many-windows'."
  (interactive)
  (pop-to-buffer gud-comint-buffer)	;Select the right window and frame.
    (delete-other-windows)
  (if gdb-many-windows
      (gdb-setup-windows)
    (when (or gud-last-last-frame gdb-show-main)
      (split-window)
      (other-window 1)
      (switch-to-buffer
       (if gud-last-last-frame
	   (gud-find-file (car gud-last-last-frame))
	 (gud-find-file gdb-main-file)))
      (setq gdb-source-window (selected-window))
      (other-window 1))))

(defun gdb-reset ()
  "Exit a debugging session cleanly.
Kills the gdb buffers, and resets variables and the source buffers."
  (dolist (buffer (buffer-list))
    (unless (eq buffer gud-comint-buffer)
      (with-current-buffer buffer
	(if (memq gud-minor-mode '(gdbmi gdba))
	    (if (string-match "\\` ?\\*.+\\*\\'" (buffer-name))
		(kill-buffer nil)
	      (gdb-remove-breakpoint-icons (point-min) (point-max) t)
	      (setq gud-minor-mode nil)
	      (kill-local-variable 'tool-bar-map)
	      (kill-local-variable 'gdb-define-alist))))))
  (setq gdb-overlay-arrow-position nil)
  (setq overlay-arrow-variable-list
	(delq 'gdb-overlay-arrow-position overlay-arrow-variable-list))
  (setq fringe-indicator-alist '((overlay-arrow . right-triangle)))
  (setq gdb-stack-position nil)
  (setq overlay-arrow-variable-list
	(delq 'gdb-stack-position overlay-arrow-variable-list))
  (if (boundp 'speedbar-frame) (speedbar-timer-fn))
  (setq gud-running nil)
  (setq gdb-active-process nil)
  (setq gdb-var-list nil)
  (remove-hook 'after-save-hook 'gdb-create-define-alist t))

(defun gdb-source-info ()
  "Find the source file where the program starts and displays it with related
buffers."
  (goto-char (point-min))
  (if (and (search-forward "Located in " nil t)
	   (looking-at "\\S-+"))
      (setq gdb-main-file (match-string 0)))
  (goto-char (point-min))
  (if (search-forward "Includes preprocessor macro info." nil t)
      (setq gdb-macro-info t))
  (if gdb-many-windows
      (gdb-setup-windows)
   (gdb-get-buffer-create 'gdb-breakpoints-buffer)
   (if gdb-show-main
       (let ((pop-up-windows t))
	 (display-buffer (gud-find-file gdb-main-file)))))
 (setq gdb-ready t))

(defun gdb-get-location (bptno line flag)
  "Find the directory containing the relevant source file.
Put in buffer and place breakpoint icon."
  (goto-char (point-min))
  (catch 'file-not-found
    (if (search-forward "Located in " nil t)
	(when (looking-at "\\S-+")
	  (delete (cons bptno "File not found") gdb-location-alist)
	  (push (cons bptno (match-string 0)) gdb-location-alist))
      (gdb-resync)
      (unless (assoc bptno gdb-location-alist)
	(push (cons bptno "File not found") gdb-location-alist)
	(message-box "Cannot find source file for breakpoint location.\n\
Add directory to search path for source files using the GDB command, dir."))
      (throw 'file-not-found nil))
    (with-current-buffer
	(find-file-noselect (match-string 0))
      (gdb-init-buffer)
      ;; only want one breakpoint icon at each location
      (save-excursion
	(goto-line (string-to-number line))
	(gdb-put-breakpoint-icon (eq flag ?y) bptno)))))

(add-hook 'find-file-hook 'gdb-find-file-hook)

(defun gdb-find-file-hook ()
  "Set up buffer for debugging if file is part of the source code
of the current session."
  (if (and (buffer-name gud-comint-buffer)
	   ;; in case gud or gdb-ui is just loaded
	   gud-comint-buffer
	   (memq (buffer-local-value 'gud-minor-mode gud-comint-buffer)
	       '(gdba gdbmi)))
      ;;Pre GDB 6.3 "info sources" doesn't give absolute file name.
      (if (member (if (string-equal gdb-version "pre-6.4")
		      (file-name-nondirectory buffer-file-name)
		    buffer-file-name)
		  gdb-source-file-list)
	  (with-current-buffer (find-buffer-visiting buffer-file-name)
	    (gdb-init-buffer)))))

;;from put-image
(defun gdb-put-string (putstring pos &optional dprop &rest sprops)
  "Put string PUTSTRING in front of POS in the current buffer.
PUTSTRING is displayed by putting an overlay into the current buffer with a
`before-string' string that has a `display' property whose value is
PUTSTRING."
  (let ((string (make-string 1 ?x))
	(buffer (current-buffer)))
    (setq putstring (copy-sequence putstring))
    (let ((overlay (make-overlay pos pos buffer))
	  (prop (or dprop
		    (list (list 'margin 'left-margin) putstring))))
      (put-text-property 0 1 'display prop string)
      (if sprops
	  (add-text-properties 0 1 sprops string))
      (overlay-put overlay 'put-break t)
      (overlay-put overlay 'before-string string))))

;;from remove-images
(defun gdb-remove-strings (start end &optional buffer)
  "Remove strings between START and END in BUFFER.
Remove only strings that were put in BUFFER with calls to `gdb-put-string'.
BUFFER nil or omitted means use the current buffer."
  (unless buffer
    (setq buffer (current-buffer)))
  (dolist (overlay (overlays-in start end))
    (when (overlay-get overlay 'put-break)
	  (delete-overlay overlay))))

(defun gdb-put-breakpoint-icon (enabled bptno)
  (if (string-match "[0-9+]+\\." bptno)
      (setq enabled gdb-parent-bptno-enabled))
  (let ((start (- (line-beginning-position) 1))
	(end (+ (line-end-position) 1))
	(putstring (if enabled "B" "b"))
	(source-window (get-buffer-window (current-buffer) 0)))
    (add-text-properties
     0 1 '(help-echo "mouse-1: clear bkpt, mouse-3: enable/disable bkpt")
     putstring)
    (if enabled
	(add-text-properties
	 0 1 `(gdb-bptno ,bptno gdb-enabled t) putstring)
      (add-text-properties
       0 1 `(gdb-bptno ,bptno gdb-enabled nil) putstring))
    (gdb-remove-breakpoint-icons start end)
    (if (display-images-p)
	(if (>= (or left-fringe-width
		    (if source-window (car (window-fringes source-window)))
		    gdb-buffer-fringe-width) 8)
	    (gdb-put-string
	     nil (1+ start)
	     `(left-fringe breakpoint
			   ,(if enabled
				'breakpoint-enabled
			      'breakpoint-disabled))
	     'gdb-bptno bptno
	     'gdb-enabled enabled)
	  (when (< left-margin-width 2)
	    (save-current-buffer
	      (setq left-margin-width 2)
	      (if source-window
		  (set-window-margins
		   source-window
		   left-margin-width right-margin-width))))
	  (put-image
	   (if enabled
	       (or breakpoint-enabled-icon
		   (setq breakpoint-enabled-icon
			 (find-image `((:type xpm :data
					      ,breakpoint-xpm-data
					      :ascent 100 :pointer hand)
				       (:type pbm :data
					      ,breakpoint-enabled-pbm-data
					      :ascent 100 :pointer hand)))))
	     (or breakpoint-disabled-icon
		 (setq breakpoint-disabled-icon
		       (find-image `((:type xpm :data
					    ,breakpoint-xpm-data
					    :conversion disabled
					    :ascent 100 :pointer hand)
				     (:type pbm :data
					    ,breakpoint-disabled-pbm-data
					    :ascent 100 :pointer hand))))))
	   (+ start 1)
	   putstring
	   'left-margin))
      (when (< left-margin-width 2)
	(save-current-buffer
	  (setq left-margin-width 2)
	  (let ((window (get-buffer-window (current-buffer) 0)))
	    (if window
		(set-window-margins
		 window left-margin-width right-margin-width)))))
      (gdb-put-string
       (propertize putstring
		   'face (if enabled 'breakpoint-enabled 'breakpoint-disabled))
       (1+ start)))))

(defun gdb-remove-breakpoint-icons (start end &optional remove-margin)
  (gdb-remove-strings start end)
  (if (display-images-p)
      (remove-images start end))
  (when remove-margin
    (setq left-margin-width 0)
    (let ((window (get-buffer-window (current-buffer) 0)))
      (if window
	  (set-window-margins
	   window left-margin-width right-margin-width)))))


;;
;; Assembler buffer.
;;
(gdb-set-buffer-rules 'gdb-assembler-buffer
		      'gdb-assembler-buffer-name
		      'gdb-assembler-mode)

;; We can't use def-gdb-auto-update-handler because we don't want to use
;; window-start but keep the overlay arrow/current line visible.
(defun gdb-assembler-handler ()
  (setq gdb-pending-triggers
	(delq 'gdb-invalidate-assembler
	      gdb-pending-triggers))
     (let ((buf (gdb-get-buffer 'gdb-assembler-buffer)))
       (and buf
	    (with-current-buffer buf
	      (let* ((window (get-buffer-window buf 0))
		     (p (window-point window))
		    (buffer-read-only nil))
		(erase-buffer)
		(insert-buffer-substring (gdb-get-buffer-create
					  'gdb-partial-output-buffer))
		(set-window-point window p)))))
     ;; put customisation here
     (gdb-assembler-custom))

(defun gdb-assembler-custom ()
  (let ((buffer (gdb-get-buffer 'gdb-assembler-buffer))
	(pos 1) (address) (flag) (bptno))
    (with-current-buffer buffer
      (save-excursion
	(if (not (equal gdb-pc-address "main"))
	    (progn
	      (goto-char (point-min))
	      (if (and gdb-pc-address
		       (search-forward gdb-pc-address nil t))
		  (progn
		    (setq pos (point))
		    (beginning-of-line)
		    (setq fringe-indicator-alist
			  (if (string-equal gdb-frame-number "0")
			      nil
			    '((overlay-arrow . hollow-right-triangle))))
		    (or gdb-overlay-arrow-position
			(setq gdb-overlay-arrow-position (make-marker)))
		    (set-marker gdb-overlay-arrow-position (point))))))
	;; remove all breakpoint-icons in assembler buffer before updating.
	(gdb-remove-breakpoint-icons (point-min) (point-max))))
    (with-current-buffer (gdb-get-buffer 'gdb-breakpoints-buffer)
      (goto-char (point-min))
      (while (< (point) (- (point-max) 1))
	(forward-line 1)
	(when (looking-at
	       "\\([0-9]+\\.?[0-9]*\\).*?\\s-+\\(.\\)\\s-+0x0*\\(\\S-+\\)")
	  (setq bptno (match-string 1))
	  (setq flag (char-after (match-beginning 2)))
	  (setq address (match-string 3))
	  (with-current-buffer buffer
	    (save-excursion
	      (goto-char (point-min))
	      (if (re-search-forward (concat "^0x0*" address) nil t)
		  (gdb-put-breakpoint-icon (eq flag ?y) bptno)))))))
    (if (not (equal gdb-pc-address "main"))
	(with-current-buffer buffer
	  (set-window-point (get-buffer-window buffer 0) pos)))))

(defvar gdb-assembler-mode-map
  (let ((map (make-sparse-keymap)))
    (suppress-keymap map)
    (define-key map "q" 'kill-this-buffer)
     map))

(defvar gdb-assembler-font-lock-keywords
  '(;; <__function.name+n>
    ("<\\(\\(\\sw\\|[_.]\\)+\\)\\(\\+[0-9]+\\)?>"
     (1 font-lock-function-name-face))
    ;; 0xNNNNNNNN <__function.name+n>: opcode
    ("^0x[0-9a-f]+ \\(<\\(\\(\\sw\\|[_.]\\)+\\)\\+[0-9]+>\\)?:[ \t]+\\(\\sw+\\)"
     (4 font-lock-keyword-face))
    ;; %register(at least i386)
    ("%\\sw+" . font-lock-variable-name-face)
    ("^\\(Dump of assembler code for function\\) \\(.+\\):"
     (1 font-lock-comment-face)
     (2 font-lock-function-name-face))
    ("^\\(End of assembler dump\\.\\)" . font-lock-comment-face))
  "Font lock keywords used in `gdb-assembler-mode'.")

(defun gdb-assembler-mode ()
  "Major mode for viewing code assembler.

\\{gdb-assembler-mode-map}"
  (kill-all-local-variables)
  (setq major-mode 'gdb-assembler-mode)
  (setq mode-name (concat "Machine:" gdb-selected-frame))
  (setq gdb-overlay-arrow-position nil)
  (add-to-list 'overlay-arrow-variable-list 'gdb-overlay-arrow-position)
  (setq fringes-outside-margins t)
  (setq buffer-read-only t)
  (buffer-disable-undo)
  (gdb-thread-identification)
  (use-local-map gdb-assembler-mode-map)
  (gdb-invalidate-assembler)
  (set (make-local-variable 'font-lock-defaults)
       '(gdb-assembler-font-lock-keywords))
  (run-mode-hooks 'gdb-assembler-mode-hook)
  'gdb-invalidate-assembler)

(defun gdb-assembler-buffer-name ()
  (with-current-buffer gud-comint-buffer
    (concat "*disassembly of " (gdb-get-target-string) "*")))

(defun gdb-display-assembler-buffer ()
  "Display disassembly view."
  (interactive)
  (setq gdb-previous-frame nil)
  (gdb-display-buffer
   (gdb-get-buffer-create 'gdb-assembler-buffer) t))

(defun gdb-frame-assembler-buffer ()
  "Display disassembly view in a new frame."
  (interactive)
  (setq gdb-previous-frame nil)
  (let ((special-display-regexps (append special-display-regexps '(".*")))
	(special-display-frame-alist gdb-frame-parameters))
    (display-buffer (gdb-get-buffer-create 'gdb-assembler-buffer))))

;; modified because if gdb-pc-address has changed value a new command
;; must be enqueued to update the buffer with the new output
(defun gdb-invalidate-assembler (&optional ignored)
  (if (gdb-get-buffer 'gdb-assembler-buffer)
      (progn
	(unless (and gdb-selected-frame
		     (string-equal gdb-selected-frame gdb-previous-frame))
	  (if (or (not (member 'gdb-invalidate-assembler
			       gdb-pending-triggers))
		  (not (equal (string-to-number gdb-pc-address)
			      (string-to-number
			       gdb-previous-frame-pc-address))))
	  (progn
	    ;; take previous disassemble command, if any, off the queue
	    (with-current-buffer gud-comint-buffer
	      (let ((queue gdb-input-queue))
		(dolist (item queue)
		  (if (equal (cdr item) '(gdb-assembler-handler))
		      (setq gdb-input-queue
			    (delete item gdb-input-queue))))))
	    (gdb-enqueue-input
	     (list
	      (concat gdb-server-prefix "disassemble " gdb-pc-address "\n")
		   'gdb-assembler-handler))
	    (push 'gdb-invalidate-assembler gdb-pending-triggers)
	    (setq gdb-previous-frame-pc-address gdb-pc-address)
	    (setq gdb-previous-frame gdb-selected-frame)))))))

(defun gdb-get-selected-frame ()
  (if (not (member 'gdb-get-selected-frame gdb-pending-triggers))
      (progn
	(if (string-equal gdb-version "pre-6.4")
	    (gdb-enqueue-input
	     (list (concat gdb-server-prefix "info frame\n")
		   'gdb-frame-handler))
	  (gdb-enqueue-input
	    (list "server interpreter mi -stack-info-frame\n"
		  'gdb-frame-handler-1)))
	(push 'gdb-get-selected-frame gdb-pending-triggers))))

(defun gdb-frame-handler ()
  (setq gdb-pending-triggers
	(delq 'gdb-get-selected-frame gdb-pending-triggers))
  (goto-char (point-min))
  (when (re-search-forward
       "Stack level \\([0-9]+\\), frame at \\(0x[[:xdigit:]]+\\)" nil t)
    (setq gdb-frame-number (match-string 1))
    (setq gdb-frame-address (match-string 2)))
  (goto-char (point-min))
  (when (re-search-forward ".*=\\s-+\\(\\S-*\\)\\s-+in\\s-+\\(.*?\\)\
\\(?: (\\(\\S-+?\\):[0-9]+?)\\)*; "
     nil t)
    (setq gdb-selected-frame (match-string 2))
    (if (gdb-get-buffer 'gdb-locals-buffer)
	(with-current-buffer (gdb-get-buffer 'gdb-locals-buffer)
	  (setq mode-name (concat "Locals:" gdb-selected-frame))))
    (if (gdb-get-buffer 'gdb-assembler-buffer)
	(with-current-buffer (gdb-get-buffer 'gdb-assembler-buffer)
	  (setq mode-name (concat "Machine:" gdb-selected-frame))))
    (setq gdb-pc-address (match-string 1))
    (if (and (match-string 3) gud-overlay-arrow-position)
      (let ((buffer (marker-buffer gud-overlay-arrow-position))
	    (position (marker-position gud-overlay-arrow-position)))
	(when (and buffer
		   (string-equal (file-name-nondirectory
				  (buffer-file-name buffer))
				 (file-name-nondirectory (match-string 3))))
	  (with-current-buffer buffer
	    (setq fringe-indicator-alist
		  (if (string-equal gdb-frame-number "0")
		      nil
		    '((overlay-arrow . hollow-right-triangle))))
	    (set-marker gud-overlay-arrow-position position))))))
  (goto-char (point-min))
  (if (re-search-forward " source language \\(\\S-+\\)\." nil t)
      (setq gdb-current-language (match-string 1)))
  (gdb-invalidate-assembler))


;; Code specific to GDB 6.4
(defconst gdb-source-file-regexp-1 "fullname=\"\\(.*?\\)\"")

(defun gdb-set-gud-minor-mode-existing-buffers-1 ()
  "Create list of source files for current GDB session.
If buffers already exist for any of these files, `gud-minor-mode'
is set in them."
  (goto-char (point-min))
  (while (re-search-forward gdb-source-file-regexp-1 nil t)
    (push (match-string 1) gdb-source-file-list))
  (dolist (buffer (buffer-list))
    (with-current-buffer buffer
      (when (member buffer-file-name gdb-source-file-list)
	(gdb-init-buffer))))
  (gdb-force-mode-line-update
   (propertize "ready" 'face font-lock-variable-name-face)))

;; Used for -stack-info-frame but could be used for -stack-list-frames too.
(defconst gdb-stack-list-frames-regexp
".*?level=\"\\(.*?\\)\",.*?addr=\"\\(.*?\\)\",.*?func=\"\\(.*?\\)\",\
\\(?:.*?file=\".*?\",.*?fullname=\"\\(.*?\\)\",.*?line=\"\\(.*?\\)\".*?}\\|\
from=\"\\(.*?\\)\"\\)")

(defun gdb-frame-handler-1 ()
  (setq gdb-pending-triggers
	(delq 'gdb-get-selected-frame gdb-pending-triggers))
  (goto-char (point-min))
    (when (re-search-forward gdb-stack-list-frames-regexp nil t)
      (setq gdb-frame-number (match-string 1))
      (setq gdb-pc-address (match-string 2))
      (setq gdb-selected-frame (match-string 3))
      (if (gdb-get-buffer 'gdb-locals-buffer)
	  (with-current-buffer (gdb-get-buffer 'gdb-locals-buffer)
	    (setq mode-name (concat "Locals:" gdb-selected-frame))))
      (if (gdb-get-buffer 'gdb-assembler-buffer)
	  (with-current-buffer (gdb-get-buffer 'gdb-assembler-buffer)
	    (setq mode-name (concat "Machine:" gdb-selected-frame)))))
  (gdb-invalidate-assembler))

; Uses "-var-list-children --all-values".  Needs GDB 6.4 onwards.
(defun gdb-var-list-children-1 (varnum)
  (gdb-enqueue-input
   (list
    (if (eq (buffer-local-value 'gud-minor-mode gud-comint-buffer) 'gdba)
	(concat "server interpreter mi \"-var-list-children --all-values \\\""
		varnum "\\\"\"\n")
      (concat "-var-list-children --all-values \"" varnum "\"\n"))
    `(lambda () (gdb-var-list-children-handler-1 ,varnum)))))

(defconst gdb-var-list-children-regexp-1
  "child={.*?name=\"\\(.+?\\)\",.*?exp=\"\\(.+?\\)\",.*?\
numchild=\"\\(.+?\\)\",.*?value=\\(\".*?\"\\)\
\\(}\\|,.*?\\(type=\"\\(.+?\\)\"\\)?.*?}\\)")

(defun gdb-var-list-children-handler-1 (varnum)
  (goto-char (point-min))
  (let ((var-list nil))
    (catch 'child-already-watched
      (dolist (var gdb-var-list)
	(if (string-equal varnum (car var))
	    (progn
	      (push var var-list)
	      (while (re-search-forward gdb-var-list-children-regexp-1 nil t)
		(let ((varchild (list (match-string 1)
				      (match-string 2)
				      (match-string 3)
				      (match-string 7)
				      (read (match-string 4))
				      nil)))
		  (if (assoc (car varchild) gdb-var-list)
		      (throw 'child-already-watched nil))
		  (push varchild var-list))))
	  (push var var-list)))
      (setq gdb-var-list (nreverse var-list))))
  (gdb-speedbar-update))

; Uses "-var-update --all-values".  Needs GDB 6.4 onwards.
(defun gdb-var-update-1 ()
  (if (not (member 'gdb-var-update gdb-pending-triggers))
      (progn
	(gdb-enqueue-input
	 (list
	  (if (eq (buffer-local-value 'gud-minor-mode gud-comint-buffer) 'gdba)
	      "server interpreter mi \"-var-update --all-values *\"\n"
	    "-var-update --all-values *\n")
	  'gdb-var-update-handler-1))
	(push 'gdb-var-update gdb-pending-triggers))))

(defconst gdb-var-update-regexp-1
  "{.*?name=\"\\(.*?\\)\",.*?\\(?:value=\\(\".*?\"\\),\\)?.*?\
in_scope=\"\\(.*?\\)\".*?}")

(defun gdb-var-update-handler-1 ()
  (dolist (var gdb-var-list)
    (setcar (nthcdr 5 var) nil))
  (goto-char (point-min))
  (while (re-search-forward gdb-var-update-regexp-1 nil t)
    (let* ((varnum (match-string 1))
	   (var (assoc varnum gdb-var-list)))
      (when var
	(let ((match (match-string 3)))
	  (cond ((string-equal match "false")
		 (if gdb-delete-out-of-scope
		     (gdb-var-delete-1 varnum)
		   (setcar (nthcdr 5 var) 'out-of-scope)))
		((string-equal match "true")
		 (setcar (nthcdr 5 var) 'changed)
		 (setcar (nthcdr 4 var)
			 (read (match-string 2))))
		((string-equal match "invalid")
		 (gdb-var-delete-1 varnum)))))))
      (setq gdb-pending-triggers
	    (delq 'gdb-var-update gdb-pending-triggers))
      (gdb-speedbar-update))

;; Registers buffer.
;;
(gdb-set-buffer-rules 'gdb-registers-buffer
		      'gdb-registers-buffer-name
		      'gdb-registers-mode)

(def-gdb-auto-update-trigger gdb-invalidate-registers-1
  (gdb-get-buffer 'gdb-registers-buffer)
  (if (eq (buffer-local-value 'gud-minor-mode gud-comint-buffer) 'gdba)
      "server interpreter mi \"-data-list-register-values x\"\n"
    "-data-list-register-values x\n")
    gdb-data-list-register-values-handler)

(defconst gdb-data-list-register-values-regexp
  "{.*?number=\"\\(.*?\\)\",.*?value=\"\\(.*?\\)\".*?}")

(defun gdb-data-list-register-values-handler ()
  (setq gdb-pending-triggers (delq 'gdb-invalidate-registers-1
				   gdb-pending-triggers))
  (goto-char (point-min))
  (if (re-search-forward gdb-error-regexp nil t)
      (let ((err (match-string 1)))
	(with-current-buffer (gdb-get-buffer 'gdb-registers-buffer)
	  (let ((buffer-read-only nil))
	    (erase-buffer)
	    (put-text-property 0 (length err) 'face font-lock-warning-face err)
	    (insert err)
	    (goto-char (point-min)))))
    (let ((register-list (reverse gdb-register-names))
	  (register nil) (register-string nil) (register-values nil))
      (goto-char (point-min))
      (while (re-search-forward gdb-data-list-register-values-regexp nil t)
	(setq register (pop register-list))
	(setq register-string (concat register "\t" (match-string 2) "\n"))
	(if (member (match-string 1) gdb-changed-registers)
	    (put-text-property 0 (length register-string)
			       'face 'font-lock-warning-face
			       register-string))
	(setq register-values
	      (concat register-values register-string)))
      (let ((buf (gdb-get-buffer 'gdb-registers-buffer)))
	(with-current-buffer buf
	  (let* ((window (get-buffer-window buf 0))
		 (start (window-start window))
		 (p (window-point window))
		 (buffer-read-only nil))
	    (erase-buffer)
	    (insert register-values)
	    (set-window-start window start)
	    (set-window-point window p))))))
  (gdb-data-list-register-values-custom))

(defun gdb-data-list-register-values-custom ()
  (with-current-buffer (gdb-get-buffer 'gdb-registers-buffer)
    (save-excursion
      (let ((buffer-read-only nil)
	    start end)
	(goto-char (point-min))
	(while (< (point) (point-max))
	  (setq start (line-beginning-position))
	  (setq end (line-end-position))
	  (when (looking-at "^[^\t]+")
	    (unless (string-equal (match-string 0) "No registers.")
	      (put-text-property start (match-end 0)
				 'face font-lock-variable-name-face)
	      (add-text-properties start end
		                   '(help-echo "mouse-2: edit value"
				     mouse-face highlight))))
	  (forward-line 1))))))

;; Needs GDB 6.4 onwards (used to fail with no stack).
(defun gdb-get-changed-registers ()
  (if (and (gdb-get-buffer 'gdb-registers-buffer)
	   (not (member 'gdb-get-changed-registers gdb-pending-triggers)))
      (progn
	(gdb-enqueue-input
	 (list
	  (if (eq (buffer-local-value 'gud-minor-mode gud-comint-buffer) 'gdba)
	      "server interpreter mi -data-list-changed-registers\n"
	    "-data-list-changed-registers\n")
	  'gdb-get-changed-registers-handler))
	(push 'gdb-get-changed-registers gdb-pending-triggers))))

(defconst gdb-data-list-register-names-regexp "\"\\(.*?\\)\"")

(defun gdb-get-changed-registers-handler ()
  (setq gdb-pending-triggers
	(delq 'gdb-get-changed-registers gdb-pending-triggers))
  (setq gdb-changed-registers nil)
  (goto-char (point-min))
  (while (re-search-forward gdb-data-list-register-names-regexp nil t)
    (push (match-string 1) gdb-changed-registers)))


;; Locals buffer.
;;
;; uses "-stack-list-locals --simple-values". Needs GDB 6.1 onwards.
(gdb-set-buffer-rules 'gdb-locals-buffer
		      'gdb-locals-buffer-name
		      'gdb-locals-mode)

(def-gdb-auto-update-trigger gdb-invalidate-locals-1
  (gdb-get-buffer 'gdb-locals-buffer)
  (if (eq (buffer-local-value 'gud-minor-mode gud-comint-buffer) 'gdba)
      "server interpreter mi -\"stack-list-locals --simple-values\"\n"
    "-stack-list-locals --simple-values\n")
  gdb-stack-list-locals-handler)

(defconst gdb-stack-list-locals-regexp
  "{.*?name=\"\\(.*?\\)\",.*?type=\"\\(.*?\\)\"")

(defvar gdb-locals-watch-map-1
  (let ((map (make-sparse-keymap)))
    (suppress-keymap map)
    (define-key map "\r" 'gud-watch)
    (define-key map [mouse-2] 'gud-watch)
    map)
  "Keymap to create watch expression of a complex data type local variable.")

(defvar gdb-edit-locals-map-1
  (let ((map (make-sparse-keymap)))
    (suppress-keymap map)
    (define-key map "\r" 'gdb-edit-locals-value)
    (define-key map [mouse-2] 'gdb-edit-locals-value)
    map)
  "Keymap to edit value of a simple data type local variable.")

(defun gdb-edit-locals-value (&optional event)
  "Assign a value to a variable displayed in the locals buffer."
  (interactive (list last-input-event))
  (save-excursion
    (if event (posn-set-point (event-end event)))
    (beginning-of-line)
    (let* ((var (current-word))
	   (value (read-string (format "New value (%s): " var))))
      (gdb-enqueue-input
       (list (concat  gdb-server-prefix"set variable " var " = " value "\n")
	     'ignore)))))

;; Dont display values of arrays or structures.
;; These can be expanded using gud-watch.
(defun gdb-stack-list-locals-handler ()
  (setq gdb-pending-triggers (delq 'gdb-invalidate-locals-1
				  gdb-pending-triggers))
  (goto-char (point-min))
  (if (re-search-forward gdb-error-regexp nil t)
      (let ((err (match-string 1)))
	(with-current-buffer (gdb-get-buffer 'gdb-locals-buffer)
	  (let ((buffer-read-only nil))
	    (erase-buffer)
	    (insert err)
	    (goto-char (point-min)))))
    (let (local locals-list)
      (goto-char (point-min))
      (while (re-search-forward gdb-stack-list-locals-regexp nil t)
	(let ((local (list (match-string 1)
			   (match-string 2)
			   nil)))
	  (if (looking-at ",value=\\(\".*\"\\).*?}")
	      (setcar (nthcdr 2 local) (read (match-string 1))))
	  (push local locals-list)))
      (let ((buf (gdb-get-buffer 'gdb-locals-buffer)))
	(and buf (with-current-buffer buf
		   (let* ((window (get-buffer-window buf 0))
			  (start (window-start window))
			  (p (window-point window))
			  (buffer-read-only nil) (name) (value))
		     (erase-buffer)
		     (dolist (local locals-list)
		       (setq name (car local))
		       (setq value (nth 2 local))
		       (if (or (not value)
			       (string-match "^\\0x" value))
			   (add-text-properties 0 (length name)
			        `(mouse-face highlight
			          help-echo "mouse-2: create watch expression"
			          local-map ,gdb-locals-watch-map-1)
				name)
			 (add-text-properties 0 (length value)
			      `(mouse-face highlight
			        help-echo "mouse-2: edit value"
			        local-map ,gdb-edit-locals-map-1)
			      value))
		       (insert
			(concat name "\t" (nth 1 local)
				"\t" value "\n")))
		     (set-window-start window start)
		     (set-window-point window p))))))))

(defun gdb-get-register-names ()
  "Create a list of register names."
  (goto-char (point-min))
  (setq gdb-register-names nil)
  (while (re-search-forward gdb-data-list-register-names-regexp nil t)
    (push (match-string 1) gdb-register-names)))

(provide 'gdb-ui)

;; arch-tag: e9fb00c5-74ef-469f-a088-37384caae352
;;; gdb-ui.el ends here<|MERGE_RESOLUTION|>--- conflicted
+++ resolved
@@ -1992,15 +1992,8 @@
 					    bl t)
 			(add-text-properties
 			 (match-beginning 1) (match-end 1)
-<<<<<<< HEAD
-			 '(face font-lock-function-name-face))
-		      (end-of-line)
-		      (re-search-backward "\\s-\\(\\S-*\\)"
-					  bl t)
-		      (add-text-properties
-		       (match-beginning 1) (match-end 1)
-		       '(face font-lock-variable-name-face)))))))
-	  (end-of-line))))))
+			 '(face font-lock-variable-name-face)))))))
+	    (end-of-line))))))
   (if (gdb-get-buffer 'gdb-assembler-buffer) (gdb-assembler-custom))
 
   ;; Breakpoints buffer is always present.  Hack to just update
@@ -2011,11 +2004,6 @@
 
 (declare-function gud-remove "gdb-ui" t t) ; gud-def
 (declare-function gud-break  "gdb-ui" t t) ; gud-def
-=======
-			 '(face font-lock-variable-name-face)))))))
-	    (end-of-line))))))
-  (if (gdb-get-buffer 'gdb-assembler-buffer) (gdb-assembler-custom)))
->>>>>>> 76f31f76
 
 (defun gdb-mouse-set-clear-breakpoint (event)
   "Set/clear breakpoint in left fringe/margin at mouse click.
