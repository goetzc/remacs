;;; loadup.el --- load up standardly loaded Lisp files for Emacs

;; Copyright (C) 1985-1986, 1992, 1994, 2001-2017 Free Software
;; Foundation, Inc.

;; Maintainer: emacs-devel@gnu.org
;; Keywords: internal
;; Package: emacs

;; This file is part of GNU Emacs.

;; GNU Emacs is free software: you can redistribute it and/or modify
;; it under the terms of the GNU General Public License as published by
;; the Free Software Foundation, either version 3 of the License, or
;; (at your option) any later version.

;; GNU Emacs is distributed in the hope that it will be useful,
;; but WITHOUT ANY WARRANTY; without even the implied warranty of
;; MERCHANTABILITY or FITNESS FOR A PARTICULAR PURPOSE.  See the
;; GNU General Public License for more details.

;; You should have received a copy of the GNU General Public License
;; along with GNU Emacs.  If not, see <http://www.gnu.org/licenses/>.

;;; Commentary:

;; This is loaded into a bare Emacs to make a dumpable one.

;; If you add a file to be loaded here, keep the following points in mind:

;; i) If the file is no-byte-compile, explicitly load the .el version.
;; Such files should (where possible) obey the doc-string conventions
;; expected by make-docfile.  They should also be added to the
;; uncompiled[] list in make-docfile.c.

;; ii) If the file is dumped with Emacs (on any platform), put the
;; load statement at the start of a line (leading whitespace is ok).

;; iii) If the file is _not_ dumped with Emacs, make sure the load
;; statement is _not_ at the start of a line.  See pcase for an example.

;; These rules are so that src/Makefile can construct lisp.mk automatically.
;; This ensures both that the Lisp files are compiled (if necessary)
;; before the emacs executable is dumped, and that they are passed to
;; make-docfile.  (Any that are not processed for DOC will not have
;; doc strings in the dumped Emacs.)

;;; Code:

;; This is used in xdisp.c to determine when bidi reordering is safe.
;; (It starts non-nil in temacs, but we set it non-nil here anyway, in
;; case someone loads loadup one more time.)  We reset it after
;; successfully loading charprop.el, which defines the Unicode tables
;; bidi.c needs for its job.
(setq redisplay--inhibit-bidi t)

;; Add subdirectories to the load-path for files that might get
;; autoloaded when bootstrapping.
;; This is because PATH_DUMPLOADSEARCH is just "../lisp".
(if (or (equal (member "bootstrap" command-line-args) '("bootstrap"))
	;; FIXME this is irritatingly fragile.
	(equal (nth 4 command-line-args) "unidata-gen.el")
	(equal (nth 7 command-line-args) "unidata-gen-files")
	(if (fboundp 'dump-emacs)
	    (string-match "src/bootstrap-emacs" (nth 0 command-line-args))
	  t))
    (let ((dir (car load-path)))
      ;; We'll probably overflow the pure space.
      (setq purify-flag nil)
      ;; Value of max-lisp-eval-depth when compiling initially.
      ;; During bootstrapping the byte-compiler is run interpreted when
      ;; compiling itself, which uses a lot more stack than usual.
      (setq max-lisp-eval-depth 2200)
      (setq load-path (list (expand-file-name "." dir)
			    (expand-file-name "emacs-lisp" dir)
			    (expand-file-name "language" dir)
			    (expand-file-name "international" dir)
			    (expand-file-name "textmodes" dir)
			    (expand-file-name "vc" dir)))))

(if (eq t purify-flag)
    ;; Hash consing saved around 11% of pure space in my tests.
    (setq purify-flag (make-hash-table :test 'equal :size 80000)))

(message "Using load-path %s" load-path)

;; This is a poor man's `last', since we haven't loaded subr.el yet.
(if (or (equal (member "bootstrap" command-line-args) '("bootstrap"))
	(equal (member "dump" command-line-args) '("dump")))
    (progn
      ;; To reduce the size of dumped Emacs, we avoid making huge char-tables.
      (setq inhibit-load-charset-map t)
      ;; --eval gets handled too late.
      (defvar load--prefer-newer load-prefer-newer)
      (setq load-prefer-newer t)))

;; We don't want to have any undo records in the dumped Emacs.
(set-buffer "*scratch*")
(setq buffer-undo-list t)

(load "emacs-lisp/byte-run")
(load "emacs-lisp/backquote")
(load "subr")

;; Do it after subr, since both after-load-functions and add-hook are
;; implemented in subr.el.
(add-hook 'after-load-functions (lambda (f) (garbage-collect)))

(load "version")

(load "widget")
(load "custom")
(load "emacs-lisp/map-ynp")
(load "international/mule")
(load "international/mule-conf")
(load "env")
(load "format")
(load "bindings")
(load "window")  ; Needed here for `replace-buffer-in-windows'.
;; We are now capable of resizing the mini-windows, so give the
;; variable its advertised default value (it starts as nil, see
;; xdisp.c).
(setq resize-mini-windows 'grow-only)
(setq load-source-file-function 'load-with-code-conversion)
(load "files")

;; Load-time macro-expansion can only take effect after setting
;; load-source-file-function because of where it is called in lread.c.
(load "emacs-lisp/macroexp")
(if (byte-code-function-p (symbol-function 'macroexpand-all))
    nil
  ;; Since loaddefs is not yet loaded, macroexp's uses of pcase will simply
  ;; fail until pcase is explicitly loaded.  This also means that we have to
  ;; disable eager macro-expansion while loading pcase.
  (let ((macroexp--pending-eager-loads '(skip))) (load "emacs-lisp/pcase"))
  ;; Re-load macroexp so as to eagerly macro-expand its uses of pcase.
  (let ((max-lisp-eval-depth (* 2 max-lisp-eval-depth)))
    (load "emacs-lisp/macroexp")))

(load "cus-face")
(load "faces")  ; after here, `defface' may be used.

(load "button")

;; We don't want to store loaddefs.el in the repository because it is
;; a generated file; but it is required in order to compile the lisp
;; files.  When bootstrapping, we cannot generate loaddefs.el until an
;; emacs binary has been built.  We therefore support the build with
;; two files, ldefs-boot-manual.el and ldefs-boot-auto.el, which
;; contain the autoloads that are actually called during bootstrap.
;; These do not need to be updated as often as the real loaddefs.el
;; would.  Bootstrap should always work with ldefs-boot-manual.el.
;; Therefore, Whenever a new autoload cookie gets added that is
;; necessary during bootstrapping, ldefs-boot-auto.el should be
;; updated using the "generate-ldefs-boot" make target.
;; autogen/update_autogen can be used to periodically update
;; ldefs-boot.
(condition-case nil (load "loaddefs.el")
  ;; In case loaddefs hasn't been generated yet.
  (file-error (load "ldefs-boot-manual.el")))

(let ((new (make-hash-table :test 'equal)))
  ;; Now that loaddefs has populated definition-prefixes, purify its contents.
  (maphash (lambda (k v) (puthash (purecopy k) (purecopy v) new))
           definition-prefixes)
  (setq definition-prefixes new))

(load "emacs-lisp/nadvice")
(load "emacs-lisp/cl-preloaded")
(load "minibuffer")            ;After loaddefs, for define-minor-mode.
(load "obarray")        ;abbrev.el is implemented in terms of obarrays.
(load "abbrev")         ;lisp-mode.el and simple.el use define-abbrev-table.
(load "simple")

(load "help")

(load "jka-cmpr-hook")
(load "epa-hook")
;; Any Emacs Lisp source file (*.el) loaded here after can contain
;; multilingual text.
(load "international/mule-cmds")
(load "case-table")
;; This file doesn't exist when building a development version of Emacs
;; from the repository.  It is generated just after temacs is built.
(if (load "international/charprop.el" t)
    (setq redisplay--inhibit-bidi nil))
(load "international/characters")
(load "composite")

;; Load language-specific files.
(load "language/chinese")
(load "language/cyrillic")
(load "language/indian")
(load "language/sinhala")
(load "language/english")
(load "language/ethiopic")
(load "language/european")
(load "language/czech")
(load "language/slovak")
(load "language/romanian")
(load "language/greek")
(load "language/hebrew")
(load "international/cp51932")
(load "international/eucjp-ms")
(load "language/japanese")
(load "language/korean")
(load "language/lao")
(load "language/tai-viet")
(load "language/thai")
(load "language/tibetan")
(load "language/vietnamese")
(load "language/misc-lang")
(load "language/utf-8-lang")
(load "language/georgian")
(load "language/khmer")
(load "language/burmese")
(load "language/cham")

(load "indent")
(load "emacs-lisp/cl-generic")
(load "frame")
(load "startup")
(load "term/tty-colors")
(load "font-core")
;; facemenu must be loaded before font-lock, because `facemenu-keymap'
;; needs to be defined when font-lock is loaded.
(load "facemenu")
(load "emacs-lisp/syntax")
(load "font-lock")
(load "jit-lock")

(load "mouse")
(if (boundp 'x-toolkit-scroll-bars)
    (load "scroll-bar"))
(load "select")
(load "emacs-lisp/timer")
(load "isearch")
(load "rfn-eshadow")

(load "menu-bar")
(load "emacs-lisp/lisp")
(load "textmodes/page")
(load "register")
(load "textmodes/paragraphs")
(load "progmodes/prog-mode")
(load "emacs-lisp/lisp-mode")
(load "progmodes/elisp-mode")
(load "textmodes/text-mode")
(load "textmodes/fill")
(load "newcomment")

(load "replace")
(load "emacs-lisp/tabulated-list")
(load "buff-menu")

(if (fboundp 'x-create-frame)
    (progn
      (load "fringe")
      ;; Needed by `imagemagick-register-types'
      (load "emacs-lisp/regexp-opt")
      (load "image")
      (load "international/fontset")
      (load "dnd")
      (load "tool-bar")))

(if (featurep 'dynamic-setting)
    (load "dynamic-setting"))

(if (featurep 'x)
    (progn
      (load "x-dnd")
      (load "term/common-win")
      (load "term/x-win")))

(if (or (eq system-type 'windows-nt)
        (featurep 'w32))
    (progn
      (load "term/common-win")
      (load "w32-vars")
      (load "term/w32-win")
      (load "disp-table")
      (when (eq system-type 'windows-nt)
        (load "w32-fns")
        (load "ls-lisp")
        (load "dos-w32"))))
(if (eq system-type 'ms-dos)
    (progn
      (load "dos-w32")
      (load "dos-fns")
      (load "dos-vars")
      ;; Don't load term/common-win: it isn't appropriate for the `pc'
      ;; ``window system'', which generally behaves like a terminal.
      (load "term/internal")
      (load "term/pc-win")
      (load "ls-lisp")
      (load "disp-table"))) ; needed to setup ibm-pc char set, see internal.el
(if (featurep 'ns)
    (progn
      (load "term/common-win")
      ;; Don't load ucs-normalize.el unless uni-*.el files were
      ;; already produced, because it needs uni-*.el files that might
      ;; not be built early enough during bootstrap.
      (when (load-history-filename-element "charprop\\.el")
        (load "international/mule-util")
        (load "international/ucs-normalize")
        (load "term/ns-win"))))
(if (fboundp 'x-create-frame)
    ;; Do it after loading term/foo-win.el since the value of the
    ;; mouse-wheel-*-event vars depends on those files being loaded or not.
    (load "mwheel"))
;; Preload some constants and floating point functions.
(load "emacs-lisp/float-sup")

(load "vc/vc-hooks")
(load "vc/ediff-hook")
(load "uniquify")
(load "electric")
(load "emacs-lisp/eldoc")
(load "cus-start") ;Late to reduce customize-rogue (needs loaddefs.el anyway)
(if (not (eq system-type 'ms-dos))
    (load "tooltip"))

;; This file doesn't exist when building a development version of Emacs
;; from the repository.  It is generated just after temacs is built.
(load "leim/leim-list.el" t)

;; If you want additional libraries to be preloaded and their
;; doc strings kept in the DOC file rather than in core,
;; you may load them with a "site-load.el" file.
;; But you must also cause them to be scanned when the DOC file
;; is generated.
(let ((lp load-path))
  (load "site-load" t)
  ;; We reset load-path after dumping.
  ;; For a permanent change in load-path, use configure's
  ;; --enable-locallisppath option.
  ;; See http://debbugs.gnu.org/16107 for more details.
  (or (equal lp load-path)
      (message "Warning: Change in load-path due to site-load will be \
lost after dumping")))

;; Make sure default-directory is unibyte when dumping.  This is
;; because we cannot decode and encode it correctly (since the locale
;; environment is not, and should not be, set up).  default-directory
;; is used every time we call expand-file-name, which we do in every
;; file primitive.  So the only workable solution to support building
;; in non-ASCII directories is to manipulate unibyte strings in the
;; current locale's encoding.
(if (and (member (car (last command-line-args)) '("dump" "bootstrap"))
	 (multibyte-string-p default-directory))
    (error "default-directory must be unibyte when dumping Emacs!"))

;; Determine which build number to use
;; based on the executables that now exist.
(if (and (equal (last command-line-args) '("dump"))
	 (not (eq system-type 'ms-dos)))
    (let* ((base (concat "remacs-" emacs-version "."))
	   (exelen (if (eq system-type 'windows-nt) -4))
	   (files (file-name-all-completions base default-directory))
	   (versions (mapcar (function
			      (lambda (name)
				(string-to-number
				 (substring name (length base) exelen))))
			     files)))
      (setq emacs-repository-version (condition-case nil (emacs-repository-get-version)
                              (error nil)))
      ;; A constant, so we shouldn't change it with `setq'.
      (defconst emacs-build-number
	(if versions (1+ (apply 'max versions)) 1))))


(message "Finding pointers to doc strings...")
(if (equal (last command-line-args) '("dump"))
    (Snarf-documentation "DOC")
  (condition-case nil
      (Snarf-documentation "DOC")
    (error nil)))
(message "Finding pointers to doc strings...done")

;; Note: You can cause additional libraries to be preloaded
;; by writing a site-init.el that loads them.
;; See also "site-load" above
(let ((lp load-path))
  (load "site-init" t)
  (or (equal lp load-path)
      (message "Warning: Change in load-path due to site-init will be \
lost after dumping")))

(setq current-load-list nil)
;; Avoid storing references to build directory in the binary.
(setq custom-current-group-alist nil)

;; We keep the load-history data in PURE space.
;; Make sure that the spine of the list is not in pure space because it can
;; be destructively mutated in lread.c:build_load_history.
(setq load-history (mapcar 'purecopy load-history))

(set-buffer-modified-p nil)

(remove-hook 'after-load-functions (lambda (f) (garbage-collect)))

(if (boundp 'load--prefer-newer)
    (progn
      (setq load-prefer-newer load--prefer-newer)
      (put 'load-prefer-newer 'standard-value load--prefer-newer)
      (makunbound 'load--prefer-newer)))

(setq inhibit-load-charset-map nil)
(clear-charset-maps)
(garbage-collect)

;; At this point, we're ready to resume undo recording for scratch.
(buffer-enable-undo "*scratch*")

(when (hash-table-p purify-flag)
  (let ((strings 0)
        (vectors 0)
        (bytecodes 0)
        (conses 0)
        (others 0))
    (maphash (lambda (k v)
               (cond
                ((stringp k) (setq strings (1+ strings)))
                ((vectorp k) (setq vectors (1+ vectors)))
                ((consp k)   (setq conses  (1+ conses)))
                ((byte-code-function-p v) (setq bytecodes (1+ bytecodes)))
                (t           (setq others  (1+ others)))))
             purify-flag)
    (message "Pure-hashed: %d strings, %d vectors, %d conses, %d bytecodes, %d others"
             strings vectors conses bytecodes others)))

;; Prevent build-time PATH getting stored in the binary.
;; Mainly cosmetic, but helpful for Guix.  (Bug#20330)
;; Do this here, rather than earlier, so that the above code
;; can invoke Git commands and the like.
(setq exec-path nil)

;; Avoid error if user loads some more libraries now and make sure the
;; hash-consing hash table is GC'd.
(setq purify-flag nil)

(if (null (garbage-collect))
    (setq pure-space-overflow t))

;; Make sure we will attempt bidi reordering henceforth.
(setq redisplay--inhibit-bidi nil)

(if (member (car (last command-line-args)) '("dump" "bootstrap"))
    (progn
      (message "Dumping under the name emacs")
      (condition-case ()
	  (delete-file "remacs")
	(file-error nil))
      ;; We used to dump under the name xemacs, but that occasionally
      ;; confused people installing Emacs (they'd install the file
      ;; under the name `xemacs'), and it's inconsistent with every
      ;; other GNU program's build process.
      (dump-emacs "remacs" "temacs")
      (message "%d pure bytes used" pure-bytes-used)
      ;; Recompute NAME now, so that it isn't set when we dump.
      (if (not (or (eq system-type 'ms-dos)
                   ;; Don't bother adding another name if we're just
                   ;; building bootstrap-emacs.
                   (equal (last command-line-args) '("bootstrap"))))
<<<<<<< HEAD
	  (let ((name (concat "remacs-" emacs-version))
=======
	  (let ((name (format "emacs-%s.%d" emacs-version emacs-build-number))
>>>>>>> f8e36e04
		(exe (if (eq system-type 'windows-nt) ".exe" "")))
	    (while (string-match "[^-+_.a-zA-Z0-9]+" name)
	      (setq name (concat (downcase (substring name 0 (match-beginning 0)))
				 "-"
				 (substring name (match-end 0)))))
	    (setq name (concat name exe))
            (message "Adding name %s" name)
	    ;; When this runs on Windows, invocation-directory is not
	    ;; necessarily the current directory.
	    (add-name-to-file (expand-file-name (concat "remacs" exe)
						invocation-directory)
			      (expand-file-name name invocation-directory)
			      t)))
      (kill-emacs)))

;; For machines with CANNOT_DUMP defined in config.h,
;; this file must be loaded each time Emacs is run.
;; So run the startup code now.  First, remove `-l loadup' from args.

(if (and (member (nth 1 command-line-args) '("-l" "--load"))
	 (equal (nth 2 command-line-args) "loadup"))
    (setcdr command-line-args (nthcdr 3 command-line-args)))

(eval top-level)


;; Local Variables:
;; no-byte-compile: t
;; no-update-autoloads: t
;; End:

;;; loadup.el ends here<|MERGE_RESOLUTION|>--- conflicted
+++ resolved
@@ -462,11 +462,7 @@
                    ;; Don't bother adding another name if we're just
                    ;; building bootstrap-emacs.
                    (equal (last command-line-args) '("bootstrap"))))
-<<<<<<< HEAD
-	  (let ((name (concat "remacs-" emacs-version))
-=======
-	  (let ((name (format "emacs-%s.%d" emacs-version emacs-build-number))
->>>>>>> f8e36e04
+	  (let ((name (format "remacs-%s.%d" emacs-version emacs-build-number))
 		(exe (if (eq system-type 'windows-nt) ".exe" "")))
 	    (while (string-match "[^-+_.a-zA-Z0-9]+" name)
 	      (setq name (concat (downcase (substring name 0 (match-beginning 0)))
