--- conflicted
+++ resolved
@@ -7,11 +7,7 @@
 ;; Maintainer: Andre Spiegel <spiegel@gnu.org>
 ;; Keywords: tools
 
-<<<<<<< HEAD
-;; $Id: vc.el,v 1.371 2004/03/25 15:39:03 sds Exp $
-=======
-;; $Id: vc.el,v 1.372 2004/03/26 06:07:55 spiegel Exp $
->>>>>>> 692feebd
+;; $Id: vc.el,v 1.373 2004/03/26 16:17:12 monnier Exp $
 
 ;; This file is part of GNU Emacs.
 
