<<<<<<< HEAD
2012-06-11  Lars Magne Ingebrigtsen  <larsi@gnus.org>
=======
2012-06-19  Glenn Morris  <rgm@gnu.org>

	* Makefile.in: Rename infodir to buildinfodir throughout.  (Bug#11737)

2012-06-01  Chong Yidong  <cyd@gnu.org>
>>>>>>> 2fecccba

	* gnus.texi (Group Timestamp): Mention where to find documentation for
	the `gnus-tmp-' variables (bug#11601).

2012-06-11  Michael Albinus  <michael.albinus@gmx.de>

	Sync with Tramp 2.2.6-pre.

	* tramp.texi (all): Use consequently @command{}, @env{} and @kbd{}
	where appropriate.
	(Ad-hoc multi-hops): New section.
	(Remote processes): New subsection "Running remote processes on
	Windows hosts".
	(History): Add remote commands on Windows, and ad-hoc multi-hop
	methods.
	(External methods): "ControlPersist" must be set to "no" for the
	`scpc' method.
	(Remote processes): Add a note about `auto-revert-tail-mode'.
	(Frequently Asked Questions): Use "scpx" in combination with
	"ControlPersist".  Reported by Adam Spiers <emacs@adamspiers.org>.

	* trampver.texi: Update release number.

2012-06-10  Chong Yidong  <cyd@gnu.org>

	* sc.texi: Remove bogus @ifinfo commands which prevent makeinfo
	compilation for html-mono.

2012-06-08  Paul Eggert  <eggert@cs.ucla.edu>

	* texinfo.tex: Merge from gnulib.

2012-05-29  Katsumi Yamaoka  <yamaoka@jpl.org>

	* Makefile.in (echo-info): Don't try to install info files named
	just ".info".

2012-05-28  Glenn Morris  <rgm@gnu.org>

	* calc.texi, dired-x.texi: Use @LaTeX rather than La@TeX.  (Bug#10910)

	* sc.texi: Nuke hand-written node pointers.
	Fix top-level menu to match actual node order.

2012-05-27  Glenn Morris  <rgm@gnu.org>

	* cl.texi, dired-x.texi: Nuke hand-written node pointers.
	Some associated fixes, including not messing with chapno in cl.texi.

2012-05-27  Bastien Guerry  <bzg@gnu.org>

	* org.texi (Durations and time values): Fix typo.

2012-05-19  Jay Belanger  <jay.p.belanger@gmail.com>

	* doc/misc/calc.texi (Basic Operations on Units, Customizing Calc):
	Mention `calc-ensure-consistent-units'.

2012-05-14  Andreas Schwab  <schwab@linux-m68k.org>

	* cc-mode.texi: Avoid space before macro in 4th argument of cross
	reference commands.  (Bug#11461)

	* Makefile.in (gnus.dvi): Use $@ instead of $*.dvi.

2012-05-12  Glenn Morris  <rgm@gnu.org>

	* Makefile.in (mostlyclean): Add more TeX intermediates.

	* Makefile.in: Make it look more like the other doc Makefiles.
	Use explicit $srcdir in all dependencies.
	Remove cd $srcdir from rules.
	(VPATH): Remove.
	(infodir): Set to an absolute path.
	(INFO_TARGETS): Use short names.
	(mkinfodir): infodir is now absolute.
	(echo-info, maintainer-clean): Update for new format of INFO_TARGETS.

	* Makefile.in (info.info): Rename from info, to avoid duplication.
	(.SUFFIXES): Disable implicit rules.

	* Makefile.in (MKDIR_P): New, set by configure.
	(mkinfodir): Use $MKDIR_P.

2012-05-07  Glenn Morris  <rgm@gnu.org>

	* forms.texi (Long Example): Update for changed location of files.

2012-05-04  Glenn Morris  <rgm@gnu.org>

	* Makefile.in (INFO_EXT, INFO_OPTS): New, set by configure.
	(INFO_TARGETS): Use $INFO_EXT.
	Make all rules generating info files use $INFO_EXT, $INFO_OPT, and -o.
	* makefile.w32-in (INFO_EXT, INFO_OPTS): New.
	(INFO_TARGETS): Use $INFO_EXT.
	Make all rules generating info files use $INFO_EXT, $INFO_OPT, and -o.

2012-05-02  Glenn Morris  <rgm@gnu.org>

	* Makefile.in (echo-info): New phony target, used by top-level.

	* viper.texi: Make direntry shorter (also it is no longer "newest").

	* emacs-gnutls.texi, ert.texi, org.texi:
	Fix dircategory, direntry to match info/dir.

	* faq.texi: Convert @inforefs to @xrefs.
	Fix some malformed cross-references.
	(File-name conventions): Shorten section name to avoid overfull line.
	(How to add fonts): Use smallexample to avoid overfull lines.

2012-05-01  Teodor Zlatanov  <tzz@lifelogs.com>

	* auth.texi (Help for users): Update for .gpg file being second.

2012-04-27  Ippei Furuhashi  <top.tuna+orgmode@gmail.com>  (tiny change)

	* org.texi (Agenda commands): Fix two typos: give corresponding
	function names, according to `org-agenda-view-mode-dispatch'.

2012-04-27  Glenn Morris  <rgm@gnu.org>

	* faq.texi (Major packages and programs): Remove section.
	There is no point listing 6 packages (cf etc/MORE.STUFF).
	(Finding Emacs and related packages): Move "Spell-checkers" here.

2012-04-22  Michael Albinus  <michael.albinus@gmx.de>

	* dbus.texi (Version): New node.
	(Properties and Annotations): Mention the object manager
	interface.  Describe dbus-get-all-managed-objects.
	(Type Conversion): Floating point numbers are allowed, if an
	anteger does not fit Emacs's integer range.
	(Synchronous Methods): Remove obsolete dbus-call-method-non-blocking.
	(Asynchronous Methods): Fix description of
	dbus-call-method-asynchronously.
	(Receiving Method Calls): Fix some minor errors.  Add
	dbus-interface-emacs.
	(Signals): Describe unicast signals and the new match rules.
	(Alternative Buses): Add the PRIVATE optional argument to
	dbus-init-bus.  Describe its new return value.  Add dbus-setenv.

2012-04-20  Glenn Morris  <rgm@gnu.org>

	* faq.texi (New in Emacs 24): New section.
	(Packages that do not come with Emacs): Mention M-x list-packages.

2012-04-14  Alan Mackenzie  <acm@muc.de>

	* cc-mode.texi (c-offsets-alist): Correct a typo.

2012-04-14  Jérémie Courrèges-Anglas  <jca@wxcvbn.org>  (tiny change)

	* org.texi (Deadlines and scheduling): Fix the example: the
	DEADLINE item should come right after the headline.  We enforce
	this convention, so it is a bug not to illustrate it correctly in
	the manual.

2012-04-14  Ippei FURUHASHI  <top.tuna+orgmode@gmail.com>  (tiny change)

	* org.texi (Agenda commands): Fix documentation bug by swapping
	the equivalent keybindings to `org-agenda-next-line' with the ones
	to `org-agenda-previous-line'.

2012-04-14  Glenn Morris  <rgm@gnu.org>

	* Makefile.in: Replace non-portable use of $< in ordinary rules.

2012-04-09  Eli Zaretskii  <eliz@gnu.org>

	* makefile.w32-in (INFO_TARGETS, DVI_TARGETS, clean): Add
	emacs-gnutls.
	($(infodir)/emacs-gnutls, emacs-gnutls.dvi): New targets.

2012-04-09  Teodor Zlatanov  <tzz@lifelogs.com>

	* Makefile.in: Add emacs-gnutls.texi to build.

	* emacs-gnutls.texi: Add documentation for the GnuTLS integration.

2012-04-05  Teodor Zlatanov  <tzz@lifelogs.com>

	* auth.texi (Secret Service API): Edit further and give examples.
	(Secret Service API): Adjust @samp to @code for collection names.

2012-04-04  Glenn Morris  <rgm@gnu.org>

	* auth.texi (Secret Service API): Copyedits.
	(Help for developers): Fill in some missing function doc-strings.
	(Help for users, Help for developers)
	(GnuPG and EasyPG Assistant Configuration): Markup fixes.

2012-04-04  Michael Albinus  <michael.albinus@gmx.de>

	* auth.texi (Secret Service API): Add the missing text.

2012-04-04  Chong Yidong  <cyd@gnu.org>

	* message.texi (Using PGP/MIME): Note that epg is now the default.

	* gnus.texi: Reduce references to obsolete pgg library.
	(Security): Note that epg is now the default.

	* gnus-faq.texi (FAQ 8-2): Mention EasyPG.

	* nxml-mode.texi (Completion): C-RET is no longer bound to
	nxml-complete.

2012-04-01  Jambunathan K  <kjambunathan@gmail.com>

	* org.texi (Customizing tables in ODT export): Correct few errors.

2012-04-01  Jambunathan K  <kjambunathan@gmail.com>

	* org.texi (Links in ODT export): Update.
	(Labels and captions in ODT export): New node.

2012-04-01  Jambunathan K  <kjambunathan@gmail.com>

	* org.texi (Literal examples in ODT export): htmlfontify.el in
	Emacs-24.1 now supports fontification.  So ODT source blocks will
	be fontified by default.

2012-04-01  Julian Gehring  <julian.gehring@googlemail.com>  (tiny change)

	* org.texi (Refiling notes): Remove duplicated keybinding.

2012-04-01  Eric Schulte  <eric.schulte@gmx.com>

	* org.texi (noweb): Documentation of this new option to the :noweb
	header argument.

2012-04-01  Suvayu Ali  <fatkasuvayu+linux@gmail.com>

	* org.texi (Header and sectioning): Add example demonstrating how
	to use "LaTeX_CLASS_OPTIONS".

2012-04-01  Eric Schulte  <eric.schulte@gmx.com>

	* org.texi (Noweb reference syntax): Describe the ability to
	execute noweb references in the manual.

2012-04-01  Eric Schulte  <eric.schulte@gmx.com>

	* org.texi (cache): Improve cache documentation when session
	evaluation is used.

2012-04-01  Nicolas Goaziou  <n.goaziou@gmail.com>

	* org.texi (Plain lists): Document removal.

2012-04-01  Michael Brand  <michael.ch.brand@gmail.com>

	* org.texi: Decapitalize file name in references to Calc manual.

2012-04-01  Nicolas Goaziou  <n.goaziou@gmail.com>

	* org.texi (Plain lists): Document removal.

2012-04-01  Jambunathan K  <kjambunathan@gmail.com>

	* org.texi (Top, OpenDocument Text export)
	(ODT export commands, Extending ODT export)
	(Images in ODT export, Tables in ODT export)
	(Configuring a document converter): Add or Update.

2012-04-01  Carsten Dominik  <carsten.dominik@gmail.com>

	* org.texi (MobileOrg): Change the wording to reflect that the
	Android Version is no longer just the little brother of the iOS
	version.

2012-04-01  Eric Schulte  <eric.schulte@gmx.com>

	* org.texi (Key bindings and useful functions): Updated babel key
	binding documentation in manual.

2012-04-01  Eric Schulte  <eric.schulte@gmx.com>

	* org.texi (noweb): Document new noweb header value.

2012-04-01  Eric Schulte  <eric.schulte@gmx.com>

	* org.texi (noweb-sep): Document new header argument.

2012-04-01  Eric Schulte  <eric.schulte@gmx.com>

	* org.texi (noweb-ref): Documentation of this new custom variable.

2012-04-01  Eric Schulte  <eric.schulte@gmx.com>

	* org.texi (wrap): Update the new :wrap documentation to match the
	current implementation.

2012-04-01  Thomas Dye  <dk@poto.myhome.westell.com>

	* org.texi: Added documentation for :wrap.

2012-04-01  Thomas Dye  <dk@poto.myhome.westell.com>

	* org.texi: #+RESULTS now user-configurable.

2012-04-01  Thomas Dye  <dk@poto.myhome.westell.com>

	* org.texi: Documented :noweb no-export.

2012-04-01  Thomas Dye  <dk@poto.local>

	* org.texi: Edit :noweb no header argument for correctness.

2012-04-01  Bastien Guerry  <bzg@altern.org>

	* org.texi (Customization): Update the approximate number of Org
	variables.

2012-04-01  Thomas Dye  <dk@poto.local>

	* org.texi: The :results wrap produces a drawer instead of a
	begin_results block.

2012-03-22  Peder O. Klingenberg  <peder@klingenberg.no>  (tiny change)

	* gnus.texi (Archived Messages): Update `gnus-message-archive-group' to
	reflect the new default.

2012-03-10  Eli Zaretskii  <eliz@gnu.org>

	* info.texi (Expert Info): Move the index entry for "Texinfo" from
	"Getting Started" to this node.  (Bug#10450)

2012-03-10  Chong Yidong  <cyd@gnu.org>

	* flymake.texi (Example -- Configuring a tool called via make):
	Mention the Automake COMPILE variable (Bug#8715).

	* info.texi (Getting Started): Add an index entry (Bug#10450).

2012-03-02  Michael Albinus  <michael.albinus@gmx.de>

	* dbus.texi (Signals): Known names will be mapped onto unique
	names, when registering for signals.

2012-02-29  Glenn Morris  <rgm@gnu.org>

	* url.texi: Fix quote usage in body text.

	* sem-user.texi, url.texi, woman.texi: Use "" quotes in menus.

	* cl.texi: Use @code{} in menus when appropriate.

2012-02-28  Glenn Morris  <rgm@gnu.org>

	* calc.texi, cc-mode.texi, cl.texi, ebrowse.texi, ediff.texi:
	* eshell.texi, gnus-faq.texi, gnus-news.texi, gnus.texi:
	* idlwave.texi, info.texi, newsticker.texi, nxml-mode.texi:
	* org.texi, sc.texi, vip.texi, viper.texi:
	Standardize possessive apostrophe usage.

2012-02-26  Chong Yidong  <cyd@gnu.org>

	* ediff.texi (Quick Help Commands): Add a couple of index entries
	(Bug#10834).

2012-02-17  Glenn Morris  <rgm@gnu.org>

	* gnus.texi (Posting Styles):
	* remember.texi (Org): Fix cross-refs to other manuals.

2012-02-15  Glenn Morris  <rgm@gnu.org>

	* smtpmail.texi (Emacs Speaks SMTP): General update for 24.1.
	(Encryption): New chapter, split out from previous.

2012-02-13  Lars Ingebrigtsen  <larsi@gnus.org>

	* gnus.texi (Customizing the IMAP Connection): Mention
	nnimap-record-commands.

2012-02-10  Glenn Morris  <rgm@gnu.org>

	* url.texi (Retrieving URLs): Update url-retrieve arguments.
	Mention url-queue-retrieve.

2012-02-09  Glenn Morris  <rgm@gnu.org>

	* sem-user.texi (Semantic mode user commands): Typo fix.

	* info.texi (Create Info buffer): Mention info-display-manual.

2012-02-07  Lars Ingebrigtsen  <larsi@gnus.org>

	* gnus.texi (Mail Source Specifiers): Add a pop3 via an SSH tunnel
	example (modified from an example by Michael Albinus).

2012-01-30  Philipp Haselwarter  <philipp.haselwarter@gmx.de>  (tiny change)

	* gnus.texi (Agent Basics): Fix outdated description of
	`gnus-agent-auto-agentize-methods'.

2012-01-28  Andreas Schwab  <schwab@linux-m68k.org>

	* cc-mode.texi: Always @defindex ss.
	(Config Basics): Fix argument of @itemize.
	(Macro Backslashes): Add @code around index entry.

2012-01-23  Glenn Morris  <rgm@gnu.org>

	* pcl-cvs.texi (About PCL-CVS): Refer to vc-dir rather than vc-dired.

2012-01-19  Eric Hanchrow  <eric.hanchrow@gmail.com>

	* tramp.texi (File): Tweak wording for the `scpc' option.

2012-01-06  Lars Magne Ingebrigtsen  <larsi@gnus.org>

	* gnus.texi (Group Parameters): Really note precedence.

2012-01-04  Lars Magne Ingebrigtsen  <larsi@gnus.org>

	* gnus.texi (Group Parameters): Note precedence.

2012-01-03  Eric Schulte  <eric.schulte@gmx.com>

	* org.texi (Noweb reference syntax): Adding documentation of
	the `*org-babel-use-quick-and-dirty-noweb-expansion*'
	variable.

2012-01-03  Bastien Guerry  <bzg@gnu.org>

	* org.texi (Plain lists): Split the table to fix the display
	of items.

2012-01-03  Bastien Guerry  <bzg@gnu.org>

	* org.texi (Plain lists): Fix misplaced explanation.

2012-01-03  Bastien Guerry  <bzg@gnu.org>

	* org.texi (Plain lists, Agenda files): Add index entries.

2012-01-03  Julian Gehring  <julian.gehring@googlemail.com>

	* org.texi: Use "Org mode" instead of alternatives like
	"Org-mode" or "org-mode".

2012-01-03  Bernt Hansen  <bernt@norang.ca>

	* org.texi (Agenda commands): Document
	`org-clock-report-include-clocking-task'.

2012-01-03  Bastien Guerry  <bzg@gnu.org>

	* org.texi (Checkboxes): Document the new behavior of `C-u C-c
	C-c' on checkboxes.

2012-01-03  Julian Gehring  <julian.gehring@googlemail.com>

	* org.texi: End sentences with two spaces.

2012-01-03  Michael Brand  <michael.ch.brand@gmail.com>

	* org.texi (External links): Document the link types file+sys
	and file+emacs, slightly narrow used page width.

2012-01-03  Eric Schulte  <eric.schulte@gmx.com>

	* org.texi (colnames): Note that colnames behavior may differ
	across languages.

2012-01-03  Bastien Guerry  <bzg@gnu.org>

	* org.texi (Weekly/daily agenda, Agenda commands): Fix typos.

2012-01-03  Thomas Dye  <dk@poto.westell.com>

	* org.texi: Augmented discussion of babel property
	inheritance.  Put footnote outside sentence ending period.

2012-01-03  Eric Schulte  <schulte.eric@gmail.com>

	* org.texi (eval): Documenting the full range of :eval header
	argument values.

2012-01-03  Eric Schulte  <schulte.eric@gmail.com>

	* org.texi (eval): Documentation of the new :eval option.

2012-01-03  Thomas Dye  <dk@poto.local>

	* org.texi: Add accumulated properties.

2012-01-03  Thomas Dye  <dk@poto.local>

	* org.texi: Documented no spaces in name=assign, another
	correction to :var table.

2012-01-03  Thomas Dye  <dk@poto.local>

	* org.texi: Changed DATA to NAME in Working With Source Code
	section.

2012-01-03  Tom Dye  <tsd@tsdye.com>

	* org.texi: Minor change to :var table.

2012-01-03  Tom Dye  <tsd@tsdye.com>

	* org.texi: More changes to :var table (some examples were wrong).

2012-01-03  Tom Dye  <tsd@tsdye.com>

	* org.texi: Cleaned up :var table.

2012-01-03  Bastien Guerry  <bzg@gnu.org>

	* org.texi (Timestamps, Weekly/daily agenda)
	(Weekly/daily agenda): Add @cindex for "appointment".

2012-01-03  Eric Schulte  <schulte.eric@gmail.com>

	* org.texi (Literal examples): A new link to the template for
	inserting empty code blocks.
	(Structure of code blocks): A new link to the template for
	inserting empty code blocks.

2012-01-03  Rafael Laboissiere  <rafael@laboissiere.net>  (tiny change)

	* org.texi (External links): Add footnote on how the behavior
	of the text search in Org files are controled by the variable
	`org-link-search-must-match-exact-headline'.

2012-01-03  Eric Schulte  <schulte.eric@gmail.com>

	* org.texi (Buffer-wide header arguments): Update
	documentation to reflect removal of #+PROPERTIES.

2012-01-03  Carsten Dominik  <carsten.dominik@gmail.com>

	* org.texi (The clock table): Mention that ACHIVED trees
	contribute to the clock table.

2012-01-03  Carsten Dominik  <carsten.dominik@gmail.com>  (tiny change)

	* org.texi (Conflicts): Better yasnippet config info.

2012-01-03  Bastien Guerry  <bzg@gnu.org>  (tiny change)

	* org.texi (Selective export): Explicitely mention the default
	values for `org-export-select-tags',
	`org-export-exclude-tags'.

2012-01-03  Tom Dye  <tsd@tsdye.com>

	* org.texi: Added a line to specify that header arguments are
	lowercase.

2012-01-03  Tom Dye  <tsd@tsdye.com>

	* org.texi: :var requires default value when declared.

2012-01-03  Bastien Guerry  <bzg@gnu.org>

	* org.texi (Handling links): Add a note about the
	`org-link-frame-setup' option.

2012-01-03  David Maus  <dmaus@ictsoc.de>

	* org.texi (Exporting Agenda Views, Extracting agenda
	information): Fix command line syntax, quote symbol parameter
	values.

2012-01-03  David Maus  <dmaus@ictsoc.de>

	* org.texi (Exporting Agenda Views): Fix command line syntax.

2011-12-28  Paul Eggert  <eggert@cs.ucla.edu>

	* gnus.texi (Mail Source Customization, Mail Back End Variables):
	Use octal notation for file permissions, which are normally
	thought of in octal.
	(Mail Back End Variables): Use more-plausible modes in example.

2011-12-20  Alan Mackenzie  <acm@muc.de>

	* cc-mode.texi: Update version string 5.31 -> 5.32.

2011-12-06  Juanma Barranquero  <lekktu@gmail.com>

	* gnus-faq.texi (FAQ 2-1, FAQ 3-8, FAQ 4-14, FAQ 9-1): Fix typos.

2011-11-24  Glenn Morris  <rgm@gnu.org>

	* gnus.texi, smtpmail.texi: Fix case of "GnuTLS".

2011-11-24  Juanma Barranquero  <lekktu@gmail.com>

	* makefile.w32-in: Update dependencies.

2011-11-20  Glenn Morris  <rgm@gnu.org>

	* gnus.texi (Group Information):
	Remove gnus-group-fetch-faq, command deleted 2010-09-24.

2011-11-20  Juanma Barranquero  <lekktu@gmail.com>

	* gnus-coding.texi (Gnus Maintenance Guide):
	Rename from "Gnus Maintainance Guide".

	* ede.texi (ede-compilation-program, ede-compiler, ede-linker):
	* eieio.texi (Customizing):
	* gnus.texi (Article Washing):
	* gnus-news.texi:
	* sem-user.texi (Smart Jump): Fix typos.

2011-11-16  Juanma Barranquero  <lekktu@gmail.com>

	* org.texi (Agenda commands, Exporting Agenda Views): Fix typos.

2011-11-15  Juanma Barranquero  <lekktu@gmail.com>

	* ede.texi (project-am-texinfo):
	* gnus.texi (Sending or Not Sending):
	* org.texi (Template elements): Fix typos.

2011-11-14  Juanma Barranquero  <lekktu@gmail.com>

	* ediff.texi (Hooks):
	* sem-user.texi (Semanticdb Roots): Fix typos.

2011-11-11  Juanma Barranquero  <lekktu@gmail.com>

	* semantic.texi (Tag handling): Fix typo.

2011-10-31  Katsumi Yamaoka  <yamaoka@jpl.org>

	* gnus.texi (Other Gnus Versions): Remove.

2011-10-28  Alan Mackenzie  <acm@muc.de>

	* cc-mode.texi (Indentation Commands): Mention "macros with semicolons".
	(Other Special Indentations): Add an xref to "Macros with ;".
	(Customizing Macros): Add stuff about syntax in macros.  Add an xref to
	"Macros with ;".
	(Macros with ;): New page.

	* cc-mode.texi (Movement Commands): Document `c-defun-tactic'.
	Document the new handling of nested scopes for movement by defuns.

2011-10-23  Michael Albinus  <michael.albinus@gmx.de>

	Sync with Tramp 2.2.3.

	* trampver.texi: Update release number.

2011-10-14  Glenn Morris  <rgm@gnu.org>

	* ert.texi (Introduction, How to Run Tests)
	(Running Tests Interactively, Expected Failures)
	(Tests and Their Environment, Useful Techniques)
	(Interactive Debugging, Fixtures and Test Suites):
	Minor rephrasings.
	(Running Tests Interactively, The @code{should} Macro): Add xrefs.
	(Running Tests in Batch Mode): Simplify loading instructions.
	(Test Selectors): Clarify some selectors.
	(Expected Failures, Useful Techniques):
	Make examples fit in 80 columns.

2011-10-13  Jay Belanger  <jay.p.belanger@gmail.com>

	* calc.texi (Basic Operations on Units): Discuss temperature
	conversion (`u t') alongside with other unit conversions ('u c').

2011-10-12  Glenn Morris  <rgm@gnu.org>

	* ert.texi: Whitespace trivia to make main menu items line up better.

2011-10-08  Glenn Morris  <rgm@gnu.org>

	* Makefile.in: Fix ert rules.

2011-10-06  Lars Magne Ingebrigtsen  <larsi@gnus.org>

	* gnus.texi (Gnus Utility Functions): Add more references and
	explanations (bug#9683).

2011-09-21  Lars Magne Ingebrigtsen  <larsi@gnus.org>

	* gnus.texi (Archived Messages): Note the default (bug#9552).

2011-09-21  Bill Wohler  <wohler@newt.com>

	Release MH-E manual version 8.3.

	* mh-e.texi (VERSION, EDITION, UPDATED, UPDATE-MONTH): Update for
	release 8.3.
	(Preface): Updated support information.
	(From Bill Wohler): Reset text to original version.  As a
	historical quote, the tense should be correct in the time that it
	was written.

2011-09-11  Lars Magne Ingebrigtsen  <larsi@gnus.org>

	* gnus.texi (Listing Groups): Explain `gnus-group-list-limit'.
	(Finding the News): Doc clarification.
	(Terminology): Mention naming.

2011-09-10  Lars Magne Ingebrigtsen  <larsi@gnus.org>

	* gnus.texi: Remove mentions of `recent', which are now obsolete.
	(Interactive): Document `quiet'.

2011-08-15  Suvayu Ali  <fatkasuvayu+linux@gmail.com>  (tiny change)

	* org.texi (Images in LaTeX export): Rewrite.

2011-08-15  Bastien Guerry  <bzg@gnu.org>

	* org.texi (Using the mapping API): Mention 'region as a possible
	scope for `org-map-entries'.

2011-08-15  Carsten Dominik  <carsten.dominik@gmail.com>

	* org.texi (Visibility cycling): Document `org-copy-visible'.

2011-08-15  Bastien Guerry  <bzg@gnu.org>

	* org.texi (Template expansion): Order template sequences in the
	proper order.

2011-08-15  Eric Schulte  <schulte.eric@gmail.com>

	* org.texi (eval): Expand discussion of the :eval header argument.

2011-08-15  Bastien Guerry  <bzg@gnu.org>

	* org.texi (Languages): Add Lilypond and Awk as supported
	languages.

2011-08-15  Achim Gratz  <stromeko@nexgo.de>

	* org.texi: Document that both CLOCK_INTO_DRAWER and
	LOG_INTO_DRAWER can be used to override the contents of variable
	org-clock-into-drawer (or if unset, org-log-into-drawer).

	* org.texi: Replace @xref->@pxref.

2011-08-15  Eric Schulte  <schulte.eric@gmail.com>

	* org.texi (Evaluating code blocks): Documenting the new option
	for inline call lines.

2011-08-15  Eric Schulte  <schulte.eric@gmail.com>

	* org.texi (Results of evaluation): More explicit about the
	mechanism through which interactive evaluation of code is
	performed.

2011-08-15  Eric Schulte  <schulte.eric@gmail.com>

	* org.texi (noweb-ref): New header argument documentation.

2011-08-15  Eric Schulte  <schulte.eric@gmail.com>

	* org.texi (Extracting source code): Documentation of the new
	org-babel-tangle-named-block-combination variable.

2011-08-15  Eric Schulte  <schulte.eric@gmail.com>

	* org.texi (Structure of code blocks): Explicitly state that the
	behavior of multiple blocks of the same name is undefined

2011-08-15  Christian Egli  <christian.egli@sbszh.ch>

	* org.texi (TaskJuggler export): Modify the example to reflect the
	new effort durations.

2011-08-15  David Maus  <dmaus@ictsoc.de>

	* org.texi (Images in LaTeX export): Escape curly brackets in
	LaTeX example.

2011-08-15  Carsten Dominik  <carsten.dominik@gmail.com>

	* org.texi (The clock table): Document the :properties and
	:inherit-props arguments for the clocktable.

2011-08-15  Carsten Dominik  <carsten.dominik@gmail.com>

	* org.texi (Tables in LaTeX export): Document specifying placement
	options for tables.

2011-08-15  Eric Schulte  <schulte.eric@gmail.com>

	* org.texi (Evaluating code blocks): More specific documentation
	about the different types of header arguments.

2011-08-15  Manuel Giraud  <manuel.giraud@univ-nantes.fr>

	* org.texi (Sitemap): Document `:sitemap-sans-extension' property.

2011-08-15  Carsten Dominik  <carsten.dominik@gmail.com>

	* org.texi (Built-in table editor): Document the table field
	follow mode.

2011-08-15  Robert P. Goldman  <rpgoldman@real-time.com>

	* org.texi (Easy Templates): Document new template.

2011-08-15  Robert P. Goldman  <rpgoldman@real-time.com>

	* org.texi (Literal examples): Add a cross-reference from "Literal
	Examples" to "Easy Templates."

2011-08-15  Carsten Dominik  <carsten.dominik@gmail.com>

	* org.texi (The clock table): Add link to match syntax.

2011-08-15  Carsten Dominik  <carsten.dominik@gmail.com>

	* org.texi (Agenda commands): Document clock consistency checks.

2011-08-15  Carsten Dominik  <carsten.dominik@gmail.com>

	* org.texi (Built-in table editor): Document that \vert represents
	a vertical bar in a table field.

2011-08-15  Eric Schulte  <schulte.eric@gmail.com>

	* org.texi (Literal examples): Link from "Markup" > "Literate
	Examples" to "Working with Source Code".

2011-08-15  Puneeth Chaganti  <punchagan@gmail.com>

	* org.texi (Agenda commands): Doc for function option to bulk
	action.

2011-08-15  Carsten Dominik  <carsten.dominik@gmail.com>

	* org.texi (Template expansion): Document new %<...> template
	escape.

2011-08-15  Carsten Dominik  <carsten.dominik@gmail.com>

	* org.texi (Selective export): Document exclusion of any tasks
	from export.

2011-08-15  Carsten Dominik  <carsten.dominik@gmail.com>

	* org.texi (Selective export): Document how to exclude DONE tasks
	from export.
	(Publishing options): Document the properties to be used to turn off
	export of DONE tasks.

2011-08-15  Carsten Dominik  <carsten.dominik@gmail.com>

	* org.texi (The date/time prompt): Document date range protection.

2011-08-15  Eric Schulte  <schulte.eric@gmail.com>

	* org.texi (padline): Documentation of the new padline header
	argument.

2011-08-15  Eric Schulte  <schulte.eric@gmail.com>

	* org.texi (var): Adding "[" to list of characters triggering
	elisp evaluation.

2011-08-15  Eric Schulte  <schulte.eric@gmail.com>

	* org.texi (var): Documentation of Emacs Lisp evaluation during
	variable assignment.

2011-08-15  Eric Schulte  <schulte.eric@gmail.com>

	* org.texi (colnames): Reference indexing into variables, and note
	that colnames are *not* removed before indexing occurs.
	(rownames): Reference indexing into variables, and note that
	rownames are *not* removed before indexing occurs.

2011-08-15  Eric Schulte  <schulte.eric@gmail.com>

	* org.texi (var): Clarification of indexing into tabular
	variables.

2011-08-15  Eric Schulte  <schulte.eric@gmail.com>

	* org.texi (results): Documentation of the `:results wrap' header
	argument.

2011-08-15  Bastien Guerry  <bzg@gnu.org>

	* org.texi (LaTeX and PDF export): Add a note about a limitation
	of the LaTeX export: the org file has to be properly structured.

2011-08-15  Bastien Guerry  <bzg@gnu.org>

	* org.texi (Dynamic blocks, Structure editing): Mention
	the function `org-narrow-to-block'.

2011-08-15  Eric Schulte  <schulte.eric@gmail.com>

	* org.texi (Languages): Updating list of code block supported
	languages.

2011-08-15  Carsten Dominik  <carsten.dominik@gmail.com>

	* org.texi (Special properties): CATEGORY is a special property,
	but it may also used in the drawer.

2011-08-15  Eric Schulte  <schulte.eric@gmail.com>

	* org.texi (mkdirp): Documentation of the :mkdirp header argument.

2011-08-15  Puneeth Chaganti  <punchagan@gmail.com>

	* org.texi (Include files): Document :lines.

2011-08-15  Eric Schulte  <schulte.eric@gmail.com>

	* org.texi (comments): Documentation of the ":comments noweb" code
	block header argument.

2011-08-15  Eric Schulte  <schulte.eric@gmail.com>

	* org.texi (Conflicts): Changed "yasnippets" to "yasnippet" and
	added extra whitespace around functions to be consistent with the
	rest of the section.

2011-08-15  Eric Schulte  <schulte.eric@gmail.com>

	* org.texi (Evaluating code blocks): Expanded discussion of
	#+call: line syntax.
	(Header arguments in function calls): Expanded discussion of
	#+call: line syntax.

2011-08-15  Eric Schulte  <schulte.eric@gmail.com>

	* org.texi (Evaluating code blocks): More explicit about how to
	pass variables to #+call lines.

2011-08-15  Eric Schulte  <schulte.eric@gmail.com>

	* org.texi (Results of evaluation): Link to the :results header
	argument list from the "Results of evaluation" section.

2011-08-15  Eric Schulte  <schulte.eric@gmail.com>

	* org.texi (Conflicts): Adding additional information about
	resolving org/yasnippet conflicts.

2011-08-15  David Maus  <dmaus@ictsoc.de>

	* org.texi (Publishing options): Document style-include-scripts
	publishing project property.

2011-08-15  Carsten Dominik  <carsten.dominik@gmail.com>

	* org.texi (Sparse trees): Document the next-error /
	previous-error functionality.

2011-08-15  Tom Dye  <tsd@tsdye.com>

	* org.texi (cache): Improved documentation of code block caches.

2011-08-15  Tom Dye  <tsd@tsdye.com>

	* org.texi (Code block specific header arguments): Documentation
	of multi-line header arguments.

2011-08-15  Eric Schulte  <schulte.eric@gmail.com>

	* org.texi (Code evaluation security): Add example for using a
	function.

2011-08-15  Eric Schulte  <schulte.eric@gmail.com>

	* org.texi (Tables in LaTeX export): Documentation of new
	attr_latex options for tables.

2011-08-03  Michael Albinus  <michael.albinus@gmx.de>

	* trampver.texi: Update release number.

2011-07-30  Michael Albinus  <michael.albinus@gmx.de>

	Sync with Tramp 2.2.2.

	* trampver.texi: Update release number.

2011-07-15  Lars Magne Ingebrigtsen  <larsi@gnus.org>

	* flymake.texi (Example -- Configuring a tool called via make):
	Use /dev/null instead of the Windows "nul" (bug#8715).

2011-07-14  Lars Magne Ingebrigtsen  <larsi@gnus.org>

	* widget.texi (Setting Up the Buffer): Remove mention of the
	global keymap parent, which doesn't seem to be accurate
	(bug#7045).

2011-07-12  Lars Magne Ingebrigtsen  <larsi@gnus.org>

	* org.texi (Special agenda views): Fix double quoting (bug#3509).

2010-07-10  Kevin Ryde  <user42@zip.com.au>

	* cl.texi (For Clauses): Add destructuring example processing an
	alist (bug#6596).

2011-07-07  Lars Magne Ingebrigtsen  <larsi@gnus.org>

	* ediff.texi (Major Entry Points): Remove mention of `require',
	since that's not pertinent in the installed Emacs (bug#9016).

2011-07-05  Lars Magne Ingebrigtsen  <larsi@gnus.org>

	* gnus.texi (Expiring Mail): Document gnus-auto-expirable-marks.
	(Filtering New Groups): Clarify how simple the "options -n" format is.
	(Agent Expiry): Remove mention of `gnus-request-expire-articles', which
	is internal.

2011-07-04  Michael Albinus  <michael.albinus@gmx.de>

	* tramp.texi (Cleanup remote connections): Add
	`tramp-cleanup-this-connection'.

2011-07-03  Lars Magne Ingebrigtsen  <larsi@gnus.org>

	* gnus.texi (Subscription Methods): Link to "Group Levels" to explain
	zombies.
	(Checking New Groups): Ditto (bug#8974).
	(Checking New Groups): Moved the reference to the right place.

2011-07-03  Dave Abrahams  <dave@boostpro.com>  (tiny change)

	* gnus.texi (Startup Files): Clarify that we're talking about numbered
	backups, and not actual vc (bug#8975).

2011-07-03  Kevin Ryde  <user42@zip.com.au>

	* cl.texi (For Clauses): @items for hash-values and key-bindings
	to make them more visible when skimming.  Add examples of `using'
	clause to them, examples being clearer than a description in
	words (bug#6599).

2011-07-01  Alan Mackenzie  <acm@muc.de>

	* cc-mode.texi (Guessing the Style): New page.
	(Styles): Add a short introduction to above.

2011-06-28  Deniz Dogan  <deniz@dogan.se>

	* rcirc.texi (Configuration): Bug-fix:
	`rcirc-default-user-full-name' is now `rcirc-default-full-name'.
	Reported by Elias Pipping <pipping@exherbo.org>.

2011-06-26  Lars Magne Ingebrigtsen  <larsi@gnus.org>

	* gnus.texi (Summary Mail Commands): Document
	`gnus-summary-reply-to-list-with-original'.

2011-06-20  Stefan Monnier  <monnier@iro.umontreal.ca>

	* eshell.texi (Known problems): Fix typo.

2011-06-12  Michael Albinus  <michael.albinus@gmx.de>

	* tramp.texi (Customizing Completion): Mention authinfo-style files.
	(Password handling): `auth-source-debug' is good for debug messages.

2011-05-31  Teodor Zlatanov  <tzz@lifelogs.com>

	* gnus.texi (Store custom flags and keywords): Refer to
	`gnus-registry-article-marks-to-{chars,names}' instead of
	`gnus-registry-user-format-function-{M,M2}'.

2011-05-27  Paul Eggert  <eggert@cs.ucla.edu>

	* texinfo.tex: Merge from gnulib.

2011-05-18  Teodor Zlatanov  <tzz@lifelogs.com>

	* gnus.texi (Gnus Registry Setup): Rename from "Setup".
	(Store custom flags and keywords):
	Mention `gnus-registry-user-format-function-M' and
	`gnus-registry-user-format-function-M2'.

2011-05-17  Paul Eggert  <eggert@cs.ucla.edu>

	* texinfo.tex: Sync from gnulib, version 2011-05-11.16.

2011-05-17  Glenn Morris  <rgm@gnu.org>

	* gnus.texi (Face): Fix typo.

2011-05-14  Glenn Morris  <rgm@gnu.org>

	* dired-x.texi (Omitting Examples): Minor addition.

2011-05-10  Jim Meyering  <meyering@redhat.com>

	* ede.texi: Fix typo "or or -> or".

2011-05-03  Peter Münster  <pmlists@free.fr>  (tiny change)

	* gnus.texi (Summary Buffer Lines):
	gnus-summary-user-date-format-alist does not exist.
	(Sorting the Summary Buffer): More about sorting threads.

2011-04-25  Michael Albinus  <michael.albinus@gmx.de>

	* trampver.texi: Update release number.

2011-04-14  Michael Albinus  <michael.albinus@gmx.de>

	* tramp.texi (Frequently Asked Questions): New item for disabling
	Tramp in other packages.

2011-04-14  Teodor Zlatanov  <tzz@lifelogs.com>

	* gnus.texi (nnmairix caveats, Setup, Registry Article Refer Method)
	(Fancy splitting to parent, Store arbitrary data):
	Updated gnus-registry docs.

2011-04-13  Juanma Barranquero  <lekktu@gmail.com>

	* ede.texi: Fix typos.

2011-04-12  Lars Magne Ingebrigtsen  <larsi@gnus.org>

	* gnus.texi (Window Layout): @itemize @code doesn't exist.
	It's @table @code.

2011-03-19  Antoine Levitt  <antoine.levitt@gmail.com>

	* gnus.texi (Listing Groups): Document gnus-group-list-ticked

2011-03-17  Jay Belanger  <jay.p.belanger@gmail.com>

	* calc.texi (Logarithmic Units): Update the function names.

2011-03-15  Lars Magne Ingebrigtsen  <larsi@gnus.org>

	* message.texi (Various Commands): Document format specs in the
	ellipsis.

2011-03-15  Antoine Levitt  <antoine.levitt@gmail.com>

	* message.texi (Insertion Variables): Document message-cite-style.

2011-03-14  Michael Albinus  <michael.albinus@gmx.de>

	* tramp.texi (Remote processes): New subsection "Running shell on
	a remote host".

2011-03-12  Teodor Zlatanov  <tzz@lifelogs.com>

	* auth.texi (Help for developers): Update docs to explain that the
	:save-function will only run the first time.

2011-03-12  Glenn Morris  <rgm@gnu.org>

	* Makefile.in (emacs-faq.html): Fix some more cross-refs.
	(emacs-faq.text): New target.
	(clean): Add emacs-faq.

2011-03-12  Michael Albinus  <michael.albinus@gmx.de>

	Sync with Tramp 2.2.1.

	* trampver.texi: Update release number.

2011-03-11  Glenn Morris  <rgm@gnu.org>

	* Makefile.in (HTML_TARGETS): New.
	(clean): Delete $HTML_TARGETS.
	(emacs-faq.html): New, for use with the gnu.org Emacs webpage.

2011-03-08  Teodor Zlatanov  <tzz@lifelogs.com>

	* auth.texi (Help for developers): Show example of using
	`auth-source-search' with prompts and :save-function.

2011-03-07  Chong Yidong  <cyd@stupidchicken.com>

	* Version 23.3 released.

2011-03-07  Antoine Levitt  <antoine.levitt@gmail.com>

	* message.texi (Message Buffers): Update default value of
	message-generate-new-buffers.

2011-03-06  Jay Belanger  <jay.p.belanger@gmail.com>

	* calc.texi (Logarithmic Units): Rename calc-logunits-dblevel
	and calc-logunits-nplevel to calc-dblevel and calc-nplevel,
	respectively.
	(Musical Notes): New section.
	(Customizing Calc): Mention the customizable variable
	calc-note-threshold.

2011-03-03  Glenn Morris  <rgm@gnu.org>

	* url.texi (Dealing with HTTP documents): Remove reference to
	function url-decode-text-part; never seems to have existed.  (Bug#6038)
	(Configuration): Update url-configuration-directory description.

2011-03-02  Glenn Morris  <rgm@gnu.org>

	* dired-x.texi (Multiple Dired Directories): Remove mentions
	of dired-default-directory-alist and dired-default-directory.
	Move dired-smart-shell-command here...
	(Miscellaneous Commands): ... from here.

2011-03-02  Paul Eggert  <eggert@cs.ucla.edu>

	* texinfo.tex: Update to version 2011-02-24.09.

2011-03-02  Glenn Morris  <rgm@gnu.org>

	* dired-x.texi (Omitting Variables): Refer to add-dir-local-variable
	instead of the obsoleted dired-omit-here-always.

2011-02-28  Michael Albinus  <michael.albinus@gmx.de>

	* tramp.texi (Frequently Asked Questions): Add Emacs 24 to
	supported systems.

2011-02-28  Glenn Morris  <rgm@gnu.org>

	* dbus.texi (Type Conversion): Grammar fix.

2011-02-23  Michael Albinus  <michael.albinus@gmx.de>

	* tramp.texi: Use consistently "Emacs" (instead of "GNU Emacs") and
	"Debian GNU/Linux".

	* trampver.texi [xemacs]: Set emacsothername to "Emacs".

2011-02-23  Glenn Morris  <rgm@gnu.org>

	* dired-x.texi (Features): Minor rephrasing.
	(Local Variables): Fix typos.

	* edt.texi, erc.texi, gnus.texi, idlwave.texi, mh-e.texi:
	Standardize some Emacs/XEmacs terminology.

	* dired-x.texi (Features): Don't advertise obsolete local variables.
	Simplify layout.
	(Omitting Variables): Update local variables example.
	(Local Variables): Say this is obsolete.  Fix description of
	dired-enable-local-variables possible values.

2011-02-22  Teodor Zlatanov  <tzz@lifelogs.com>

	* auth.texi (Help for users): Mention ~/.netrc is also searched by
	default now.

2011-02-21  Lars Ingebrigtsen  <larsi@gnus.org>

	* gnus.texi (Article Date): Clarify gnus-article-update-date-headers.

2011-02-20  Lars Ingebrigtsen  <larsi@gnus.org>

	* gnus.texi (Window Layout): Document layout names.

2011-02-19  Eli Zaretskii  <eliz@gnu.org>

	* ada-mode.texi: Sync @dircategory with ../../info/dir.
	* auth.texi: Sync @dircategory with ../../info/dir.
	* autotype.texi: Sync @dircategory with ../../info/dir.
	* calc.texi: Sync @dircategory with ../../info/dir.
	* cc-mode.texi: Sync @dircategory with ../../info/dir.
	* cl.texi: Sync @dircategory with ../../info/dir.
	* dbus.texi: Sync @dircategory with ../../info/dir.
	* dired-x.texi: Sync @dircategory with ../../info/dir.
	* ebrowse.texi: Sync @dircategory with ../../info/dir.
	* ede.texi: Sync @dircategory with ../../info/dir.
	* ediff.texi: Sync @dircategory with ../../info/dir.
	* edt.texi: Sync @dircategory with ../../info/dir.
	* eieio.texi: Sync @dircategory with ../../info/dir.
	* emacs-mime.texi: Sync @dircategory with ../../info/dir.
	* epa.texi: Sync @dircategory with ../../info/dir.
	* erc.texi: Sync @dircategory with ../../info/dir.
	* eshell.texi: Sync @dircategory with ../../info/dir.
	* eudc.texi: Sync @dircategory with ../../info/dir.
	* flymake.texi: Sync @dircategory with ../../info/dir.
	* forms.texi: Sync @dircategory with ../../info/dir.
	* gnus.texi: Sync @dircategory with ../../info/dir.
	* idlwave.texi: Sync @dircategory with ../../info/dir.
	* mairix-el.texi: Sync @dircategory with ../../info/dir.
	* message.texi: Sync @dircategory with ../../info/dir.
	* mh-e.texi: Sync @dircategory with ../../info/dir.
	* newsticker.texi: Sync @dircategory with ../../info/dir.
	* nxml-mode.texi: Sync @dircategory with ../../info/dir.
	* org.texi: Sync @dircategory with ../../info/dir.
	* pcl-cvs.texi: Sync @dircategory with ../../info/dir.
	* pgg.texi: Sync @dircategory with ../../info/dir.
	* rcirc.texi: Sync @dircategory with ../../info/dir.
	* reftex.texi: Sync @dircategory with ../../info/dir.
	* remember.texi: Sync @dircategory with ../../info/dir.
	* sasl.texi: Sync @dircategory with ../../info/dir.
	* sc.texi: Sync @dircategory with ../../info/dir.
	* semantic.texi: Sync @dircategory with ../../info/dir.
	* ses.texi: Sync @dircategory with ../../info/dir.
	* sieve.texi: Sync @dircategory with ../../info/dir.
	* smtpmail.texi: Sync @dircategory with ../../info/dir.
	* speedbar.texi: Sync @dircategory with ../../info/dir.
	* trampver.texi [emacs]: Set emacsname to "Emacs".
	* tramp.texi: Sync @dircategory with ../../info/dir.
	* url.texi: Sync @dircategory with ../../info/dir.
	* vip.texi: Sync @dircategory with ../../info/dir.
	* viper.texi: Sync @dircategory with ../../info/dir.
	* widget.texi: Sync @dircategory with ../../info/dir.
	* woman.texi: Sync @dircategory with ../../info/dir.

2011-02-19  Glenn Morris  <rgm@gnu.org>

	* dired-x.texi (Technical Details): No longer redefines
	dired-add-entry, dired-initial-position, dired-clean-up-after-deletion,
	dired-read-shell-command, or dired-find-buffer-nocreate.

2011-02-18  Glenn Morris  <rgm@gnu.org>

	* dired-x.texi (Optional Installation File At Point): Simplify.

2011-02-17  Teodor Zlatanov  <tzz@lifelogs.com>

	* auth.texi (Help for users): Use :port instead of :protocol for all
	auth-source docs.
	(GnuPG and EasyPG Assistant Configuration): Mention the default now is
	to have two files in `auth-sources'.

2011-02-16  Glenn Morris  <rgm@gnu.org>

	* dired-x.texi: Use emacsver.texi to get Emacs version.
	* Makefile.in ($(infodir)/dired-x, dired-x.dvi, dired-x.pdf):
	Depend on emacsver.texi.

	* dired-x.texi: Drop meaningless version number.
	(Introduction): Remove old info.
	(Optional Installation Dired Jump): Autoload from dired-x.
	Remove incorrect info about loaddefs.el.
	(Bugs): Just refer to M-x report-emacs-bug.

	* dired-x.texi (Multiple Dired Directories): Update for rename of
	default-directory-alist.
	(Miscellaneous Commands): No longer mention very old VM version 4.

2011-02-15  Paul Eggert  <eggert@cs.ucla.edu>

	Merge from gnulib.
	* texinfo.tex: Update to version 2011-02-14.11.

2011-02-14  Teodor Zlatanov  <tzz@lifelogs.com>

	* auth.texi (Help for users):
	Login collection is "Login" and not "login".

2011-02-13  Michael Albinus  <michael.albinus@gmx.de>

	* tramp.texi (History): Remove IMAP support.
	(External methods, Frequently Asked Questions): Remove `imap' and
	`imaps' methods.
	(Password handling): Remove IMAP entries for ~/.authinfo.gpg.

	* trampver.texi: Remove default value of `emacsimap'.

2011-02-13  Glenn Morris  <rgm@gnu.org>

	* ada-mode.texi, dired-x.texi, ebrowse.texi, ediff.texi, eudc.texi:
	* idlwave.texi, reftex.texi, sc.texi, speedbar.texi: Add @top.

2011-02-12  Glenn Morris  <rgm@gnu.org>

	* sc.texi (Getting Connected): Remove old index entries.

2011-02-12  Ulrich Mueller  <ulm@gentoo.org>

	* url.texi: Remove duplicate @dircategory (Bug#7942).

2011-02-11  Teodor Zlatanov  <tzz@lifelogs.com>

	* auth.texi (Overview, Help for users, Help for developers):
	Update docs.
	(Help for users): Talk about spaces.

2011-02-09  Paul Eggert  <eggert@cs.ucla.edu>

	* texinfo.tex: Update to version 2011-02-07.16.

2011-02-07  Michael Albinus  <michael.albinus@gmx.de>

	* dbus.texi (Bus names): Adapt descriptions for
	dbus-list-activatable-names and dbus-list-known-names.

2011-02-07  Jay Belanger  <jay.p.belanger@gmail.com>

	* calc.texi (Logarithmic Units): New section.

2011-02-05  Teodor Zlatanov  <tzz@lifelogs.com>

	* gnus-overrides.texi: Renamed from overrides.texi and all the relevant
	manuals use it now.

	* Makefile.in (nowebhack): Fix to use -D flag instead of overrides.

2011-02-05  Katsumi Yamaoka  <yamaoka@jpl.org>

	* overrides.texi: Remove.

	* sieve.texi, sasl.texi, pgg.texi, message.texi, gnus.texi:
	* emacs-mime.texi, auth.texi, Makefile.in: Revert last changes.

2011-02-05  Michael Albinus  <michael.albinus@gmx.de>

	* tramp.texi (Frequently Asked Questions): Mention problems with
	WinSSHD.

	* trampver.texi: Update release number.

2011-02-05  Era Eriksson  <era+tramp@iki.fi>  (tiny change)

	* tramp.texi:
	Replace "delimet" with "delimit" globally.
	Replace "explicite" with "explicit" globally.
	Replace "instead of" with "instead" where there was nothing after "of".
	Audit use of comma before interrogative pronoun, "that", or "which".
	Minor word order, spelling, wording changes.

2011-02-04  Teodor Zlatanov  <tzz@lifelogs.com>

	* overrides.texi: New file to set or clear WEBHACKDEVEL.

	* sieve.texi: Use WEBHACKDEVEL.

	* sasl.texi: Use WEBHACKDEVEL.

	* pgg.texi: Use WEBHACKDEVEL.

	* message.texi: Use WEBHACKDEVEL.

	* gnus.texi: Use WEBHACKDEVEL.

	* emacs-mime.texi: Use WEBHACKDEVEL.

	* auth.texi: Use WEBHACKDEVEL.

	* Makefile.in (webhack, nowebhack): Hacks to produce for-the-web
	manuals.

2011-02-04  Lars Ingebrigtsen  <larsi@gnus.org>

	* gnus.texi: Add DEVEL header (suggested by Andreas Schwab).

2011-02-03  Paul Eggert  <eggert@cs.ucla.edu>

	* texinfo.tex: Update to version 2011-02-01.10 from gnulib,
	which in turn is copied from ftp://tug.org/tex/.

2011-02-03  Glenn Morris  <rgm@gnu.org>

	* faq.texi (Contacting the FSF): Mainly just refer to the web-site.
	(Binding combinations of modifiers and function keys):
	Let's assume people reading this are not using Emacs 18.

2011-02-03  Lars Ingebrigtsen  <larsi@gnus.org>

	* gnus.texi (Article Date): Remove mention of gnus-stop-date-timer,
	since it's run automatically.

2011-02-01  Lars Ingebrigtsen  <larsi@gnus.org>

	* gnus.texi (Customizing Articles): Fix typo.

2011-01-31  Lars Ingebrigtsen  <larsi@gnus.org>

	* gnus.texi (Customizing Articles): Document the new way of customizing
	the date headers(s).

2011-01-30  Lars Ingebrigtsen  <larsi@gnus.org>

	* gnus.texi (Client-Side IMAP Splitting): Add a complete nnimap fancy
	splitting example.

2011-01-29  Eli Zaretskii  <eliz@gnu.org>

	* makefile.w32-in (MAKEINFO): Remove options, leave only program name.
	(MAKEINFO_OPTS): New variable.
	(ENVADD, $(infodir)/emacs): Use $(MAKEINFO_OPTS).
	($(infodir)/info, $(infodir)/ccmode, $(infodir)/ada-mode)
	($(infodir)/pcl-cvs, $(infodir)/eshell, $(infodir)/cl)
	($(infodir)/dbus, $(infodir)/dired-x, $(infodir)/ediff)
	($(infodir)/flymake, $(infodir)/forms, $(infodir)/gnus)
	($(infodir)/message, $(infodir)/emacs-mime, $(infodir)/sieve)
	($(infodir)/pgg, $(infodir)/mh-e, $(infodir)/reftex)
	($(infodir)/remember, $(infodir)/sasl, $(infodir)/sc)
	($(infodir)/vip, $(infodir)/viper, $(infodir)/widget)
	($(infodir)/efaq, $(infodir)/autotype, $(infodir)/calc)
	($(infodir)/idlwave, $(infodir)/eudc, $(infodir)/ebrowse)
	($(infodir)/woman, $(infodir)/speedbar, $(infodir)/tramp)
	($(infodir)/ses, $(infodir)/smtpmail, $(infodir)/org)
	($(infodir)/url, $(infodir)/newsticker, $(infodir)/nxml-mode)
	($(infodir)/rcirc, $(infodir)/erc, $(infodir)/ert)
	($(infodir)/epa, $(infodir)/mairix-el, $(infodir)/auth)
	($(infodir)/eieio, $(infodir)/ede, $(infodir)/semantic)
	($(infodir)/edt): Use $(MAKEINFO_OPTS).

2011-01-26  Lars Ingebrigtsen  <larsi@gnus.org>

	* gnus.texi (Article Date): Document gnus-article-update-lapsed-header.

2011-01-24  Teodor Zlatanov  <tzz@lifelogs.com>

	* message.texi (IDNA): Explain what it is.

2011-01-24  Lars Ingebrigtsen  <larsi@gnus.org>

	* gnus.texi (The Empty Backend): Document nnnil (bug #7653).

2011-01-23  Werner Lemberg  <wl@gnu.org>

	* Makefile.in (MAKEINFO): Now controlled by `configure'.
	(MAKEINFO_OPTS): New variable.  Use it where appropriate.
	(ENVADD): Update.

2011-01-18  Glenn Morris  <rgm@gnu.org>

	* ert.texi: Relicense under GFDL 1.3+, and standardize license notice.

2011-01-14  Eduard Wiebe  <usenet@pusto.de>

	* nxml-mode.texi (Introduction): Fix file name typos.

2011-01-13  Christian Ohler  <ohler@gnu.org>

	* ert.texi: New file.

	* Makefile.in:
	* makefile.w32-in: Add ert.texi.

2011-01-10  Jan Moringen  <jan.moringen@uni-bielefeld.de>

	* dbus.texi (Receiving Method Calls): New function
	dbus-register-service.  Rearrange node.

2011-01-07  Paul Eggert  <eggert@cs.ucla.edu>

	* texinfo.tex: Update to version 2010-12-23.17 from gnulib,
	which in turn is copied from ftp://tug.org/tex/.

2011-01-04  Jan Moringen  <jan.moringen@uni-bielefeld.de>

	* dbus.texi (Receiving Method Calls): Describe new optional
	parameter dont-register-service of dbus-register-{method,property}.

2010-12-17  Daiki Ueno  <ueno@unixuser.org>

	* epa.texi (Encrypting/decrypting *.gpg files):
	Mention epa-file-select-keys.

2010-12-16  Lars Magne Ingebrigtsen  <larsi@gnus.org>

	* gnus.texi (Archived Messages): Remove outdated text.

2010-12-16  Teodor Zlatanov  <tzz@lifelogs.com>

	* gnus.texi (Foreign Groups): Add clarification of foreign groups.

2010-12-15  Andrew Cohen  <cohen@andy.bu.edu>

	* gnus.texi (The hyrex Engine): Say that this engine is obsolete.

2010-12-14  Andrew Cohen  <cohen@andy.bu.edu>

	* gnus.texi (The swish++ Engine): Add customizable parameters
	descriptions.
	(The swish-e Engine): Ditto.

2010-12-14  Michael Albinus  <michael.albinus@gmx.de>

	* tramp.texi (Inline methods): Add "ksu" method.
	(Remote processes): Add example with remote `default-directory'.

2010-12-14  Glenn Morris  <rgm@gnu.org>

	* faq.texi (Expanding aliases when sending mail):
	Now build-mail-aliases is interactive.

2010-12-13  Andrew Cohen  <cohen@andy.bu.edu>

	* gnus.texi: First pass at adding (rough) nnir documentation.

2010-12-13  Lars Magne Ingebrigtsen  <larsi@gnus.org>

	* gnus.texi (Filtering New Groups):
	Mention gnus-auto-subscribed-categories.
	(The First Time): Remove, since default-subscribed-newsgroups has been
	removed.

2010-12-13  Glenn Morris  <rgm@gnu.org>

	* cl.texi (For Clauses): Small fixes for frames and windows.

2010-12-11  Carsten Dominik  <carsten.dominik@gmail.com>

	* org.texi (Using capture): Document using prefix arguments for
	finalizing capture.
	(Agenda commands): Document prefix argument for the bulk scatter
	command.
	(Beamer class export): Document that also overlay arguments can be
	passed to the column environment.
	(Template elements): Document the new entry type.

2010-12-11  Puneeth Chaganti  <punchagan@gmail.com>

	* org.texi (Include files): Document :minlevel.

2010-12-11  Julien Danjou  <julien@danjou.info>

	* org.texi (Categories): Document category icons.

2010-12-11  Eric Schulte  <schulte.eric@gmail.com>

	* org.texi (noweb): Fix typo.

2010-12-06  Tassilo Horn  <tassilo@member.fsf.org>

	* gnus.texi (Server Commands): Point to the rest of the server
	commands.

2010-12-04  Lars Magne Ingebrigtsen  <larsi@gnus.org>

	* gnus.texi (Paging the Article): Note the reverse meanings of `C-u C-u
	g'.

2010-12-02  Julien Danjou  <julien@danjou.info>

	* gnus.texi (Archived Messages): Remove gnus-outgoing-message-group.

2010-11-28  Lars Magne Ingebrigtsen  <larsi@gnus.org>

	* gnus.texi (Customizing the IMAP Connection): Note the new defaults.
	(Direct Functions): Note the STARTTLS upgrade.

2010-11-27  Glenn Morris  <rgm@gnu.org>
	    James Clark  <none@example.com>

	* nxml-mode.texi (Introduction): New section.

2010-11-21  Lars Magne Ingebrigtsen  <larsi@gnus.org>

	* gnus.texi (Server Commands): Document gnus-server-show-server.

2010-11-20  Michael Albinus  <michael.albinus@gmx.de>

	Sync with Tramp 2.2.0.

	* trampver.texi: Update release number.

2010-11-19  Jay Belanger  <jay.p.belanger@gmail.com>

	* calc.texi (TeX and LaTeX Language Modes, Predefined Units):
	Mention that the TeX specific units won't use the `tex' prefix
	in TeX mode.

2010-11-18  Katsumi Yamaoka  <yamaoka@jpl.org>

	* gnus.texi (Misc Article): Document gnus-inhibit-images.

2010-11-17  Glenn Morris  <rgm@gnu.org>

	* edt.texi: Remove information about Emacs 19.

2010-11-17  Michael Albinus  <michael.albinus@gmx.de>

	* trampver.texi: Update release number.

2010-11-12  Katsumi Yamaoka  <yamaoka@jpl.org>

	* gnus.texi (Article Washing): Fix typo.

2010-11-11  Noorul Islam  <noorul@noorul.com>

	* org.texi: Fix typo.

2010-11-11  Carsten Dominik  <carsten.dominik@gmail.com>

	* org.texi (Using capture): Explain that refiling is
	sensitive to cursor position.

2010-11-11  Carsten Dominik  <carsten.dominik@gmail.com>

	* org.texi (Images and tables): Add cross reference to link section.

2010-11-11  Carsten Dominik  <carsten.dominik@gmail.com>

	* org.texi: Document the <c> cookie.

2010-11-11  Eric Schulte  <schulte.eric@gmail.com>

	* org.texi: Multi-line header arguments :PROPERTIES: :ID:
	b77c8857-6c76-4ea9-8a61-ddc2648d96c4 :END:.

2010-11-11  Carsten Dominik  <carsten.dominik@gmail.com>

	* org.texi (CSS support): Document :HTML_CONTAINER_CLASS: property.

2010-11-11  Carsten Dominik  <carsten.dominik@gmail.com>

	* org.texi (Project alist): Mention that this is a property list.

2010-11-11  Carsten Dominik  <carsten.dominik@gmail.com>

	* org.texi (Setting up the staging area): Document that
	file names remain visible when encrypting the MobileOrg files.

2010-11-11  Carsten Dominik  <carsten.dominik@gmail.com>

	* org.texi (Setting up the staging area): Document which
	versions are needed for encryption.

2010-11-11  Eric Schulte  <schulte.eric@gmail.com>

	* org.texi (noweb): Update :noweb documentation to
	reflect the new "tangle" argument.

2010-11-11  Eric Schulte  <schulte.eric@gmail.com>

	* org.texi (Batch execution): Improve tangling script in
	documentation.

2010-11-11  Carsten Dominik  <carsten.dominik@gmail.com>

	* org.texi (Handling links):
	(In-buffer settings): Document inlining images on startup.

2010-11-11  Carsten Dominik  <carsten.dominik@gmail.com>

	* org.texi (Setting up the staging area): Document use of
	crypt password.

2010-11-11  David Maus  <dmaus@ictsoc.de>

	* org.texi (Template expansion): Add date related link type escapes.

2010-11-11  David Maus  <dmaus@ictsoc.de>

	* org.texi (Template expansion): Add mew in table for link type
	escapes.

2010-11-11  David Maus  <dmaus@ictsoc.de>

	* org.texi (Template expansion): Fix typo in link type escapes.

2010-11-11  Eric Schulte  <schulte.eric@gmail.com>

	* org.texi (Structure of code blocks): Another documentation tweak.

2010-11-11  Eric Schulte  <schulte.eric@gmail.com>

	* org.texi (Structure of code blocks): Documentation tweak.

2010-11-11  Eric Schulte  <schulte.eric@gmail.com>

	* org.texi (Structure of code blocks):
	Update documentation to mention inline code block syntax.

2010-11-11  Eric Schulte  <schulte.eric@gmail.com>

	* org.texi (comments): Improve wording.

2010-11-11  Eric Schulte  <schulte.eric@gmail.com>

	* org.texi (comments): Document the new :comments header arguments.

2010-11-11  Carsten Dominik  <carsten.dominik@gmail.com>

	* org.texi (Installation): Remove the special
	installation instructions for XEmacs.

2010-11-11  Jambunathan K  <kjambunathan@gmail.com>  (tiny change)

	* org.texi (Easy Templates): New section.  Documents quick
	insertion of empty structural elements.

2010-11-11  Noorul Islam  <noorul@noorul.com>

	* org.texi: Fix doc.

2010-11-11  Jambunathan K  <kjambunathan@gmail.com>  (tiny change)

	* org.texi (The date/time prompt): Document specification
	of time ranges.

2010-11-11  Carsten Dominik  <carsten.dominik@gmail.com>

	* org.texi (Internal links): Document the changes in
	internal links.

2010-11-11  Carsten Dominik  <carsten.dominik@gmail.com>

	* org.texi (Agenda commands): Document the limitation for
	the filter preset - it can only be used for an entire agenda
	view, not in an individual block in a block agenda.

2010-11-11  Eric S Fraga  <e.fraga@ucl.ac.uk>

	* org.texi (iCalendar export): Document alarm creation.

2010-11-10  Michael Albinus  <michael.albinus@gmx.de>

	* dbus.texi (Type Conversion): Introduce `:unix-fd' type mapping.

2010-11-09  Lars Magne Ingebrigtsen  <larsi@gnus.org>

	* gnus.texi (Article Washing): Document gnus-article-treat-non-ascii.

2010-11-09  Jay Belanger  <jay.p.belanger@gmail.com>

	* calc.texi: Use emacsver.texi to determine Emacs version.

2010-11-04  Lars Magne Ingebrigtsen  <larsi@gnus.org>

	* gnus.texi (Customizing the IMAP Connection): Remove nnir mention,
	since that works by default.

2010-11-03  Kan-Ru Chen  <kanru@kanru.info>  (tiny change)

	* gnus.texi (Customizing the IMAP Connection): Document
	`nnimap-expunge' and remove `nnimap-expunge-inbox' from example.

2010-11-04  Michael Albinus  <michael.albinus@gmx.de>

	* tramp.texi (Remote shell setup): New item "Interactive shell
	prompt".  Reported by Christian Millour <cm@abtela.com>.
	(Remote shell setup, Remote processes): Use @code{} for
	environment variables.

2010-11-03  Glenn Morris  <rgm@gnu.org>

	* ediff.texi (Quick Help Commands, Miscellaneous):
	* gnus.texi (Agent Variables, Configuring nnmairix): Spelling fix.

2010-10-31  Lars Magne Ingebrigtsen  <larsi@gnus.org>

	* gnus.texi (Paging the Article): Document C-u g/C-u C-u g.

2010-10-31  Glenn Morris  <rgm@gnu.org>

	* mh-e.texi (Preface, From Bill Wohler): Change 23 to past tense.

2010-10-31  Glenn Morris  <rgm@gnu.org>

	* cc-mode.texi: Remove reference to defunct viewcvs URL.

2010-10-29  Lars Magne Ingebrigtsen  <larsi@gnus.org>

	* gnus.texi (Client-Side IMAP Splitting):
	Mention nnimap-unsplittable-articles.

2010-10-29  Julien Danjou  <julien@danjou.info>

	* gnus.texi (Finding the News): Remove references to obsoletes
	variables `gnus-nntp-server' and `gnus-secondary-servers'.

2010-10-29  Eli Zaretskii  <eliz@gnu.org>

	* makefile.w32-in (MAKEINFO): Add -I$(emacsdir).
	(ENVADD): Remove extra -I$(emacsdir), included in $(MAKEINFO).
	($(infodir)/efaq): Remove -I$(emacsdir), included in $(MAKEINFO).
	($(infodir)/calc, calc.dvi): Depend on $(emacsdir)/emacsver.texi.

2010-10-28  Glenn Morris  <rgm@gnu.org>

	* Makefile.in (MAKEINFO, ENVADD): Add $emacsdir to include path.
	(($(infodir)/calc, calc.dvi, calc.pdf): Depend on emacsver.texi.
	($(infodir)/efaq): Remove -I option now in $MAKEINFO.

2010-10-25  Daiki Ueno  <ueno@unixuser.org>

	* epa.texi (Mail-mode integration): Add alternative key bindings
	for epa-mail commands; escape comma.
	Don't use the word "PGP", since it is a non-free program.

2010-10-24  Jay Belanger  <jay.p.belanger@gmail.com>

	* calc.texi: Use emacsver.texi to determine Emacs version.

2010-10-24  Juanma Barranquero  <lekktu@gmail.com>

	* gnus.texi (Group Parameters, Buttons): Fix typos.

2010-10-22  Tassilo Horn  <tassilo@member.fsf.org>

	* gnus.texi (Subscription Commands): Mention that you can also
	subscribe to new groups via the Server buffer, which is probably more
	convenient when subscribing to many groups.

2010-10-21  Julien Danjou  <julien@danjou.info>

	* message.texi (Message Headers): Allow message-default-headers to be a
	function.

2010-10-21  Lars Magne Ingebrigtsen  <larsi@gnus.org>

	* gnus-news.texi: Mention new archive defaults.

2010-10-21  Katsumi Yamaoka  <yamaoka@jpl.org>

	* gnus.texi (RSS): Remove nnrss-wash-html-in-text-plain-parts.

2010-10-20  Lars Magne Ingebrigtsen  <larsi@gnus.org>

	* gnus.texi (HTML): Document the function value of
	gnus-blocked-images.
	(Article Washing): shr and gnus-w3m, not the direct function names.

2010-10-20  Julien Danjou  <julien@danjou.info>

	* emacs-mime.texi (Flowed text): Add a note about mml-enable-flowed
	variable.

2010-10-19  Lars Magne Ingebrigtsen  <larsi@gnus.org>

	* gnus.texi (Customizing the IMAP Connection): The port strings are
	strings.
	(Document Groups): Mention git.

2010-10-18  Lars Magne Ingebrigtsen  <larsi@gnus.org>

	* gnus-coding.texi (Gnus Maintainance Guide): Update to mention Emacs
	bzr/Gnus git sync.

2010-10-15  Eli Zaretskii  <eliz@gnu.org>

	* auth.texi (GnuPG and EasyPG Assistant Configuration): Fix last
	change.

2010-10-13  Lars Magne Ingebrigtsen  <larsi@gnus.org>

	* auth.texi (GnuPG and EasyPG Assistant Configuration): Fix up the
	@item syntax for in-Emacs makeinfo.

2010-10-13  Teodor Zlatanov  <tzz@lifelogs.com>

	* auth.texi (GnuPG and EasyPG Assistant Configuration): Fix syntax and
	trim sentence.

2010-10-12  Daiki Ueno  <ueno@unixuser.org>

	* epa.texi (Caching Passphrases):
	* auth.texi (GnuPG and EasyPG Assistant Configuration):
	Clarify some configurations require to set up gpg-agent.

2010-10-11  Glenn Morris  <rgm@gnu.org>

	* Makefile.in (.texi.dvi): Remove unnecessary suffix rule.

2010-10-09  Lars Magne Ingebrigtsen  <larsi@gnus.org>

	* gnus.texi (Spam Package Introduction): Mention `$'.

2010-10-09  Eli Zaretskii  <eliz@gnu.org>

	* makefile.w32-in (emacsdir): New variable.
	($(infodir)/efaq, faq.dvi): Depend on emacsver.texi.
	(ENVADD, $(infodir)/efaq): Add -I$(emacsdir).

2010-10-09  Glenn Morris  <rgm@gnu.org>

	* Makefile.in (mostlyclean): Delete *.toc.

	* Makefile.in: Use $< in rules.

	* Makefile.in (maintainer-clean): Remove harmless, long-standing error.

	* Makefile.in ($(infodir)): Delete rule.
	(mkinfodir): New.  Use it in all the info rules, rather than depending
	on infodir.

2010-10-09  Glenn Morris  <rgm@gnu.org>

	* gnus.texi (Article Washing): Fix previous change.

	* Makefile.in (emacsdir): New variable.
	($(infodir)/efaq): Pass -I $(emacsdir) to makeinfo.
	Depend on emacsver.texi.

	* faq.texi (VER): Replace with EMACSVER from emacsver.texi.

	* Makefile.in (.PHONY): Declare info, dvi, pdf and the clean rules.

2010-10-08  Julien Danjou  <julien@danjou.info>

	* gnus.texi: Add mm-shr.

2010-10-08  Ludovic Courtès  <ludo@gnu.org>

	* gnus.texi (Finding the Parent, The Gnus Registry)
	(Registry Article Refer Method): Update docs for nnregistry.el.

2010-10-08  Daiki Ueno  <ueno@unixuser.org>

	* auth.texi (Help for users)
	(GnuPG and EasyPG Assistant Configuration): Update docs.

2010-10-08  Glenn Morris  <rgm@gnu.org>

	* cl.texi (Organization, Installation, Old CL Compatibility):
	Deprecate cl-compat for new code.
	(Usage, Installation): Remove outdated information.

	* eudc.texi (CCSO PH/QI, LDAP Requirements): Remove old information.

2010-10-07  Katsumi Yamaoka  <yamaoka@jpl.org>

	* gnus.texi (Gravatars): Document gnus-gravatar-too-ugly.

2010-10-06  Julien Danjou  <julien@danjou.info>

	* sieve.texi (Manage Sieve API): Document sieve-manage-authenticate.

	* message.texi (PGP Compatibility): Remove reference to gpg-2comp,
	broken link.

	* gnus-faq.texi (FAQ 8-3): Remove references to my.gnus.org.

	* gnus.texi (Comparing Mail Back Ends): Remove broken link and allusion
	to ReiserFS.

	* gnus-faq.texi (FAQ 5-5): Fix Flyspell URL.
	(FAQ 7-1): Fix getmail URL.

2010-10-06  Daiki Ueno  <ueno@unixuser.org>

	* epa.texi (Caching Passphrases): New section.

2010-10-06  Glenn Morris  <rgm@gnu.org>

	* Makefile.in (SHELL): Set it.
	(info): Move the mkdir dependency to the individual info files.
	(mostlyclean): Tidy up.
	(clean): Only delete the specific dvi and pdf files.
	(maintainer-clean): Be more restrictive in what we delete.
	($(infodir)): Add parallel build workaround.

2010-10-04  Lars Magne Ingebrigtsen  <larsi@gnus.org>

	* gnus.texi (Misc Article): Document gnus-widen-article-window.

2010-10-03  Julien Danjou  <julien@danjou.info>

	* emacs-mime.texi (Display Customization):
	Update mm-inline-large-images documentation and add documentation for
	mm-inline-large-images-proportion.

2010-10-03  Michael Albinus  <michael.albinus@gmx.de>

	* tramp.texi (Frequently Asked Questions):
	Mention remote-file-name-inhibit-cache.

2010-10-02  Lars Magne Ingebrigtsen  <larsi@gnus.org>

	* gnus.texi (Splitting Mail): Fix @xref syntax.
	(Splitting Mail): Really fix the @ref syntax.

2010-10-01  Lars Magne Ingebrigtsen  <larsi@gnus.org>

	* gnus.texi (Splitting Mail): Mention the new fancy splitting function.
	(Article Hiding): Add google banner example.
	Suggested by Benjamin Xu.

2010-09-30  Teodor Zlatanov  <tzz@lifelogs.com>

	* gnus.texi (Spam Package Configuration Examples, SpamOracle):
	Remove nnimap-split-rule from examples.

2010-09-30  Lars Magne Ingebrigtsen  <larsi@gnus.org>

	* gnus.texi (Mail Source Specifiers): Remove webmail.el mentions.
	(NNTP): Document nntp-server-list-active-group.  Suggested by Barry
	Fishman.
	(Client-Side IMAP Splitting): Add nnimap-split-fancy.

2010-09-30  Julien Danjou  <julien@danjou.info>

	* gnus.texi (Gravatars): Fix documentation about
	gnu-gravatar-properties.

2010-09-29  Daiki Ueno  <ueno@unixuser.org>

	* epa.texi (Bug Reports): New section.

2010-09-29  Glenn Morris  <rgm@gnu.org>

	* Makefile.in (top_srcdir): Remove unused variable.

2010-09-29  Lars Magne Ingebrigtsen  <larsi@gnus.org>

	* gnus.texi (Using IMAP): Remove the @acronyms from the headings.
	(Client-Side IMAP Splitting): Document 'default.

2010-09-27  Lars Magne Ingebrigtsen  <larsi@gnus.org>

	* gnus.texi (Customizing the IMAP Connection):
	Document nnimap-fetch-partial-articles.

2010-09-26  Lars Magne Ingebrigtsen  <larsi@gnus.org>

	* gnus-news.texi: Mention nnimap-inbox.

	* gnus.texi (Picons): Document gnus-picon-inhibit-top-level-domains.

2010-09-26  Julien Danjou  <julien@danjou.info>

	* gnus.texi (Oort Gnus): Remove mention of ssl.el.

2010-09-26  Lars Magne Ingebrigtsen  <larsi@gnus.org>

	* gnus.texi (Security): Remove gpg.el mention.

2010-09-26  Andreas Seltenreich  <seltenreich@gmx.de>

	* gnus.texi (Browse Foreign Server): New variable
	gnus-browse-subscribe-newsgroup-method.

	* gnus-news.texi: Mention it.

2010-09-26  Lars Magne Ingebrigtsen  <larsi@gnus.org>

	* gnus.texi (NoCeM): Remove.
	(Startup Variables): No jingle.

2010-09-25  Ulrich Mueller  <ulm@gentoo.org>

	* woman.texi (Interface Options): xz compression is now supported.

2010-09-25  Lars Magne Ingebrigtsen  <larsi@gnus.org>

	* gnus.texi (Article Commands): Document gnus-fetch-partial-articles.
	(Unavailable Servers): Document gnus-server-copy-server.
	(Using IMAP): Document the new nnimap.

2010-09-25  Julien Danjou  <julien@danjou.info>

	* gnus.texi (Customizing Articles): Remove gnus-treat-translate.

2010-09-24  Glenn Morris  <rgm@gnu.org>

	* url.texi (Disk Caching): Tweak previous change.

2010-09-24  Julien Danjou  <julien@danjou.info>

	* url.texi (Disk Caching): Mention url-cache-expire-time,
	url-cache-expired, and url-fetch-from-cache.

2010-09-24  Julien Danjou  <julien@danjou.info>

	* gnus.texi: Add Gravatars.

2010-09-23  Lars Magne Ingebrigtsen  <larsi@gnus.org>

	* gnus.texi (Startup Variables): Mention gnus-use-backend-marks.

2010-09-21  Lars Magne Ingebrigtsen  <larsi@gnus.org>

	* gnus.texi (Expunging mailboxes): Update name of the expunging
	command.

2010-09-20  Katsumi Yamaoka  <yamaoka@jpl.org>

	* emacs-mime.texi (rfc2047): Update description for
	rfc2047-encode-parameter.

2010-09-13  Michael Albinus  <michael.albinus@gmx.de>

	* tramp.texi (Inline methods): Remove "ssh1_old", "ssh2_old" and
	"fish" methods.
	(External methods): Remove "scp1_old" and "scp2_old" methods.

2010-09-09  Michael Albinus  <michael.albinus@gmx.de>

	* tramp.texi: Remove Japanese manual.  Fix typo.

	* trampver.texi: Update release number.  Remove japanesemanual.

2010-09-09  Glenn Morris  <rgm@gnu.org>

	* org.texi: Restore clobbered changes (copyright years, untabify).

2010-09-04  Julien Danjou  <julien@danjou.info>  (tiny change)

	* gnus.texi (Adaptive Scoring): Fix typo.

2010-09-03  Lars Magne Ingebrigtsen  <larsi@gnus.org>

	* gnus.texi (Article Display): Document gnus-html-show-images.

2010-09-02  Jan Djärv  <jan.h.d@swipnet.se>

	* cl.texi (Basic Setf): Remove x-get-cut-buffer and x-get-cutbuffer.

2010-09-01  Lars Magne Ingebrigtsen  <larsi@gnus.org>

	* gnus.texi (HTML): Document gnus-max-image-proportion.

2010-08-31  Lars Magne Ingebrigtsen  <larsi@gnus.org>

	* gnus.texi (HTML): Document gnus-blocked-images.

	* message.texi (Wide Reply): Document message-prune-recipient-rules.

2010-08-30  Lars Magne Ingebrigtsen  <larsi@gnus.org>

	* gnus.texi (Summary Mail Commands): Note that only the addresses from
	the first message are used for wide replies.
	(Changing Servers): Remove documentation on gnus-change-server and
	friends, since it's been removed.

2010-08-29  Lars Magne Ingebrigtsen  <larsi@gnus.org>

	* gnus.texi (Drafts): Mention B DEL.

2010-08-29  Tim Landscheidt  <tim@tim-landscheidt.de>  (tiny change)

	* gnus.texi (Delayed Articles): Mention that the Date header is the
	original one, even if you delay.

2010-08-29  Lars Magne Ingebrigtsen  <larsi@gnus.org>

	* gnus.texi (Asynchronous Fetching):
	Document gnus-async-post-fetch-function.
	(HTML): Made into its own section.

2010-08-26  Michael Albinus  <michael.albinus@gmx.de>

	Sync with Tramp 2.1.19.

	* tramp.texi (Inline methods, Default Method): Mention
	`tramp-inline-compress-start-size'.  Remove "kludgy" phrase.
	Remove remark about doubled "-t" argument.
	(Auto-save and Backup): Remove reference to Emacs 21.
	(Filename Syntax): Describe port numbers.
	(Frequently Asked Questions): Adapt supported (X)Emacs versions.  Adapt
	supported MS Windows versions.  Remove obsolete URL.  Recommend "sshx"
	and "scpx" for echoing shells.  Use the $() syntax, texi2dvi reports
	errors with the backquotes.
	(External packages): File attributes cache flushing for asynchronous
	processes.
	(Traces and Profiles): Describe verbose level 9.

	* trampver.texi: Update release number.

2010-08-23  Michael Albinus  <michael.albinus@gmx.de>

	* dbus.texi (Alternative Buses): New chapter.

2010-08-12  Stefan Monnier  <monnier@iro.umontreal.ca>

	* cl.texi (Mapping over Sequences): Rename mapc => cl-mapc.

2010-08-09  Jay Belanger  <jay.p.belanger@gmail.com>

	* calc.texi (Customizing Calc): Rearrange description of new
	variables to match the presentation of other variables.

2010-08-08  Juanma Barranquero  <lekktu@gmail.com>

	* org.texi (Footnotes, Tables in HTML export): Fix typos.

2010-08-08  Jay Belanger  <jay.p.belanger@gmail.com>

	* calc.texi (Making Selections, Selecting Subformulas)
	(Customizing Calc): Mention how to use faces to emphasize selected
	sub-formulas.

2010-08-05  Michael Albinus  <michael.albinus@gmx.de>

	* tramp.texi (External packages): File attributes cache flushing
	for asynchronous processes.

2010-08-01  Alan Mackenzie  <acm@muc.de>

	Enhance the manual for the latest Java Mode.

	* cc-mode.texi (Syntactic Symbols): New symbols annotation-top-cont and
	annotation-var-cont.
	(Java Symbols): Page renamed from Anonymous Class Symbol.  Document the
	two new symbols.

2010-07-28  Michael Albinus  <michael.albinus@gmx.de>

	* tramp.texi (Traces and Profiles): Describe verbose level 9.

2010-07-27  Chong Yidong  <cyd@stupidchicken.com>

	* nxml-mode.texi (Limitations): Remove obsolete discussion (Bug#6708).

2010-07-19  Juanma Barranquero  <lekktu@gmail.com>

	* org.texi: Fix typo in previous change (2010-07-19T09:47:27Z!carsten.dominik@gmail.com).

2010-07-19  Carsten Dominik  <carsten.dominik@gmail.com>

	* org.texi: Add macros to get plain quotes in PDF output.
	List additional contributors.
	(Capture): New section, replaces the section about remember.
	(Working With Source Code): New chapter, focused on documenting Org
	Babel.
	(Code evaluation security): New section.
	(MobileOrg): Document DropBox support.
	(TaskJuggler export): Document taskjuggler and Gantt chart support.
	(Special symbols): Show how to display UTF8 characters for entities.
	(Global TODO list): Clarify the use of the "M" key and the differences
	to the "m" key.
	(RSS Feeds): Mention Atom feeds as well.
	(Setting tags): Remove paragraph about
	`org-complete-tags-always-offer-all-agenda-tags'.

2010-07-17  Michael Albinus  <michael.albinus@gmx.de>

	* tramp.texi (Inline methods): Remove remark about doubled "-t"
	argument.
	(Frequently Asked Questions): Recommend "sshx" and "scpx" for
	echoing shells.

2010-07-10  Michael Albinus  <michael.albinus@gmx.de>

	* tramp.texi (Inline methods): Remove "kludgy" phrase.
	(Filename Syntax): Describe port numbers.

2010-07-09  Michael Albinus  <michael.albinus@gmx.de>

	* dbus.texi (Top): Introduce Index.  Emphasize "nil" whereever
	forgotten.
	(Type Conversion): Precise conversion of natural numbers.
	(Errors and Events): Add "debugging" to concept index.  Add variable
	`dbus-debug'.

2010-07-04  Michael Albinus  <michael.albinus@gmx.de>

	* dbus.texi (Receiving Method Calls): Add optional argument
	EMITS-SIGNAL to `dbus-register-property'.

2010-06-27  Alex Schroeder  <alex@gnu.org>

	* nxml-mode.texi (Commands for locating a schema): Fix typo.

2010-06-24  Glenn Morris  <rgm@gnu.org>

	* ada-mode.texi, auth.texi, autotype.texi, calc.texi, cc-mode.texi:
	* dired-x.texi, ebrowse.texi, ede.texi, edt.texi, eieio.texi:
	* emacs-mime.texi, epa.texi, erc.texi, eshell.texi, eudc.texi:
	* flymake.texi, gnus.texi, info.texi, mairix-el.texi, message.texi:
	* newsticker.texi, org.texi, pgg.texi, rcirc.texi, reftex.texi:
	* remember.texi, sasl.texi, semantic.texi, ses.texi, smtpmail.texi:
	* speedbar.texi, tramp.texi, url.texi, viper.texi, widget.texi:
	* woman.texi: Start direntry descriptions in column 32, per Texinfo
	convention.   Make them end with a period.

2010-06-23  Glenn Morris  <rgm@gnu.org>

	* autotype.texi, cl.texi, dired-x.texi, ebrowse.texi, ede.texi:
	* eieio.texi, epa.texi, faq.texi, flymake.texi, forms.texi:
	* gnus-faq.texi, idlwave.texi, mh-e.texi, nxml-mode.texi, org.texi:
	* pcl-cvs.texi, pgg.texi, reftex.texi, sasl.texi, sc.texi,
	* sem-user.texi, semantic.texi, sieve.texi, smtpmail.texi,
	* speedbar.texi, vip.texi, viper.texi, widget.texi: Untabify.

2010-06-10  Glenn Morris  <rgm@gnu.org>

	* idlwave.texi (Load-Path Shadows):
	* org.texi (Handling links): Fix typos.

2010-06-07  Teodor Zlatanov  <tzz@lifelogs.com>

	* gnus.texi (Interactive): Explain effect of gnus-expert-user better.

2010-05-26  Michael Albinus  <michael.albinus@gmx.de>

	* eshell.texi (Built-ins): Describe, how to disable a built-in command
	by an alias.  (Bug#6226)

2010-05-16  Jay Belanger  <jay.p.belanger@gmail.com>

	* calc.texi (Manipulating Vectors): Mention that vectors can
	be used to determine bins for `calc-histogram'.

2010-05-13  Jay Belanger  <jay.p.belanger@gmail.com>

	* calc.texi: Remove "\turnoffactive" commands throughout.

2010-05-08  Štěpán Němec  <stepnem@gmail.com>  (tiny change)

	* url.texi (HTTP language/coding, Customization):
	* message.texi (Header Commands, Responses):
	* cl.texi (Argument Lists): Fix typos.

2010-05-08  Chong Yidong  <cyd@stupidchicken.com>

	* ede.texi (EDE Mode): Refer to init file rather than `.emacs'.
	Note that Development menu is always available.
	(Creating a project): Fix terminology.
	(Add/Remove files): Fix typo.

2010-05-07  Chong Yidong  <cyd@stupidchicken.com>

	* Version 23.2 released.

2010-05-01  Daniel E. Doherty  <ddoherty03@gmail.com>  (tiny change)

	* calc.texi (Tutorial): Use "^{\prime}" to indicate primes.

2010-05-01  Michael Albinus  <michael.albinus@gmx.de>

	* tramp.texi (Inline methods, Default Method):
	Mention `tramp-inline-compress-start-size'.

2010-04-18  Teodor Zlatanov  <tzz@lifelogs.com>

	* gnus.texi (Gnus Versions, Oort Gnus): Mention the Git repo instead of
	the CVS repo.  Put the Git repo in the news section.

	* gnus-coding.texi (Gnus Maintainance Guide): Fix title typo.
	Removed some mentions of CVS.  Mention the new Git repo.

2010-04-18  Andreas Seltenreich  <seltenreich@gmx.de>

	* gnus.texi (Score File Format): Fix typo.  Reported by Štěpán Němec.
	(Mail Group Commands): Add index entry.

2010-04-18  Glenn Morris  <rgm@gnu.org>

	* info.texi (Search Index): Mention Emacs's Info-virtual-index.

2010-04-18  Jay Belanger  <jay.p.belanger@gmail.com>

	* calc.texi (Radix modes): Mention that the option prefix will
	turn on twos-complement mode.
	(Inverse and Hyperbolic Flags): Mention the Option flag.

2010-04-15  Carsten Dominik  <carsten.dominik@gmail.com>

	* org.texi (LaTeX and PDF export): Add a footnote about xetex.
	(LaTeX/PDF export commands): Rename and Move section.
	(Sectioning structure): Update.
	(References): New use case for field coordinates.
	(The export dispatcher): Rename from ASCII export.
	(Setting up the staging area): Document the availability of
	encryption for MobileOrg.
	(Images and tables): Document how to reference labels.
	(Index entries): New section.
	(Generating an index): New section.
	(Column width and alignment): Document that <N> now
	means a fixed width, not a maximum width.
	(Publishing options): Document the :email option.
	(Beamer class export): Fix bug in the BEAMER example.
	(Refiling notes): Document refile logging.
	(In-buffer settings): Document refile logging keywords.
	(Drawers): Document `C-c C-z' command.
	(Agenda commands): Mention the alternative key `C-c C-z'.
	(Special properties): Document the BLOCKED property.
	(The spreadsheet): Mention the formula editor.
	(References): Document field coordinates.
	(Publishing action): Correct the documentation for the
	publishing function.
	(The date/time prompt): Document that we accept dates
	like month/day/year.
	(Cooperation): Document the changes in table.el support.
	(Faces for TODO keywords, Faces for TODO keywords)
	(Priorities): Document the easy colors.
	(Visibility cycling): Document the new double prefix
	arg for `org-reveal'.
	(Cooperation): Remember.el is part of Emacs.
	(Clean view): Mention that `wrap-prefix' is also set by
	org-indent-mode.
	(Agenda commands): Add information about prefix args to
	scheduling and deadline commands.
	(Search view): Point to the docstring of
	`org-search-view' for more details.
	(Agenda commands): Document that `>' prompts for a date.
	(Setting tags): Document variable
	org-complete-tags-always-offer-all-agenda-tags.
	(Column attributes): Cross-reference special properties.

2010-04-10  Michael Albinus  <michael.albinus@gmx.de>

	Synchronize with Tramp repository.

	* tramp.texi (Auto-save and Backup): Remove reference to Emacs 21.
	(Frequently Asked Questions): Adapt supported (X)Emacs versions.
	Adapt supported MS Windows versions.  Remove obsolete URL.  Use the $()
	syntax, texi2dvi reports errors with the backquotes.

	* trampver.texi: Update release number.

2010-04-01  Teodor Zlatanov  <tzz@lifelogs.com>

	* gnus.texi (Finding the News): Add pointers to the Server buffer
	because it's essential.

2010-03-31  Katsumi Yamaoka  <yamaoka@jpl.org>

	* gnus.texi (MIME Commands): Update description of
	gnus-article-browse-html-article.

2010-03-27  Teodor Zlatanov  <tzz@lifelogs.com>

	* auth.texi (Secret Service API): Add TODO node.
	(Help for users): Explain the new source options for `auth-sources'.

2010-03-24  Michael Albinus  <michael.albinus@gmx.de>

	* trampver.texi: Update release number.

2010-03-10  Chong Yidong  <cyd@stupidchicken.com>

	* Branch for 23.2.

2010-03-03  Chong Yidong  <cyd@stupidchicken.com>

	* faq.texi (Escape sequences in shell output): Note that ansi-color is
	now enabled by default.

2010-02-28  Michael Albinus  <michael.albinus@gmx.de>

	* dbus.texi (Errors and Events): D-Bus messages are retrieved only,
	when Emacs runs in interactive mode.  (Bug#5645)

2010-02-16  Glenn Morris  <rgm@gnu.org>

	* nxml-mode.texi (Commands for locating a schema): Fix keybinding.

2010-02-05  Mark A. Hershberger  <mah@everybody.org>

	* ede.texi, eieio.texi, semantic.texi: Use standard direntry format.

2010-01-21  Katsumi Yamaoka  <yamaoka@jpl.org>

	* gnus.texi (Score File Format): Fix typo.

2010-01-19  Mark A. Hershberger  <mah@everybody.org>

	* cc-mode.texi: Replace references to obsolete c-subword-mode.

2010-01-18  Juanma Barranquero  <lekktu@gmail.com>

	* ada-mode.texi (Project File Overview): Fix typo.

2010-01-17  Chong Yidong  <cyd@stupidchicken.com>

	* semantic.texi: Add Richard Y. Kim credit.

	* eieio.texi (Making New Objects): Fix typo (Bug#5406).

2010-01-17  Michael Albinus  <michael.albinus@gmx.de>

	* tramp.texi (Frequently Asked Questions): Add GNU Emacs 23 and
	SXEmacs 22 to the supported systems.  New item for hung ssh sessions.

2010-01-17  Glenn Morris  <rgm@gnu.org>

	* calc.texi (Reporting Bugs): Don't mention format of repository.

	* woman.texi (Bugs): Make "Emacs repository" less specific,
	and the URL for same more specific.

	* faq.texi (Latest version of Emacs): The repository is now Bazaar.

2010-01-17  Juanma Barranquero  <lekktu@gmail.com>

	* ede.texi (ede-step-project, ede-proj-target):
	* tramp.texi (Remote processes): Fix typos.

2010-01-16  Mario Lang  <mlang@delysid.org>

	* ede.texi (ede-target):
	* org.texi (Refiling notes): Remove duplicated words.

2010-01-04  Stefan Monnier  <monnier@iro.umontreal.ca>

	* gnus.texi (Posting Styles): Use with-current-buffer.
	* calc.texi (Defining Simple Commands): Prefer save-current-buffer.

2010-01-02  Kevin Ryde  <user42@zip.com.au>

	* eieio.texi (Naming Conventions): Correction to xref on elisp
	coding conventions, is "Tips" node not "Standards".

2009-12-24  Chong Yidong  <cyd@stupidchicken.com>

	* calc.texi (General Mode Commands): Calc file should be in .emacs.d.

	* faq.texi (New in Emacs 22): Max buffer size is now 512 MB.

2009-12-18  Katsumi Yamaoka  <yamaoka@jpl.org>

	* gnus.texi (Direct Functions): Add missing port number to tls method.

2009-12-15  Juanma Barranquero  <lekktu@gmail.com>

	* makefile.w32-in (INFO_TARGETS, DVI_TARGETS, clean): Add edt.
	($(infodir)/edt, edt.dvi): New targets.

2009-12-15  Glenn Morris  <rgm@gnu.org>

	* Makefile.in (INFO_TARGETS, DVI_TARGETS): Add edt.
	(edt, $(infodir)/edt, edt.dvi): New targets.
	* edt.texi: New file (etc/edt-user.doc converted to Texinfo).

	* Makefile.in (PDF_TARGETS, pdf): New.
	(clean): Add *.pdf.
	Add pdf rules for all manuals.

2009-12-15  Jay Belanger  <jay.p.belanger@gmail.com>

	* calc/calc.texi (Radix Modes): Clarify two's complement notation.

2009-12-14  Chong Yidong  <cyd@stupidchicken.com>

	* sem-user.texi (Semantic mode, Idle Scheduler, Smart Completion)
	(Smart Jump, Analyzer Debug): Copyedits.
	(Semantic mode user commands): Link to new nodes.
	(Speedbar, SymRef, MRU Bookmarks, Sticky Func Mode)
	(Highlight Func Mode, Tag Decoration Mode): New nodes, from the
	upstream Semantic manual.

	* semantic.texi (Introduction): Minor fix to diagram.

2009-12-09  Michael Albinus  <michael.albinus@gmx.de>

	* eshell.texi (History): Add the other built-in variables.
	(Built-ins): Explain built-ins, and how to apply the external commands.
	Add `history', `su' and `sudo'.

	* tramp.texi (Remote processes): Add missing <RET> in the example.

2009-12-01  Bill Wohler  <wohler@newt.com>

	* mh-e.texi (Searching): Use mh vfolder_format and fix typo in database
	path for mairix example.  Specify -q in namazu example since namazu is
	excessively garrulous.

2009-11-29  Michael Albinus  <michael.albinus@gmx.de>

	* tramp.texi (Remote processes): Improve eshell example with "su"
	and "sudo" commands.

2009-11-28  Chong Yidong  <cyd@stupidchicken.com>

	* semantic.texi (Analyzer Internals): Rename from Analyzer.

	* sem-user.texi (Semantic mode user commands): Fix key syntax.
	Document semantic-complete-analyze-inline.
	(Semanticdb search debugging commands): Minor clarification.
	(Analyzer, Smart Completion, Smart Summary, Smart Jump)
	(Analyzer Debug): New nodes, adapted from the upstream Semantic user
	manual.
	(Semantic mode): Link to Idle Scheduler.

2009-11-28  Kevin Ryde  <user42@zip.com.au>

	* cl.texi (Porting Common Lisp): Update EIEIO dead ftp link to a
	@pxref, now EIEIO is in Emacs.

	* erc.texi (Development): Correction to git tutorial url.

2009-11-26  Glenn Morris  <rgm@gnu.org>

	* faq.texi (Latest version of Emacs): Mention stability of development
	version.
	(Problems with very large files): Max buffer size increase in 23.2.
	(VM): VM has moved house again.

2009-11-22  Jay Belanger  <jay.p.belanger@gmail.com>

	* calc.texi (Radix modes): Discuss alternate bases for two's complement
	notations.

2009-11-20  Carsten Dominik  <dominik@u016822.science.uva.nl>

	* org.texi (Column attributes): Fix documentation of new operators.

2009-11-20  Chong Yidong  <cyd@stupidchicken.com>

	* sem-user.texi (Semanticdb Search Configuration): Rearrange nodes.
	(Search Throttle, Semanticdb Roots, Include paths, Idle Scheduler)
	(Idle Completions Mode): Numerous copyedits.

2009-11-17  Juanma Barranquero  <lekktu@gmail.com>

	* semantic.texi (Semantic Internals, Glossary):
	* sem-user.texi (Semantic mode, Include paths, Idle Scheduler)
	(Semanticdb search debugging commands): Fix typos.

2009-11-16  Jay Belanger  <jay.p.belanger@gmail.com>

	* calc.texi (Radix modes): Mention twos-complement notation.

2009-11-16  Juanma Barranquero  <lekktu@gmail.com>

	* makefile.w32-in (INFO_TARGETS, DVI_TARGETS, clean): Add semantic.
	($(infodir)/semantic, semantic.dvi): New targets.

2009-11-16  Chong Yidong  <cyd@stupidchicken.com>

	* Makefile.in: Build the Semantic manual.

	* semantic.texi, sem-user.texi: New files, adapted from the Semantic
	repository.

2009-11-16  Michael Albinus  <michael.albinus@gmx.de>

	* dbus.texi (Receiving Method Calls): New defun
	`dbus-unregister-service'.

2009-11-15  Carsten Dominik  <carsten.dominik@gmail.com>

	* org.texi (Speed keys): New section.

2009-11-13  Michael Albinus  <michael.albinus@gmx.de>

	* dbus.texi (Type Conversion): Fix typo.
	(Asynchronous Methods): Rename `dbus-registered-functions-table' to
	`dbus-registered-objects-table'.
	(Receiving Method Calls): New defun `dbus-register-property'.
	Move `dbus-unregister-object' here.

2009-11-13  Carsten Dominik  <carsten.dominik@gmail.com>

	* org.texi: Removed @Ie, @ie, @Eg, @eg macros.

2009-11-13  James TD Smith  <ahktenzero@mohorovi.cc>

	* org.texi (Column attributes): Add the new age summary operators.
	Also, mention the fact you can only use one summary operator per
	property.

2009-11-13  John Wiegley  <johnw@newartisans.com>

	* org.texi (Tracking your habits): Add a new section in the
	manual about how to track habits.
	(Resolving idle time): Add a section on how idle and
	dangling clocks are resolved.

2009-11-13  Carsten Dominik  <carsten.dominik@gmail.com>

	* org.texi (Agenda commands): Document the new `i' command.
	(Inserting deadline/schedule): Document logging changes
	of scheduling and deadline times stamps.
	(In-buffer settings): Document the in-buffer keywords for logging
	changes of scheduling and deadline times stamps.
	(Structure editing, Plain lists): Document indentation
	cycling in empty entries with TAB.
	(Archiving): Document the default archiving command.
	(Moving subtrees): Document the new keys for archiving.
	(Internal archiving): Fix incorrect key.
	(Agenda commands): Document the TODO set switching commands.
	(Agenda commands): Document the new archiving keys.
	(Clocking work time): Better description on how to save
	and restore a clock.
	(Resolving idle time): Mention the x11idle program to get true
	idleness also under X11.
	(Resolving idle time): Use @kbd instead of @key for normal
	letters, because this is how he rest of the manual does this.
	(Pushing to MobileOrg): Mention that `org-directory'
	should be set.
	(Agenda commands): Document that SPC is a filter for
	any tag.
	(Search view): Rename from "Keyword search".
	(Capure): New chapter.
	(Markup): New chapter.
	(Links in HTML export, Images in HTML export):
	Extend the section titles.
	(Images in HTML export): Document the align option.
	(Text areas in HTML export): Extend the section title.
	(Images in LaTeX export): Explain image placement in LaTeX.

2009-11-10  Glenn Morris  <rgm@gnu.org>

	* sc.texi (Hints to MUA Authors): MUA should do any decoding.

2009-11-08  Michael Albinus  <michael.albinus@gmx.de>

	* tramp.texi (Auto-save and Backup): Disable backups just for a
	method.

	* trampver.texi: Update release number.

2009-11-07  Michael Albinus  <michael.albinus@gmx.de>

	Sync with Tramp 2.1.17.

	* trampver.texi: Update release number.

2009-10-29  Glenn Morris  <rgm@gnu.org>

	* texinfo.tex: Update to version 2009-08-14.15 from ftp://tug.org/tex/.

2009-10-23  Michael Albinus  <michael.albinus@gmx.de>

	* tramp.texi (External methods): Temporary files are kept for
	`rsync' and `rsyncc' methods.

2009-10-09  Juanma Barranquero  <lekktu@gmail.com>

	* eieio.texi: Fix typos.

2009-10-07  Chong Yidong  <cyd@stupidchicken.com>

	* cl.texi (Argument Lists): Clarify explicit keyword arguments.

2009-10-07  Juanma Barranquero  <lekktu@gmail.com>

	* makefile.w32-in (INFO_TARGETS, DVI_TARGETS, clean): Add eieio, ede.
	($(infodir)/eieio, eieio.dvi, $(infodir)/ede, ede.dvi): New targets.

2009-10-07  Chong Yidong  <cyd@stupidchicken.com>

	* Makefile.in: Build EIEIO and EDE manuals.

2009-10-07  Eric Ludlam  <zappo@gnu.org>

	* eieio.texi:
	* ede.texi: New files.

2009-10-05  Michael Albinus  <michael.albinus@gmx.de>

	* tramp.texi (Remote processes): Association of a pty is not supported.

2009-10-01  Carsten Dominik  <carsten.dominik@gmail.com>

	* org.texi (Pushing to MobileOrg): Document `org-mobile-files'.
	(Processing LaTeX fragments): Document that the size of images can be
	changes using the variable `org-format-latex-options'.
	(The date/time prompt, Timestamps): Be more accurate over ISO format
	dates and times.
	(Visibility cycling): Document showeverything keyword.
	(In-buffer settings): Document showeverything keyword.
	(Setting up the staging area): Fix the example.
	(MobileOrg): New section.
	(Agenda commands, Exporting Agenda Views): Document exporting the
	agenda view to Org files.

2009-09-28  Michael Albinus  <michael.albinus@gmx.de>

	* tramp.texi (History): Add IMAP support.
	(External methods): Add `imap' and `imaps' methods.
	(GVFS based methods): Add indices for `davs'.
	(Password handling): Rename anchors.  Add IMAP entries for
	~/.authinfo.gpg.

	* trampver.texi: Set default value of `emacsimap'.

2009-09-22  Daiki Ueno  <ueno@unixuser.org>

	* gnus.texi (Security): Document mm-sign-option and mm-encrypt-option.

2009-09-13  Chong Yidong  <cyd@stupidchicken.com>

	* dired-x.texi (Technical Details):
	Delete dired-up-directory (Bug#4292).

2009-09-03  Michael Albinus  <michael.albinus@gmx.de>

	* tramp.texi (Frequently Asked Questions): New item for emacsclient.

2009-09-02  Carsten Dominik  <carsten.dominik@gmail.com>

	* org.texi (Effort estimates): Document new effort setting commands.
	(Agenda commands): Document the new keys fro agenda time motion.
	Document entry text mode.  Improve documentation of the keys to include
	inactive time stamps into the agenda view.
	(Feedback): Document the new bug report command.
	(Structure editing): Add an index entry for the sorting of subtrees.

2009-09-02  Teodor Zlatanov  <tzz@lifelogs.com>

	* auth.texi (Help for users): Corrected markup.

2009-09-02  Glenn Morris  <rgm@gnu.org>

	* emacs-mime.texi (time-date): Mention float-time.

2009-08-30  Jay Belanger  <jay.p.belanger@gmail.com>

	* calc.texi (Simplifying Formulas): Improve the wording.

2009-08-29  Teodor Zlatanov  <tzz@lifelogs.com>

	* auth.texi: Rewritten for coverage and clarity.

2009-08-29  Katsumi Yamaoka  <yamaoka@jpl.org>

	* gnus.texi (Expiring Mail):
	Mention gnus-mark-copied-or-moved-articles-as-expirable.
	(Various Various): Mention gnus-safe-html-newsgroups.

	* gnus-news.texi: Mention
	gnus-mark-copied-or-moved-articles-as-expirable.

	* emacs-mime.texi (Display Customization): Add xref to
	gnus-safe-html-newsgroups.

2009-08-28  Michael Albinus  <michael.albinus@gmx.de>

	* tramp.texi (Version Control): Remove.
	(Obtaining Tramp): Update cvs checkout command.  Remove nightly tarballs
	reference.
	(External methods): Correct `scpc' concept index entries.  New method
	`rsyncc'.
	(External packages): New subsections "Filename completion" and "File
	attributes cache".

2009-08-27  Jay Belanger  <jay.p.belanger@gmail.com>

	* calc.texi (Rewrite Rules): Improve the example.
	(Simplifying Formulas): Explain use of the I and H flags for
	simplification.

2009-08-25  Michael Albinus  <michael.albinus@gmx.de>

	* dbus.texi (Bus names): Add optional parameter TIMEOUT to dbus-ping.
	Describe autostart behavior of dbus-ping.
	(Synchronous Methods, Asynchronous Methods): Use English numeric format
	for timeout values.
	(Top): Remove footnote saying D-Bus is not enabled by
	default.  (Bug#4256)

2009-08-23  Daiki Ueno  <ueno@unixuser.org>

	* epa.texi (Quick start): Don't refer to nonexistent epa-mode.
	Reported by Jari Aalto (Bug#4211).
	(Mail-mode integration): Mention epa-mail-mode and
	epa-global-mail-mode.
	(Encrypting/decrypting *.gpg files): Don't refer to nonexistent
	epa-setup.

2009-08-16  Michael Albinus  <michael.albinus@gmx.de>

	* dbus.texi (Asynchronous Methods): Allow nil handler.

2009-08-15  Michael Kifer  <kifer@cs.stonybrook.edu>

	* ediff.texi (ediff-current-file): Add information about this new function.

	* viper.texi: Add information about C-s in viper's search command.

2009-08-09  Colin Williams  <lackita@gmail.com>  (tiny change)

	* calc.texi (Date Forms): Fix typos.

2009-08-08  Glenn Morris  <rgm@gnu.org>

	* org.texi (Agenda commands): Restore clobbered change.

2009-08-07  Eli Zaretskii  <eliz@gnu.org>

	* calc.texi (Graphics, Devices): Update with the peculiarities of
	operation on MS-Windows.

2009-08-06  Carsten Dominik  <carsten.dominik@gmail.com>

	* org.texi (Publishing action): Improve documentation of file
	names when publishing to the source directory.
	(Clean view): Document `org-indent-mode'.
	(Clocking work time): Add documentation for the
	new :timetamp option when creating a clock report.
	(Paragraphs): Fix many typos.
	(Plain lists): Remove duplicate explanation about the
	`C-c *' command.
	(Literal examples): Update to reflect the new behavior
	of the -n -r -k switches when exporting source code examples.
	(Structure editing): Add information about `C-c *',
	converting a plain list into a list of Org items.
	(Remember): Small rephrasing of the paragraph
	describing remember.el.  Also mentioned that remember.el is part
	of Emacs 23, not Emacs 22.
	(Clocking work time): Add documentation about
	displaying the current clocking time against the effort estimate.
	Also add a footnote about using `org-clock-in-prepare-hook' to add
	an effort estimate on the fly, just before clocking it.
	(Footnotes): Document automatic renumbering and
	sorting.
	(Agenda commands): Document new bulk commands.
	(Plain lists): Document new behavior of
	`org-cycle-include-plain-lists'.
	Hyphenation only in TeX.
	(Clocking work time): Document the key to update effort
	estimates.
	(Clocking work time): Document the clock time display.
	(Structure editing, TODO basics): Document new
	variables.
	(Column attributes): Document new colciew operators.
	(Publishing options): Document :xml-declaration.
	(Tracking TODO state changes): Document the
	LOG_INTO_DRAWER property.
	(Literal examples): Document the new implementation for
	editing source code.
	(Publishing action): Mention the new publishing
	function, to publish an Org source file.
	(Publishing links): Mention how to link to an Org source file.
	(Macro replacement): Document new macros.
	(Handling links): Document type-specific completion
	when inserting links.
	(Structure editing, Plain lists): Improve documentation
	on sorting.
	(Internal links): Document custom ids for links.
	(Handling links): Document custom ids for links.
	(CSS support): Document new class.
	(Refiling notes): Document the possibility to create new nodes
	during refiling.
	(Agenda commands): Document the "?" operator to find
	tasks without effort setting.
	(Exporting agenda information): Section moved.
	(RSS Feeds): New section.
	(Built-in table editor): Document M-e and M-a navigate
	inside table field.
	(Stuck projects): Docment that projects identified as
	un-stuck will still be searchd for stuck sub-projects.
	(Paragraphs): Document centering.
	(Creating timestamps, Agenda commands): Document new
	behavior when changing time stamps.
	(Structure editing): Document the new command
	`org-clone-subtree-with-time-shift'.
	(Publishing): Refresh this chapter.
	(Export options, Export options, In-buffer settings):
	Document the new keywords.
	(Matching tags and properties): Collect all
	documentation about tags/property matches here.
	(Setting tags): Document `org-tag-persistent-alist'.
	(Weekly/daily agenda): New section.
	(Orgstruct mode): Describe `orgstruct++-mode'.
	(Drawers): Mention the LOGBOOK drawer.
	(Export options, Sectioning structure): Document the
	#+LEATEX_HEADER in-buffer setting.
	(Bugs): Section removed.
	(Hooks): New section.
	(Add-on packages): Move here from old location.
	(Context-sensitive commands): New section.
	(Setting tags): Document newline option.
	(Global TODO list, Matching tags and properties):
	Mention more variables.
	(Checkboxes): Update to changed command behavior.

2009-08-02  Eric Yu  <sucode@gmail.com>  (tiny change)

	* speedbar.texi (Basic Key Bindings): Fix typo.

2009-07-30  Jay Belanger  <jay.p.belanger@gmail.com>

	* calc.texi (Vector/Matrix Functions): Add index entries for both
	"v" and "V" key bindings.  Mention that `calc-matrix-brackets' only
	affects matrices with more than one row.
	(Help Commands): Add index entries for "prefix ?" key bindings.

2009-07-29  Jay Belanger  <jay.p.belanger@gmail.com>

	* calc.texi (Stack Manipulation Commands): Add documentation for
	`calc-transpose-lines'

2009-07-27  Michael Albinus  <michael.albinus@gmx.de>

	* dbus.texi (Receiving Method Calls): Describe special return value
	`:ignore'.

2009-07-24  Alan Mackenzie  <acm@muc.de>

	* cc-mode.texi (Config Basics, File Styles): Document that at mode
	initialization, any individual variable setting now takes precedence
	over one done via c-file-style/c-file-offsets.

2009-07-21  Jay Belanger  <jay.p.belanger@gmail.com>

	* calc.texi (Undoing Mistakes): Mention that the undo list will be
	truncated when Calc is quit.
	(Customizing Calc): Document `calc-undo-length'.

2009-07-20  Chong Yidong  <cyd@stupidchicken.com>

	* calc.texi (About This Manual): Don't mention chapter numbers in text.

2009-07-11  Kevin Ryde  <user42@zip.com.au>

	* pcl-cvs.texi (About PCL-CVS):
	* widget.texi (Basic Types):
	Fix cross-references.

2009-07-01  Andreas Schwab  <aschwab@redhat.com>

	* dbus.texi (Type Conversion): Don't use literal control character.

2009-07-01  Michael Albinus  <michael.albinus@gmx.de>

	* tramp.texi (GVFS based methods): New section.
	(Remote processes): Processes for GVFS based methods run locally.

2009-06-30  Michael Albinus  <michael.albinus@gmx.de>

	* tramp.texi (Inline methods, External methods, Gateway methods):
	Avoid the words "kludge" and hack".
	(External methods): Add `synce' method.

	* trampver.texi: Update release number.

2009-06-22  Michael Albinus  <michael.albinus@gmx.de>

	Sync with Tramp 2.1.16.

	* tramp.texi (History): Add GVFS support.
	(External methods): Precise `rsync' description.  Add `dav', `davs' and
	`obex' methods.  Add 'tramp-gvfs-methods' option.
	(Multi-hops): Cells of `tramp-default-proxies-alist' can also be Lisp
	forms.
	(Remote Programs): Introduce `tramp-own-remote-path'.
	(Remote processes): New subsection "Running remote programs that create
	local X11 windows".
	(Frequently Asked Questions): Improve code for disabling vc.

	* trampver.texi: Update release number.  Set default value of
	`emacsgvfs'.

2009-06-21  Chong Yidong  <cyd@stupidchicken.com>

	* Branch for 23.1.

2009-06-17  Glenn Morris  <rgm@gnu.org>

	* faq.texi (Obtaining the FAQ): Add reference to Savannah.
	(Latest version of Emacs): Mention source code repository.

2009-06-16  Glenn Morris  <rgm@gnu.org>

	* faq.texi (Top): Language tweak.
	(Extended commands): Most people have arrow keys.
	(Emacs manual): Say how to follow info links.
	(File-name conventions): Change title a bit.  Explain about source
	versus installed.  Condense etc description.
	(Guidelines for newsgroup postings): Mention Savannah list page.
	(Newsgroup archives): Simplify.
	(Contacting the FSF): Add contact URL.
	(Emacs Lisp documentation): Printed version not always available.
	(Installing Texinfo documentation): Explain how by hand installation is
	not normally needed.  Use add-to-list.  Remove duplicate reference.
	(Informational files for Emacs): Move info on Help menu here from
	"File-name conventions".
	(Help installing Emacs): Tweak uref.
	(Obtaining the FAQ): Mention repository.
	(Origin of the term Emacs): Explain "ITS".
	(Changing load-path): Use add-to-list.
	(Automatic indentation): Clarify this is for Text mode.
	Don't mention Indented Text mode.
	(Finding Emacs on the Internet): The FSF does not seem to offer a
	deluxe distribution on CD anymore.

2009-06-16  Glenn Morris  <rgm@gnu.org>

	* faq.texi (Top): Mention which Emacs version this FAQ is about.
	Recommend the latest release.  Mention how to get older FAQs.
	Recommend the Emacs manual.
	(Guidelines for newsgroup postings): Discourage cross-posts.
	(Underlining paragraphs): Remove.
	(Editing MS-DOS files): Remove pre-Emacs 20 information.
	(Bugs and problems): Update key-binding.
	(Problems with very large files): Mention 64-bit.
	(Shell process exits abnormally): Remove.
	(Problems with Shell Mode): Rename and update.
	(Spontaneous entry into isearch-mode)
	(Problems talking to certain hosts): Remove.  This is old information,
	in etc/PROBLEMS if needed.
	(Emacs takes a long time to visit files, Updating Emacs): Remove.
	(Dired claims that no file is on this line): Update.
	(Installing Emacs, Problems building Emacs): Simplify.
	(Emacs for MS-DOS): Refer to msdos/INSTALL rather than duplicating
	information.
	(Emacs for MS-Windows): Rename from "Emacs for Windows".  Simplify.
	(Emacs for Mac OS X): Rename from "Emacs for Apple computers".
	(JDEE): "JDEE", not "JDE".
	(Handling C-s and C-q with flow control, Binding C-s and C-q):
	Remove.  This is old information, in etc/PROBLEMS if needed.
	(stty and Backspace key, Kanji and Chinese characters): Remove.
	(Right-to-left alphabets): Update section.
	(Changing the included text prefix): Gnus uses message-yank-prefix.
	Add cross-reference to Supercite manual.
	(Saving a copy of outgoing mail): Simplify output file description.
	(Expanding aliases when sending mail): Refer to Emacs manual.
	Remove old info about RFC822.
	Correct description of how to rebuild aliases.
	(Rmail writes to /var/spool/mail): Update location from /usr/spool/mail.
	(MIME with Emacs mail packages)
	(Viewing articles with embedded underlining)
	(Saving a multi-part Gnus posting, Gnus hangs for a long time):
	Remove old sections.
	(Killing based on nonstandard headers): Remove.  Scoring is preferable,
	and is well-documented in the Gnus manual.
	(Reading news with Emacs): Merge "Learning more about Gnus" into here.
	(Making Gnus faster): Rename from "Starting Gnus faster".
	Merge "Catch-up is slow in Gnus" into here.

2009-06-14  Glenn Morris  <rgm@gnu.org>

	* faq.texi (Status of Emacs): Re-order with most recent releases first.
	(New in Emacs 23): New section.
	(Handling C-s and C-q with flow control): Add xref.

2009-06-13  Glenn Morris  <rgm@gnu.org>

	* faq.texi (Setting up a customization file): Grammar fix.
	Customize is no longer "new".
	(Displaying the current line or column): Line-number mode is on by
	default.  Don't mention `column' package.  Mention linum.el.
	(Turning on abbrevs by default): Explain how to do it for buffers,
	modes, and everywhere.
	(Associating modes with files): Use add-to-list.  Don't mention Emacs
	19.
	(Highlighting a region): On by default since 23.1.
	(Replacing highlighted text): Update doc quote.
	(Working with unprintable characters): Don't mention search-quote-char.
	(Using an already running Emacs process): Gnuclient is probably not an
	enhancement these days.
	(Indenting switch statements): Remove mention of pre-Emacs 20.
	(Horizontal scrolling): Abbreviate Emacs 20 description.
	(Replacing text across multiple files): Fix name of dired command.
	(Disabling backups): Use require not load.
	(Learning more about Gnus): Add cross-refs to Gnus manual and FAQ.

2009-06-13  Bill Wohler  <wohler@newt.com>

	Release MH-E manual version 8.2.

	* mh-e.texi (VERSION, EDITION, UPDATED, UPDATE-MONTH): Update for
	release 8.2.

2009-06-13  Glenn Morris  <rgm@gnu.org>

	* faq.texi: Remove the term "on-line" (meaning "Info") throughout, since
	in this day and age the common meaning is "on the web".
	(copying): Use @copyright in all cases.
	(Basic keys): Remove reference to deleted manual node "Text Characters".
	(File-name conventions): Use GNU as an example rather than SERVICE.
	default.el lives in site-lisp.  Update Info directory location.
	(Real meaning of copyleft): GPL actions have been brought, but all
	settled out of court.
	(Guidelines for newsgroup postings): Shorten section title.
	Simplify comp.emacs description.
	(Newsgroup archives): Change Google URL.  Describe Gmane.
	(Unsubscribing from Emacs lists): Remove discussion of "distribution
	points".  Mention List-Unsubscribe header.
	(Contacting the FSF): Update email and URLs.
	(Basic editing): Mention F1 for help.
	(Installing Texinfo documentation): Refer to Texinfo website rather
	than ftp server.
	(Printing a Texinfo file): Mention texi2pdf.
	(Informational files for Emacs): Don't describe FTP or SERVICE, they
	are just stubs nowadays.
	(Latest version of Emacs): Explain version numbers.
	(Spell-checkers, Checking TeX and *roff documents): Remove sections.
	(Turning on syntax highlighting): No need to mention hilit19 any more.
	(Finding Emacs on the Internet): Refer to URLs rather than DISTRIB, FTP.
	(Modes for various languages): Remove section.
	(Major packages and programs): Remove most version and maintainer
	information - it's hard to keep up-to-date, and adds nothing.
	Similarly with direct links to mailing lists.
	(Spell-checkers): Rename node from Ispell.  Mention Aspell and Hunspell.
	(Mailcrypt): Remove section - mailcrypt has not been updated in mnay
	years, and Emacs comes with tools for this now.
	(Patch): Remove section - this is a standard tool.
	(Using function keys under X): Remove section.

2009-06-12  Glenn Morris  <rgm@gnu.org>

	* faq.texi (Viewing Info files outside of Emacs): Xinfo is no more.
	(Help installing Emacs): Remove reference to deleted X11 node.
	(Associating modes with files): Interpreter-mode-alist is no longer
	subservient to auto-mode-alist.
	(Installing Emacs): Change future Emacs version.
	(Linking with -lX11 fails): Remove old section.
	(Packages that do not come with Emacs): Update ELL location.
	Emacs Lisp archive is dead.
	(Emacs for Windows): Remove reference to old CE port.
	(Emacs for OS/2, Emacs for Atari ST, Emacs for the Amiga)
	(Emacs for VMS and DECwindows): Remove old ports.
	(Emacs for GNUstep): Rename from "Emacs for NeXTSTEP" and update.
	(Removing flashing messages): Remove section about non-existent Gnus
	option.

	* faq.texi (Top): Add @top command.
	Remove the optional arguments from all @node commands: makeinfo can
	generate these automatically, and it is easier to edit and rearrange
	nodes without them.

2009-06-11  Glenn Morris  <rgm@gnu.org>

	* faq.texi (Common acronyms): Remove no-longer-existing OSF.
	(The LPF): Make the updated URL the sole reference point.
	(Learning how to do something): Update refcard price and format.
	(Getting a printed manual): Sources in doc/emacs/, not man/.
	Also available in PDF format.  Since the page count varies, be less
	precise.
	(Informational files for Emacs): Remove references to deleted files
	LPF and SUN-SUPPORT, and to UUCP.
	(Obtaining the FAQ): Refer to the service web-page rather than SERVICE.
	Remove many obsolete ways to get the FAQ, which now seems only to be
	distributed with Emacs.
	(Mail and news): Remove sections about Rmail Babyl that no longer apply.

2009-06-09  Chong Yidong  <cyd@stupidchicken.com>

	* org.texi (Org Plot): Fix tags (Bug#3507).
	(Workflow states, Agenda commands): Fix tags (Bug#3508).

	* ada-mode.texi (Installation, Compile commands)
	(Project File Overview, No project files, Set compiler options)
	(Use GNAT project file, Use multiple GNAT project files)
	(Identifier completion): Use @samp for menu items, and @kbd for key
	sequences (Bug#3504).

2009-06-04  Daiki Ueno  <ueno@unixuser.org>

	* gnus.texi (Security): Fix wording; add a link to epa.info.

2009-06-04  Ryan Yeske  <rcyeske@gmail.com>

	* message.texi (Header Commands): Fix descriptions to match
	keybindings.

2009-04-22  Daiki Ueno  <ueno@unixuser.org>

	* gnus.texi (Security): Mention that EasyPG is the current default.

2009-04-13  Chong Yidong  <cyd@stupidchicken.com>

	* ediff.texi (Session Commands): Fix typo.

2009-04-05  Reiner Steib  <Reiner.Steib@gmx.de>

	* gnus-faq.texi (FAQ 8-4): Fix wrong group name of
	news.software.readers.  Reported by Florian Rehnisch.

2009-04-02  Glenn Morris  <rgm@gnu.org>

	* auth.texi: Capitalize direntry.

	* mairix-el.texi: Copy the direntry from ../../info/dir, and avoid
	using a period in the entry name.  (Bug#2797)

2009-03-03  Juanma Barranquero  <lekktu@gmail.com>

	* makefile.w32-in (INFO_TARGETS, DVI_TARGETS, clean): Add auth.
	($(infodir)/auth, auth.dvi): New targets.

2009-03-03  Glenn Morris  <rgm@gnu.org>

	* auth.texi: Fix @setfilename.

	* Makefile.in (INFO_TARGETS, DVI_TARGETS): Add auth.
	(auth, $(infodir)/auth, auth.dvi): New rules.

2009-02-25  Glenn Morris  <rgm@gnu.org>

	* faq.texi (Emacs for minimalists): New node.  (Bug#2452)

2009-02-23  Katsumi Yamaoka  <yamaoka@jpl.org>

	* gnus.texi (NoCeM): Fix description of gnus-use-nocem.

2009-02-23  Katsumi Yamaoka  <yamaoka@jpl.org>

	* gnus.texi (NoCeM): Update default values for gnus-nocem-groups,
	gnus-nocem-issuers, and gnus-nocem-verifyer.

2009-02-20  Juanma Barranquero  <lekktu@gmail.com>

	* ada-mode.texi (Project files, Automatic Casing):
	* dbus.texi (Signals):
	* gnus.texi (Selecting a Group, Filtering Incoming Mail):
	* mh-e.texi (HTML):
	* nxml-mode.texi (Locating a schema)
	(Using the document's URI to locate a schema):
	* org.texi (Footnotes, Using the mapping API):
	* rcirc.texi (Channels): Remove duplicate words.

2009-02-20  Glenn Morris  <rgm@gnu.org>

	* dired-x.texi (Miscellaneous Commands):
	* gnus.texi: Minor updates for mbox Rmail.

2009-02-16  Karl Berry  <karl@gnu.org>

	* ada-mode.texi, auth.texi, autotype.texi, calc.texi, cc-mode.texi:
	* cl.texi, dbus.texi, dired-x.texi, ebrowse.texi, ediff.texi:
	* emacs-mime.texi, epa.texi, erc.texi, eshell.texi, eudc.texi:
	* faq.texi, flymake.texi, forms.texi, gnus-coding.texi, gnus.texi:
	* idlwave.texi, info.texi, mairix-el.texi, message.texi, mh-e.texi:
	* newsticker.texi, nxml-mode.texi, org.texi, pcl-cvs.texi:
	* pgg.texi, rcirc.texi, reftex.texi, remember.texi, sasl.texi:
	* sc.texi, ses.texi, sieve.texi, smtpmail.texi, speedbar.texi:
	* tramp.texi, url.texi, vip.texi, viper.texi, widget.texi, woman.texi:
	Consistently use @insertcopying in the Top node,
	@contents at the front (after @end titlepage),
	and @direntry after @copying.  (Bug#1988)

2009-02-13  Teodor Zlatanov  <tzz@lifelogs.com>

	* auth.texi: New file documenting auth-source.

2009-02-13  Carsten Dominik  <dominik@science.uva.nl>

	* org.texi (Org Plot): Fix link.

2009-02-09  Daiki Ueno  <ueno@unixuser.org>

	* epa.texi (Mail-mode integration): Mention the way to do
	"encrypt-to-self".  (Bug#1807)

2009-02-05  Arni Magnusson  <arnima@hafro.is>  (tiny change)

	* ada-mode.texi (No project files): Fix typo.  (Bug#2214)

2009-02-04  Reiner Steib  <Reiner.Steib@gmx.de>

	* gnus-news.texi: Print version about Incoming*.

2009-02-02  Carsten Dominik  <dominik@science.uva.nl>

	* org.texi (Structure editing, Handling links)
	(Fast access to TODO states, Javascript support): Make standard docs
	correctly reflect default variable settings.

2009-02-02  Glenn Morris  <rgm@gnu.org>

	* org.texi: Fix typos.

2009-02-01  Michael Albinus  <michael.albinus@gmx.de>

	Sync with Tramp 2.1.15.

	* trampver.texi: Update release number.

2009-01-31  Carsten Dominik  <carsten.dominik@gmail.com>

	* org.texi (TODO dependencies): Document TODO dependencies on
	checkboxes.

2009-01-30  Carsten Dominik  <dominik@science.uva.nl>

	* org.texi (TODO dependencies): Document key binding for toggling
	ORDERED property.

2009-01-28  Michael Albinus  <michael.albinus@gmx.de>

	* dbus.texi (Errors and Events): Fix typos.  Describe second parameter
	of hook functions.

2009-01-28  Carsten Dominik  <dominik@science.uva.nl>

	* org.texi (TODO dependencies): New section.

2009-01-27  Carsten Dominik  <dominik@science.uva.nl>

	* org.texi (Plain lists, TODO basics, Priorities)
	(Multiple sets in one file, Conflicts): Document interaction with
	`shift-selection-mode'.

2009-01-27  Jay Belanger  <jay.p.belanger@gmail.com>

	* calc.texi (Embedded Mode, Algebraic-Style Calculations):
	Make Calc the subject of sentences.
	(Rearranging Formulas using Selections): Discuss new options
	for `j *'.

2009-01-26  Michael Albinus  <michael.albinus@gmx.de>

	* dbus.texi (Errors and Events): New variable dbus-event-error-hooks.

2009-01-26  Glenn Morris  <rgm@gnu.org>

	* org.texi: Fix typos.

2009-01-26  Bill Wohler  <wohler@newt.com>

	* mh-e.texi (EDITION, UPDATED): Update.

2009-01-25  Carsten Dominik  <dominik@science.uva.nl>

	* org.texi (References): Add information about remote references.
	(Built-in table editor): Document `C-c RET' in tables.
	(Math symbols, Quoting LaTeX code): Mention that simple
	LaTeX macros survive LaTeX export.
	(Images in LaTeX export): Show how to create a reference to a
	figure.
	(Sectioning structure): Document that the LaTeX class can be
	specified in a property.
	(Text areas in HTML export): New section.
	(External links): Add examples for text search and ID links.
	(Built-in table editor): Remove the descriptio of `C-c
	C-q', it not longer works.
	(Literal examples): Document that a space must follow
	the colon in short examples.
	(Relative timer): Document `org-timer-stop'.
	(Footnotes): New section.
	(Footnote markup): Shorten section and refer to new Footnote
	section.
	(Literal examples): Add documentation for line
	numbering in and references to code examples.
	(CSS support): Fix the description of default CSS styles.
	(Capturing column view): Document
	"file:path/to/file.org" as an allowed value for the ID property of
	a dynamic block copying column view.

2009-01-23  Stephen Eglen  <stephen@gnu.org>

	* mh-e.texi (Getting Started): Describe $MH.

2009-01-21  Michael Albinus  <michael.albinus@gmx.de>

	* tramp.texi (all): Harmonize usage of "external method",
	"external transfer method" and "out-of-band method".
	(Connection types): Precise the differences of inline and external
	methods.  Written by Adrian Phillips <a.phillips@met.no>.

2009-01-19  Reiner Steib  <Reiner.Steib@gmx.de>

	* gnus.texi (Limiting): `/ N' and `/ o' are not really limiting
	commands as described at the top.  Reported by Allan Gottlieb
	<gottlieb@nyu.edu>.

2009-01-19  Katsumi Yamaoka  <yamaoka@jpl.org>

	* gnus.texi (Non-ASCII Group Names, RSS): Update description of
	nnmail-pathname-coding-system.

2009-01-17  Peter Tury  <tury.peter@gmail.com>  (tiny change)

	* org.texi (Relative timer): Fix typo.

2009-01-15  Juanma Barranquero  <lekktu@gmail.com>

	* org.texi (Clocking work time): Fix typo.
	Reported by Peter Tury <tury.peter@gmail.com>.  (Bug#1925)

2009-01-13  Glenn Morris  <rgm@gnu.org>

	* org.texi: Fix some more typos.

2009-01-13  Peter Tury  <tury.peter@gmail.com>  (tiny change)

	* org.texi: Fix some typos.

2009-01-09  Katsumi Yamaoka  <yamaoka@jpl.org>

	* gnus.texi (Group Parameters): Add note for local variables.

2009-01-09  Reiner Steib  <Reiner.Steib@gmx.de>

	* gnus.texi (Converting Kill Files): Fix URL.
	Include gnus-kill-to-score.el in contrib directory.

2009-01-09  Reiner Steib  <Reiner.Steib@gmx.de>

	* gnus.texi (Startup Variables): Fix gnus-before-startup-hook.
	Reported by Leo <sdl.web@gmail.com>.  (Bug#1660)
	(Paging the Article): Add index entry.

2009-01-03  Stephen Leake  <stephen_leake@member.fsf.org>

	* ada-mode.texi (Examples): Delete redundant text.

2009-01-03  Michael Albinus  <michael.albinus@gmx.de>

	* trampver.texi (top): Declare ipv6prefix and ipv6postfix.

	* tramp.texi (Filename Syntax, Filename completion): Handle IPv6
	addresses.

2009-01-03  Bill Wohler  <wohler@newt.com>

	* mh-e.texi (Scan Line Formats): Indicate that first column should be
	kept empty.

2008-12-20  Carsten Dominik  <dominik@science.uva.nl>

	* org.texi (Activation, Exporting, ASCII export, HTML export)
	(HTML Export commands, LaTeX/PDF export commands):
	Improve documentation about transient-mark-mode.
	(References): Document the use of special names like $LR1 to reference
	to fields in the last table row.

2008-12-19  Juri Linkov  <juri@jurta.org>

	* info.texi (Search Text): Remove mention of removed key binding M-s.

2008-12-18  Carsten Dominik  <dominik@science.uva.nl>

	* org.texi (References): Remove mentioning of @0 as reference for the
	last line, this has been reverted in the Lisp sources.

2008-12-17  Juanma Barranquero  <lekktu@gmail.com>

	* makefile.w32-in (INFO_TARGETS, clean): Add sasl.
	(DVI_TARGETS): Remove duplicates.  Add sasl.
	($(infodir)/sasl, sasl.dvi): New targets.

2008-12-17  Carsten Dominik  <dominik@science.uva.nl>

	* org.texi: Version number pushed to 6.15d.

2008-12-16  Carsten Dominik  <dominik@science.uva.nl>

	* org.texi (Tables in LaTeX export): New section.
	(Images in LaTeX export): New section.
	(Inlined images, Images in HTML export): Sections renamed.

2008-12-08  Reiner Steib  <Reiner.Steib@gmx.de>

	* message.texi (Insertion Variables): Don't advertise sc-cite-original.

2008-12-04  David Engster  <dengste@eml.cc>

	* gnus.texi (nnmairix): Mention mairix.el.  Point out the importance
	of nnml-get-new-mail.  Change URL for mairix patch.

2008-12-02  Carsten Dominik  <carsten.dominik@gmail.com>

	* org.texi (Using the mapping API): Fix bug in mapping example.
	(Publishing options): Make the list of properties complete again, in
	correspondence to the variable `org-export-plist-vars'.
	(Property searches): Document new special values for time comparisons.
	(Tag inheritance): Refine the description of tag inheritance.
	(Project alist): Add info about the publishing sequence of components.
	(Effort estimates): Document the new relative timer.

2008-12-01  Jay Belanger  <jay.p.belanger@gmail.com>

	* calc.texi (About This Manual): Clarify behavior of `C-x * t'.
	(Using Calc): Clarify use of `C-x * o'.
	(Embedded Mode (Overview)): Clarify use of `C-x * e'.

2008-11-28  Richard M Stallman  <rms@gnu.org>

	* dbus.texi (Receiving Method Calls): Clean up previous change.

2008-11-26  Michael Albinus  <michael.albinus@gmx.de>

	* dbus.texi (Type Conversion): New defuns `dbus-string-to-byte-array',
	`dbus-escape-as-identifier', `dbus-byte-array-to-string' and
	`dbus-unescape-from-identifier'.
	(Receiving Method Calls): New constants `dbus-service-emacs' and
	`dbus-path-emacs'.  Precise return values of `dbus-register-method'.
	(Signals): Use the constants in the example.

2008-11-24  Carsten Dominik  <dominik@science.uva.nl>

	* org.texi: Re-apply change to FDL 1.3.

2008-11-23  Carsten Dominik  <dominik@science.uva.nl>

	* org.texi (Setting up Remember): Document `org-remember-mode'.
	(External links): Document that bbdb links can use a regular
	expression.
	(External links): Document that elisp links can contain interactive
	commands.

2008-11-22  Michael Kifer  <kifer@cs.stonybrook.edu>

	* viper.texi (viper-translate-all-ESC-keysequences):
	Description removed.

2008-11-19  Glenn Morris  <rgm@gnu.org>

	* doclicense.texi: Change to FDL 1.3.
	Relicense all texi files under FDL 1.3 or later.

2008-11-17  Jay Belanger  <jay.p.belanger@gmail.com>

	* calc.texi (Tutorial): Clarify how to set up the on-line tutorial.

2008-11-16  Michael Kifer  <kifer@cs.stonybrook.edu>

	* viper.texi (viper-ESC-keyseq-timeout, viper-ESC-key): Remove.

	* ediff.texi: Version/date change.

2008-11-14  Chong Yidong  <cyd@stupidchicken.com>

	* ns-emacs.texi: Moved into macos.texi in the main Emacs manual.

2008-11-14  Jay Belanger  <jay.p.belanger@gmail.com>

	* calc.texi (About This Manual): Comment out a mention of
	marginal notes.

2008-11-12  Carsten Dominik  <dominik@science.uva.nl>

	* org.texi (Clocking work time): Document the :formula property of
	clock tables.
	(Structure editing, Refiling notes): Document refiling regions.
	(Agenda commands): Document the double-prefix version
	of the `l' command in the agenda.
	(Handling links): Explain the effect of a double prefix
	arg to `C-c C-o'.
	(TODO basics): Add documentation for tag triggers.

2008-10-23  Glenn Morris  <rgm@gnu.org>

	* cl.texi (Function Bindings): Mention `flet' fails to deal with
	byte-compiling things like `+'.

	* ns-emacs.texi: Merge copyright years of author now with assignment
	into FSF years.
	(VER): Use it for easier automatic updating.  Use Emacs version rather
	than standalone Emacs.app version.

2008-10-12  Carsten Dominik  <dominik@science.uva.nl>

	* org.texi: Lots of minor fixes.
	(Capture): New chapter.
	(Org Plot): New section.

2008-09-30  Magnus Henoch  <mange@freemail.hu>

	* cl.texi (Porting Common Lisp): Fix parenthesis order in example.

2008-09-30  Jay Belanger  <jay.p.belanger@gmail.com>

	* calc.texi (User Defined Units): Mention how to enter optional display
	string.

2008-09-25  Teodor Zlatanov  <tzz@lifelogs.com>

	* message.texi (Sending Variables): Fix variable documentation to
	avoid the "y/n" wording.

2008-09-24  Teodor Zlatanov  <tzz@lifelogs.com>

	* message.texi (Sending Variables): Add `message-confirm-send' doc.

2008-09-24  Katsumi Yamaoka  <yamaoka@jpl.org>

	* gnus.texi (The Gnus Registry): Don't give argument to @item used in
	@enumerate section so as to be able to be formatted with MAKEINFO=no.

2008-09-22  Bill Wohler  <wohler@newt.com>

	Release MH-E manual version 8.1.

	* mh-e.texi (VERSION, EDITION, UPDATED, UPDATE-MONTH): Update for
	release 8.1.

	* mh-e.texi: Retain dual license as agreed to by the FSF.
	However, bump GPL to Version 3.
	Use @include for license text.

2008-09-19  Katsumi Yamaoka  <yamaoka@jpl.org>

	* gnus.texi (Top, Setup, Fancy splitting to parent)
	(Store custom flags and keywords, Store arbitrary data):
	Clean up markup.

2008-09-16  Teodor Zlatanov  <tzz@lifelogs.com>

	* gnus.texi (The Gnus Registry): Document it.

2008-09-08  David Engster  <dengste@eml.cc>

	* gnus.texi (nnmairix): Point out that nnml uses MH format.
	Clarify section about choosing back end servers.

2008-08-23  Glenn Morris  <rgm@gnu.org>

	* dired-x.texi (Shell Command Guessing):
	Mention dired-guess-shell-case-fold-search.  (Bug#417)

2008-08-22  Michael Albinus  <michael.albinus@gmx.de>

	* trampver.texi: Update release number.

2008-08-18  Brian Cully  <bjc@kublai.com>  (tiny change)

	* ns-emacs.texi: Update version.
	(Introduction): Correct menu location for options save.
	(Customization): Note that defaults are stored under org.gnu.Emacs.

2008-08-11  Bill Wohler  <wohler@newt.com>

	* mh-e.texi (Getting Started): Rename variant mu-mh to gnu-mh and be
	explicit about GNU mailutils MH elsewhere (with thanks to Darel
	Henman) (closes SF #1768928).

2008-08-10  Glenn Morris  <rgm@gnu.org>

	* ns-emacs.texi: Use @copying.  Change copyright of authors with
	assignment to FSF.  Change license to GFDL.
	(Top): Remove outdated references.

2008-08-07  Reiner Steib  <Reiner.Steib@gmx.de>

	* gnus.texi (Sorting the Summary Buffer, Summary Sorting):
	Add gnus-summary-sort-by-most-recent-number and
	gnus-summary-sort-by-most-recent-date.
	(Summary Sorting): Explain prefix argument.

2008-08-07  Katsumi Yamaoka  <yamaoka@jpl.org>

	* gnus.texi (Saving Articles): Mention symbolic prefix `r' for
	gnus-summary-pipe-output.

2008-08-03  Michael Albinus  <michael.albinus@gmx.de>

	* dbus.texi (Receiving Method Calls): Document error handling of own
	D-Bus methods.

2008-08-01  Bill Wohler  <wohler@newt.com>

	* mh-e.texi (Reading Mail)
	(Viewing Attachments): Describe new function
	mh-show-preferred-alternative.
	(Sending Mail, Redistributing, Sending Message): Describe new hook
	mh-annotate-msg-hook.

2008-07-31  Michael Albinus  <michael.albinus@gmx.de>

	* dbus.texi (Arguments and Signatures): Fix example.
	(Synchronous Methods): New defun `dbus-call-method-non-blocking'.
	(Asynchronous Methods): New node.
	(Errors and Events): Describe extended layout of `dbus-event'.
	New defun `dbus-event-message-type'.

2008-07-31  Dan Nicolaescu  <dann@ics.uci.edu>

	* ediff.texi: Remove VMS support.

2008-07-29  Juanma Barranquero  <lekktu@gmail.com>

	* makefile.w32-in (INFO_TARGETS, DVI_TARGETS, clean): Add mairix-el.
	($(infodir)/mairix-el), mairix-el.dvi): New targets.

2008-07-29  Chong Yidong  <cyd@stupidchicken.com>

	* Makefile.in: Add mairix-el targets.

2008-07-29  David Engster  <deng@randomsample.de>

	* mairix-el.texi: New file.

2008-07-28  Stephen Leake  <stephen_leake@stephe-leake.org>

	* ada-mode.texi: Document using GNAT project files as Emacs Ada mode
	project files.  Delete 'main_unit' project variable; not needed.  Allow
	process environment variables wherever project variables are allowed.
	Add tutorial section on multiple GNAT project files.

2008-07-27  Michael Albinus  <michael.albinus@gmx.de>

	Sync with Tramp 2.1.14.

	* trampver.texi: Update release number.

2008-07-27  Dan Nicolaescu  <dann@ics.uci.edu>

	* ns-emacs.texi:
	* faq.texi: Remove mentions of Mac Carbon.

2008-07-24  Katsumi Yamaoka  <yamaoka@jpl.org>

	* gnus.texi (Saving Articles): Describe the 2nd argument of
	gnus-summary-save-in-pipe.
	(SpamAssassin): Use it.

2008-07-22  Katsumi Yamaoka  <yamaoka@jpl.org>

	* gnus.texi (SpamAssassin): Fix gnus-summary-save-in-pipe usage.

2008-07-25  Carsten Dominik  <dominik@science.uva.nl>

	* org.texi (Export options): Document the use of the creator flag.

2008-07-24  Carsten Dominik  <dominik@science.uva.nl>

	* org.texi: New version 6.06a.

2008-07-23  Juanma Barranquero  <lekktu@gmail.com>

	* makefile.w32-in (INFO_TARGETS, DVI_TARGETS, clean): Add ns-emacs.
	($(infodir)/ns-emacs, ns-emacs.dvi): New targets.

2008-07-23  Vincent Belaïche  <vincent.b.1@hotmail.fr>

	* calc.texi (Editing Stack Entries):
	(Algebraic Entry): Rewrite introductory sentences so it can be used by
	Calc's help functions.  Mention fixing typos.
	(Customizing Calc): Fix typo.

2008-07-23  Jay Belanger  <jay.p.belanger@gmail.com>

	* calc.texi (summarykey): New macro.  Use to correctly format keys in
	the summary.

2008-07-20  Adrian Robert  <adrian.b.robert@gmail.com>

	* ns-emacs.texi (Customization): Corrected documentation on color
	specification formats.

2008-07-19  Andreas Schwab  <schwab@suse.de>

	* ns-emacs.texi: Moved from ../emacs.  Add @direntry.

	* Makefile.in (INFO_TARGETS, DVI_TARGETS): Add ns-emacs.
	(ns-emacs, $(infodir)/ns-emacs, ns-emacs.dvi): New rules.

2008-07-18  Michael Albinus  <michael.albinus@gmx.de>

	* dbus.texi (Inspection): Rework, introduce submenus.
	(Bus names, Introspection, Nodes and Interfaces, Methods and Signal)
	(Properties and Annotations, Arguments and Signatures): New nodes.

2008-07-13  Michael Albinus  <michael.albinus@gmx.de>

	* dbus.texi (Receiving Method Calls): Fix description of
	`dbus-register-method'.
	(Signals): Allow also signal arguments for filtering in
	`dbus-register-signal'.

2008-07-13  Vincent Belaïche  <vincent.b.1@hotmail.fr>

	* calc.texi (Manipulating Vectors): Clarify definition of `rnorm' and
	`cnorm'.
	(Arithmetic Tutorial): Simplify the verification of prime factors.

2008-07-02  Katsumi Yamaoka  <yamaoka@jpl.org>

	* gnus.texi (Saving Articles): Mention
	gnus-summary-pipe-output-default-command and gnus-summary-save-in-pipe.

2008-06-29  Jay Belanger  <jay.p.belanger@gmail.com>

	* calc.texi: Adjust mode line throughout.

2008-06-28  Juanma Barranquero  <lekktu@gmail.com>

	* sasl.texi (Mechanisms): Fix typos.

2008-06-24  Jay Belanger  <jay.p.belanger@gmail.com>

	* calc.texi (Killing from the stack): Mention using normal Emacs
	copying.

2008-06-21  Michael Albinus  <michael.albinus@gmx.de>

	* tramp.texi (Password handling): Rename from "Password caching".
	Add `auth-source' mechanism.
	(Connection caching): Tramp reopens the connection automatically,
	when the operating system on the remote host has been changed.

2008-06-20  Eli Zaretskii  <eliz@gnu.org>

	* makefile.w32-in (distclean): Remove makefile.

2008-06-17  Carsten Dominik  <dominik@science.uva.nl>

	* org.texi (Using the mapping API): New section.
	(Agenda column view): New section.
	(Moving subtrees): Document archiving to the archive sibling.
	(Agenda commands): Document columns view in the agenda.
	(Using the property API): Document the API for multi-valued properties.

2008-06-17  Jason Riedy  <jason@acm.org>

	* org.texi (A LaTeX example): Note that fmt may be a one-argument
	function, and efmt may be a two-argument function.
	(Radio tables): Document multiple destinations.

2008-06-16  Glenn Morris  <rgm@gnu.org>

	* epa.texi, erc.texi, pgg.texi, remember.texi, sasl.texi, url.texi:
	Add Cover-Texts.

2008-06-15  Glenn Morris  <rgm@gnu.org>

	* faq.texi (VER): Update to 23.0.60.

	* mh-e.texi: Remove option of licensing under GPL.
	Add Cover-Texts to GFDL permissions notice.
	(GPL): Remove section.
	(GFDL): Include doclicense.texi rather than the actual text.

	* Makefile.in (INFO_TARGETS, DVI_TARGETS): Add sasl.
	(sasl, $(infodir)/sasl, sasl.dvi): New rules.

	* sasl.texi: Fix output file name.

	* epa.texi, sasl.texi: Refer to license in Emacs manual.

	* gnus-coding.texi: Refer to license in Gnus manual.

	* idlwave.texi, sasl.texi: Use @copying.

	* org.texi: Change to GFDL 1.2.  Refer to license in Emacs manual.

	* speedbar.texi: Update Back-Cover Text as per maintain.info.

	* url.texi: Use @copying, @title, @subtitle, @author.

	* ada-mode.texi, autotype.texi, cc-mode.texi, cl.texi, dbus.texi:
	* dired-x.texi, ebrowse.texi, ediff.texi, emacs-mime.texi:
	* erc.texi, eshell.texi, eudc.texi, flymake.texi, forms.texi, gnus.texi:
	* idlwave.texi, message.texi, newsticker.texi, pcl-cvs.texi:
	* rcirc.texi, reftex.texi, sc.texi, ses.texi, sieve.texi:
	* smtpmail.texi, speedbar.texi, tramp.texi, vip.texi, viper.texi:
	* widget.texi, woman.texi:
	Remove references to external license, since doclicense is included.

	* ada-mode.texi, autotype.texi, cc-mode.texi, dired-x.texi:
	* pcl-cvs.texi, speedbar.texi, url.texi, widget.texi:
	Remove references to non-existent Invariant Sections.

2008-06-14  Glenn Morris  <rgm@gnu.org>

	* faq.texi (Major packages and programs): Remove references to external
	Supercite, Calc, VIPER, since they have been included for some time.
	Update VM, AUCTeX, BBDB entries.

2008-06-14  Ulf Jasper  <ulf.jasper@web.de>

	* newsticker.texi: Updated to match latest newsticker changes.

2008-06-13  Glenn Morris  <rgm@gnu.org>

	* ada-mode.texi, autotype.texi, calc.texi, cc-mode.texi, cl.texi
	* dbus.texi, dired-x.texi, ebrowse.texi, ediff.texi, emacs-mime.texi
	* eshell.texi, eudc.texi, flymake.texi, forms.texi, gnus-coding.texi
	* gnus.texi, idlwave.texi, info.texi, message.texi, newsticker.texi
	* nxml-mode.texi, org.texi, pcl-cvs.texi, rcirc.texi, reftex.texi
	* sc.texi, sieve.texi, smtpmail.texi, vip.texi, viper.texi, widget.texi
	* woman.texi:
	Update Back-Cover Text as per maintain.info.

2008-06-15  Reiner Steib  <Reiner.Steib@gmx.de>

	* gnus-faq.texi: Generate.  Change node names to "FAQ N-M".

	* Makefile.in (gnus-faq-clean): Don't remove gnus-faq.texi.
	(gnus-faq.xml): Update repository host.

	* gnus-faq.texi: Generate from gnus-faq.xml (sourceforge.net).

2008-06-15  Frank Schmitt  <ich@frank-schmitt.net>

	* gnus-faq.texi ([5.12]): Add entry about message-kill-buffer-on-exit.
	Fix a typo.

2008-06-15  Reiner Steib  <Reiner.Steib@gmx.de>

	* gnus.texi (Mail Source Customization): Correct values of
	`mail-source-delete-incoming'.  Reported by Tassilo Horn.
	(Oort Gnus): Fix version comment for mml-dnd-protocol-alist.

2008-06-14  Reiner Steib  <Reiner.Steib@gmx.de>

	* gnus.texi (nnmairix): Eliminate wrong use of `path', cf. the GNU
	coding standards.

2008-06-14  David Engster  <dengste@eml.cc>

	* gnus.texi (nnmairix): Markup fixes.

2008-06-05  Reiner Steib  <Reiner.Steib@gmx.de>

	* gnus.texi (nnmairix): Markup and other minor fixes.

2008-06-05  David Engster  <dengste@eml.cc>

	* gnus.texi (nnmairix): New nodes describing nnmairix.el.

2008-06-05  Reiner Steib  <Reiner.Steib@gmx.de>

	* gnus.texi (Group Parameters): Change ~/.gnus to ~/.gnus.el.
	(Searching, nnir, nnmairix): New stub nodes.

2008-05-30  Felix Lee  <felix.1@canids.net>

	* cl.texi (Iteration Clauses): Fix incorrect "identical" examples.

2008-05-24  Reiner Steib  <Reiner.Steib@gmx.de>

	* gnus.texi (Filling In Threads): Additions to gnus-fetch-old-headers.

2008-05-15  Reiner Steib  <Reiner.Steib@gmx.de>

	* gnus.texi (Scoring On Other Headers): Fix typo.  Rearrange.

2008-05-15  Jonathan Yavner  <jyavner@member.fsf.org>

	* ses.texi (Acknowledgements): Add Shigeru Fukaya.

2008-05-06  Juanma Barranquero  <lekktu@gmail.com>

	* info.texi (Top): Fix typo in xref.

2008-05-05  Karl Berry  <karl@gnu.org>

	* info.texi (Top): @xref to stand-alone manual.

2008-05-01  Lars Magne Ingebrigtsen  <larsi@gnus.org>

	* gnus.texi (Various Summary Stuff): Add gnus-propagate-marks.
	(Various Summary Stuff): Fix typo in last xref.

2008-05-02  Juanma Barranquero  <lekktu@gmail.com>

	* org.texi (Moving subtrees): Fix typo.

2008-04-28  Michael Albinus  <michael.albinus@gmx.de>

	* tramp.texi (Frequently Asked Questions): Explain, how to disable
	Tramp via `tramp-mode'.

2008-04-27  Carsten Dominik  <dominik@sam.science.uva.nl>

	* org.texi: Massive changes, in many parts of the file.

2008-04-13  Reiner Steib  <Reiner.Steib@gmx.de>

	* gnus.texi (Oort Gnus): Add message-fill-column.

2008-04-12  Adrian Aichner  <adrian@xemacs.org>

	* gnus.texi (Mail Source Specifiers): Typo fix.

2008-04-12  Reiner Steib  <Reiner.Steib@gmx.de>

	* gnus.texi (Diary Headers Generation): Update key binding for
	`gnus-diary-check-message'.

2008-04-10  Reiner Steib  <Reiner.Steib@gmx.de>

	* gnus.texi (Emacsen): Addition.

2008-04-10  Reiner Steib  <Reiner.Steib@gmx.de>

	* gnus.texi (Emacsen): Give recommendations for Emacs 22 and Emacs 23.

2008-04-09  Reiner Steib  <Reiner.Steib@gmx.de>

	* gnus.texi (Oort Gnus): Mention customizing of tool bars.

2008-04-09  Reiner Steib  <Reiner.Steib@gmx.de>

	* gnus-news.texi: Update tool bar item.

2008-04-09  Sven Joachim  <svenjoac@gmx.de>

	* gnus-news.texi: Fix typos.

2008-04-11  Jay Belanger  <jay.p.belanger@gmail.com>

	* calc.texi (Vector and Matrix Arithmetic, Calc Summary):
	Add mention of `kron'.

2008-04-01  Daiki Ueno  <ueno@unixuser.org>

	* epa.texi (Encrypting/decrypting *.gpg files):
	Document epa-file-name-regexp.

2008-03-31  Katsumi Yamaoka  <yamaoka@jpl.org>

	* gnus.texi (Example Methods): Fix description about ssh-agent.
	(Indirect Functions): Fix the default value of nntp-telnet-command;
	remove link to connect.html.

2008-03-30  Michael Albinus  <michael.albinus@gmx.de>

	* dbus.texi (Synchronous Methods): New parameter TIMEOUT for
	dbus-call-method.
	(Receiving Method Calls): The timeout can be set by the calling client.

	* trampver.texi: Update release number.

2008-03-29  Reiner Steib  <Reiner.Steib@gmx.de>

	* gnus.texi (Top): Fix version.  Add SASL.

2008-03-29  Michael Albinus  <michael.albinus@gmx.de>

	Sync with Tramp 2.1.13.

	* trampver.texi: Update release number.

2008-03-29  Chong Yidong  <cyd@stupidchicken.com>

	* org.texi: Update to new org-mode website.

2008-03-29  Stefan Monnier  <monnier@iro.umontreal.ca>

	* cl.texi (For Clauses): Fix loop over key-seq to match code.

2008-03-22  Reiner Steib  <Reiner.Steib@gmx.de>

	* gnus.texi (Foreign Groups): Add gnus-read-ephemeral-gmane-group,
	gnus-read-ephemeral-gmane-group-url,
	gnus-read-ephemeral-emacs-bug-group,
	gnus-read-ephemeral-debian-bug-group.

2008-03-21  Reiner Steib  <Reiner.Steib@gmx.de>

	* gnus.texi (MIME Commands): Add gnus-article-browse-html-article.

	* gnus-news.texi: Add EasyPG.  Add gnus-article-browse-html-article.
	Add FIXMEs for Bookmarks and gnus-registry-marks.

2008-03-16  Reiner Steib  <Reiner.Steib@gmx.de>

	* gnus.texi (Smileys): Document `smiley-style'.

2008-03-21  Reiner Steib  <Reiner.Steib@gmx.de>

	* gnus.texi (Gnus Development): Clarify difference between ding and
	gnu.emacs.gnus.
	(MIME Commands, Using MIME, RSS): Fix markup.

	* gnus-faq.texi ([8.4]): Ditto.

2008-03-20  Reiner Steib  <Reiner.Steib@gmx.de>

	* gnus.texi (Emacsen): Remove obsolete stuff.

2008-03-19  Reiner Steib  <Reiner.Steib@gmx.de>

	* gnus.texi (Oort Gnus): Add version info WRT
	`mail-source-delete-incoming'.

2008-03-16  Reiner Steib  <Reiner.Steib@gmx.de>

	* gnus.texi (Top): Add "Other related manuals" and version info in
	`iftex' output.
	(Formatting Fonts): Add index entries for gnus-mouse-face, gnus-face-0,
	gnus-balloon-face-0 and the corresponding format specifiers.

2008-03-26  Michael Albinus  <michael.albinus@gmx.de>

	* tramp.texi (Filename completion): Remove footnote about let-bind
	of `partial-completion-mode'.  It doesn't work this way.

2008-03-26  Stefan Monnier  <monnier@iro.umontreal.ca>

	* pcl-cvs.texi (Contributors): Update my email.

2008-03-21  Michael Albinus  <michael.albinus@gmx.de>

	* dbus.texi (Receiving Method Calls): Mention default D-Bus timeout.

2008-03-17  Bill Wohler  <wohler@newt.com>

	* mh-e.texi (Viewing): Update URL for adding header fields to
	mh-invisible-header-fields-default.

2008-03-16  Bill Wohler  <wohler@newt.com>

	* mh-e.texi (Preface): Add Gnus to requirements.
	(Forwarding): Note that forwarded MIME messages are now inline.

2008-03-14  Stefan Monnier  <monnier@iro.umontreal.ca>

	* gnus.texi (Example Methods, Direct Functions, Indirect Functions)
	(Common Variables): Give precedence to the netcat methods over the
	telnet methods, and mention that they are more reliable.

2008-03-13  Carsten Dominik  <dominik@science.uva.nl>

	* org.texi (Exporting Agenda Views): Document agenda export to
	iCalendar.
	(Progress logging): Document the new progress logging stuff.

2008-03-10  Reiner Steib  <Reiner.Steib@gmx.de>

	* gnus.texi (Mail Source Customization, Gnus Development, Oort Gnus):
	Update for change of `mail-source-delete-incoming'.

	* gnus-news.texi: Ditto.

2008-03-10  Reiner Steib  <Reiner.Steib@gmx.de>

	* gnus-coding.texi (Gnus Maintainance Guide): Update conventions for
	custom versions.

2008-03-07  Alan Mackenzie  <acm@muc.de>

	* cc-mode.texi (Limitations and Known Bugs): State that the number of
	parens/brackets in a k&r region is limited.

2008-02-27  Reiner Steib  <Reiner.Steib@gmx.de>

	* gnus-news.texi: Mention problem with coding system `utf-8-emacs' when
	using different Emacs versions.

2008-02-27  Glenn Morris  <rgm@gnu.org>

	* sc.texi: Remove a lot of old and obsolete info.
	(titlepage): Simplify.
	(Emacs 19 MUAs, Emacs 18 MUAs, MH-E with any Emacsen)
	(VM with any Emacsen, GNEWS with any Emacsen)
	(Overloading for Non-conforming MUAs, Version 3 Changes)
	(The Supercite Mailing List): Delete nodes.
	(Introduction): Remove info about old packages.
	(Getting Connected): Simplify.  Remove info about old packages.
	(Citing Commands): Delete Emacs 19 info.
	(Hints to MUA Authors): Simplify.
	(Thanks and History): Merge in some info from the deleted node
	"Version 3 Changes".

2008-02-05  Juanma Barranquero  <lekktu@gmail.com>

	* org.texi (Setting tags, In-buffer settings):
	* rcirc.texi (rcirc commands): Replace `legal' with `valid'.

2008-02-24  Katsumi Yamaoka  <yamaoka@jpl.org>

	* gnus-news.texi: Mention that spaces and tabs are allowed in the
	installation directory name.

2008-02-12  Romain Francoise  <romain@orebokech.com>

	* epa.texi (Overview): Fix typo.

2008-02-11  Daiki Ueno  <ueno@unixuser.org>

	* epa.texi (Quick start): Remove the .emacs setting.

2008-02-10  Daiki Ueno  <ueno@unixuser.org>

	* epa.texi (Quick start): Use the command `epa-enable' instead of
	loading `epa-setup'.

2008-02-08  Juanma Barranquero  <lekktu@gmail.com>

	* makefile.w32-in (INFO_TARGETS, DVI_TARGETS, clean): Add epa.
	($(infodir)/epa, epa.dvi): New targets.

2008-02-08  Daiki Ueno  <ueno@unixuser.org>

	* Makefile.in: Add rules to build EasyPG Assistant User's Manual.

	* epa.texi: New manual documenting the EasyPG Assistant.

2008-02-06  Michael Albinus  <michael.albinus@gmx.de>

	* dbus.texi (all): Wrap Lisp code examples with @lisp ... @end lisp.
	(Inspection): New function dbus-ping.

2008-02-05  Michael Albinus  <michael.albinus@gmx.de>

	* tramp.texi (Remote processes): Add `shell-command'.

2008-01-28  Michael Sperber  <sperber@deinprogramm.de>

	* gnus.texi (Mail Source Specifiers): Document `group' specifier.
	(Group Parameters): Document `mail-source' parameter.

2008-01-27  Michael Albinus  <michael.albinus@gmx.de>

	* tramp.texi (Inline methods): The hostname of the su(do)? methods
	must be a local host.

2008-01-26  Michael Olson  <mwolson@gnu.org>

	* erc.texi: Update version for ERC 5.3 release.
	(Obtaining ERC): Update extras URLs for 5.3.
	(Development): Write instructions for git, and remove those for Arch.
	(History): Mention the switch to git.

2008-01-24  Karl Berry  <karl@gnu.org>

	* info.texi (Search Index, Search Text): Mention the command
	character in the section name, a la the (Go to node) node.

2008-01-21  Michael Albinus  <michael.albinus@gmx.de>

	* dbus.texi (Errors and Events): New macro dbus-ignore-errors.

2008-01-18  Katsumi Yamaoka  <yamaoka@jpl.org>

	* gnus-news.texi: Mention gnus-article-describe-bindings.

2008-01-18  Katsumi Yamaoka  <yamaoka@jpl.org>

	* gnus-news.texi: Mention gnus-article-wide-reply-with-original.

2008-01-18  Carsten Dominik  <dominik@science.uva.nl>

	* org.texi (Property inheritance): New section.
	(Conventions): New section.
	(Structure editing): Document C-RET, the prefix arg to the cut/copy
	commands, and the new bindings for refiling.
	(Sparse trees): Document the new special command for sparse trees.
	(References): Be more clear about the counting of hilines.
	(Handling links): Document M-p/n for accessing links.
	(Fast access to TODO states): New section.
	(Per file keywords): New section.
	(Property inheritance): New section.
	(Column attributes): New summary types.
	(Capturing Column View): New section.
	(The date/time prompt): Cover the new features in the date/time prompt.
	Compactify the table of keys for the calendar remote control.
	(Clocking work time): Document the new :scope parameter.
	(Remember): Promoted to chapter.
	(Quoted examples): New section.
	(Enhancing text): New verbatim environments.

2008-01-14  Michael Albinus  <michael.albinus@gmx.de>

	* trampver.texi: Update release number.

2008-01-09  Katsumi Yamaoka  <yamaoka@jpl.org>

	* gnus.texi (Article Keymap):
	Add gnus-article-wide-reply-with-original; fix descriptions of
	gnus-article-reply-with-original and
	gnus-article-followup-with-original.

2008-01-09  Glenn Morris  <rgm@gnu.org>

	* nxml-mode.texi: Add @copying section.

2008-01-05  Reiner Steib  <Reiner.Steib@gmx.de>

	* message.texi (Mail Variables): Add some text from "(gnus)Posting
	Server".  Add `message-send-mail-with-mailclient'.

	* gnus.texi (Posting Server): Move some text to "(message)Mail
	Variables" and add a reference here.

2008-01-04  Michael Albinus  <michael.albinus@gmx.de>

	* dbus.texi (Receiving Method Calls): New chapter.
	(Errors and Events): Add serial number to events.  Replace "signal" by
	"message".  Introduce dbus-event-serial-number.

2008-01-03  Michael Albinus  <michael.albinus@gmx.de>

	* dbus.texi (Type Conversion): Explain the type specification for empty
	arrays.  Use another example.

2007-12-30  Michael Albinus  <michael.albinus@gmx.de>

	* dbus.texi (all): Replace "..." by @dots{}.
	(Type Conversion): Precise the value range for :byte types.
	(Signals): Rename dbus-unregister-signal to dbus-unregister-object.
	Mention its return value.
	(Errors and Events): There is no D-Bus error propagation during event
	processing.

2007-12-29  Jay Belanger  <jay.p.belanger@gmail.com>

	* calc.tex (Yacas Language, Maxima Language, Giac Language):
	New sections.

2007-12-29  Reiner Steib  <Reiner.Steib@gmx.de>

	* gnus.texi (Group Parameters): Reorder the text and add a note about
	`gnus-parameters' near the beginning of the node.

2007-12-29  IRIE Tetsuya  <irie@t.email.ne.jp>  (tiny change)

	* gnus.texi (Score File Editing): Fix function name.

2007-12-23  Michael Albinus  <michael.albinus@gmx.de>

	Sync with Tramp 2.1.12.

	* trampver.texi: Update release number.

2007-12-22  Michael Albinus  <michael.albinus@gmx.de>

	* dbus.texi (Type Conversion): Correct input parameters mapping.

2007-12-21  Michael Albinus  <michael.albinus@gmx.de>

	* dbus.texi (Type Conversion): Extend for D-Bus compound types.
	(Errors and Events): Mention wrong-type-argument error.

2007-12-21  Alex Schroeder  <alex@gnu.org>

	* rcirc.texi: Changed single spaces after sentence end to double
	spaces.  Fixed some typos.
	(Internet Relay Chat): Explain relay.
	(Getting started with rcirc): Change items to reflect prompts.
	Add more explanation to rcirc-track-minor-mode and added a comment to
	warn future maintainers that this section is a copy.
	(People): Change /ignore example.
	(Keywords): Not keywords.

2007-12-20  Alex Schroeder  <alex@gnu.org>

	* rcirc.texi (Top): Fighting Information Overload chapter added.
	(Getting started with rcirc): Add notice of rcirc-track-minor-mode.
	(rcirc commands): Move /ignore command to the new chapter.
	(Fighting Information Overload): New chapter documenting /keyword,
	/bright, /dim, channel ignore, and low priority channels.
	(Configuration): Document rcirc-server-alist, remove
	rcirc-startup-channels-alist and rcirc-default-server.

2007-12-16  Michael Albinus  <michael.albinus@gmx.de>

	* dbus.texi (Signals): Fix example in dbus-register-signal.

2007-12-14  Sven Joachim  <svenjoac@gmx.de>

	* gnus.texi (Score Variables): Fix typo.

2007-12-07  Michael Albinus  <michael.albinus@gmx.de>

	* dbus.texi (Synchronous Methods): Adapt dbus-call-method.
	(Signals): Adapt dbus-send-signal and dbus-register-signal.
	(Errors and Events): Adapt dbus-event.

2007-12-03  Lars Magne Ingebrigtsen  <larsi@gnus.org>

	* gnus.texi (Other Files): Add the yenc command.

2007-11-30  Reiner Steib  <Reiner.Steib@gmx.de>

	* gnus.texi (MIME Commands): Default of gnus-article-loose-mime is t
	since 2004-08-06.

2007-11-28  Katsumi Yamaoka  <yamaoka@jpl.org>

	* gnus.texi (Fancy Mail Splitting): Fix description of splitting based
	on body.

2007-11-27  Katsumi Yamaoka  <yamaoka@jpl.org>

	* emacs-mime.texi (rfc2047): Mention rfc2047-encoded-word-regexp-loose
	and rfc2047-allow-irregular-q-encoded-words; fix description of
	rfc2047-encode-encoded-words.

2007-11-24  Reiner Steib  <Reiner.Steib@gmx.de>

	* gnus.texi (Fetching Mail): Remove obsoleted `nnmail-spool-file'.

2007-12-05  Michael Olson  <mwolson@gnu.org>

	* remember.texi (Diary): Remove "require" line for remember-diary.el.
	Update documentation for `remember-diary-file'.

2007-12-04  Michael Albinus  <michael.albinus@gmx.de>

	* dbus.texi (Signals): Precise `dbus-register-signal'.
	(Errors and Events): Rework events part, the internal structure of
	dbus-event has changed.

2007-12-03  Juanma Barranquero  <lekktu@gmail.com>

	* makefile.w32-in (INFO_TARGETS, DVI_TARGETS, clean): Add dbus.
	($(infodir)/dbus, dbus.dvi): New targets.

2007-12-03  Michael Albinus  <michael.albinus@gmx.de>

	* Makefile.in (INFO_TARGETS, DVI_TARGETS): Apply dbus and dbus.dvi
	unconditionally.

	* dbus.texi (Synchronous Methods): Show the result of the "lshal"
	emulation with @print{}.

2007-12-02  Richard Stallman  <rms@gnu.org>

	* dbus.texi (Overview): Minor cleanup.

2007-12-02  Michael Albinus  <michael.albinus@gmx.de>

	* Makefile.in (INFO_TARGETS): Add dbus.
	(DVI_TARGETS): Add dbus.dvi.
	(dbus, dbus.dvi): New targets.

	* dbus.texi: New file.

2007-11-24  Romain Francoise  <romain@orebokech.com>

	* nxml-mode.texi: Add description in @direntry.
	Fix file name to match @setfilename.

2007-11-23  Mark A. Hershberger  <mah@everybody.org>

	* Makefile.in (INFO_TARGETS, DVI_TARGETS): Add nxml-mode.
	($(infodir)/nxml-mode): New rule.

	* makefile.w32-in (INFO_TARGETS, DVI_TARGETS): Add nxml-mode.
	($(infodir)/nxml-mode): New rule.
	(clean): Add nxml-mode*.

	* nxml-mode.texi: New file with nxml manual.

2007-11-18  Richard Stallman  <rms@gnu.org>

	* flymake.texi (Example -- Configuring a tool called directly):
	Update example.

2007-11-18  Michael Albinus  <michael.albinus@gmx.de>

	* tramp.texi (Filename completion): Simplify explanation of
	double-slash behavior.  Explain directory contents flushing.

2007-11-16  Jay Belanger  <jay.p.belanger@gmail.com>

	* calc.texi (TeX and LaTeX Language Modes): Put in
	missing braces.

2007-11-15  Richard Stallman  <rms@gnu.org>

	* cl.texi (Equality Predicates): Delete `eql'.
	(Predicates, Naming Conventions, Top): Delete `eql'.
	(Common Lisp Compatibility): Delete `eql'.
	(Porting Common Lisp): Delete obsolete backquote info.
	Minor clarification about character constants.
	(Sequence Basics): Minor clarification.

2007-11-15  Juanma Barranquero  <lekktu@gmail.com>

	* cc-mode.texi (Electric Keys, Custom Macros):
	* tramp.texi (Filename completion): Fix typos.

2007-11-15  Jay Belanger  <jay.p.belanger@gmail.com>

	* calc.texi (Basic commands): Mention the menu.

2007-11-12  Michael Albinus  <michael.albinus@gmx.de>

	* tramp.texi (Connection caching): Tramp flushes connection
	properties when remote operating system has been changed.

2007-11-09  Reiner Steib  <Reiner.Steib@gmx.de>

	* gnus-news.texi: Fix spelling.
	`message-insert-formatted-citation-line', not
	`message-insert-formated-citation-line'.

	* gnus.texi, gnus-faq.texi, message.texi: Bump version to 5.10.9.

2007-11-07  Michael Albinus  <michael.albinus@gmx.de>

	* tramp.texi (Overview): Mention also the PuTTY integration under
	Win32.  Remove paragraphs about Tramp's experimental status.
	(Frequently Asked Questions): Add code example for highlighting the
	mode line.

2007-11-03  Michael Olson  <mwolson@gnu.org>

	* remember.texi: Change mentions of remember-buffer to
	remember-finalize throughout.

2007-10-30  Michael Olson  <mwolson@gnu.org>

	* remember.texi (Copying): Remove.
	(Mailbox): Update with non-BBDB instructions.
	(Diary, Org): Add.
	(Bibliography, Planner Page): Remove.

2007-10-30  Juanma Barranquero  <lekktu@gmail.com>

	* makefile.w32-in (INFO_TARGETS): Add remember.
	(DVI_TARGETS): Add remember.dvi.
	($(infodir)/remember): New rule.
	(clean): Add remember*.

2007-10-30  Michael Olson  <mwolson@gnu.org>

	* Makefile.in (INFO_TARGETS, DVI_TARGETS): Add remember.
	($(infodir)/remember): New rule that builds the Remember Manual.

	* remember.texi: New file containing the Remember Mode Manual.
	Shuffle chapters around after initial import.
	(Function Reference): Split Keystrokes into separate chapter.
	(Keystrokes): Document C-c C-k.
	(Introduction): Fix typographical issue with "---".

2007-10-29  Richard Stallman  <rms@gnu.org>

	* widget.texi (Introduction): Delete discussion of implementation
	internals.

2007-10-29  Michael Albinus  <michael.albinus@gmx.de>

	* tramp.texi (Connection caching): Host names must be different
	when tunneling.

2007-10-28  Reiner Steib  <Reiner.Steib@gmx.de>

	* gnus.texi, gnus-faq.texi, message.texi: Bump version to
	Gnus v5.13.

2007-10-28  Miles Bader  <miles@gnu.org>

	* gnus-news.texi, gnus-coding.texi, sasl.texi: New files.

2007-10-28  Reiner Steib  <Reiner.Steib@gmx.de>

	* gnus.texi (Sorting the Summary Buffer):
	Remove gnus-article-sort-by-date-reverse.

2007-10-28  Katsumi Yamaoka  <yamaoka@jpl.org>

	* gnus.texi (Non-ASCII Group Names): New node.
	(Misc Group Stuff): Move gnus-group-name-charset-method-alist and
	gnus-group-name-charset-group-alist to Non-ASCII Group Names node.

2007-10-28  Michaël Cadilhac  <michael@cadilhac.name>

	* gnus.texi (Mail Source Specifiers, IMAP): Add a notice on the need to
	clean the output of the program `imap-shell-program'.

2007-10-28  Katsumi Yamaoka  <yamaoka@jpl.org>

	* gnus.texi (IMAP): Mention nnimap-logout-timeout.

2007-10-28  Tassilo Horn  <tassilo@member.fsf.org>

	* gnus.texi (Sticky Articles): Documentation for sticky article
	buffers.

2007-10-28  Michaël Cadilhac  <michael@cadilhac.name>

	* gnus.texi (RSS): Document nnrss-ignore-article-fields.

2007-10-28  Katsumi Yamaoka  <yamaoka@jpl.org>

	* gnus.texi (Various Various): Mention gnus-add-timestamp-to-message.

2007-10-28  Katsumi Yamaoka  <yamaoka@jpl.org>

	* gnus.texi (Archived Messages):
	Document gnus-update-message-archive-method.

2007-10-28  Katsumi Yamaoka  <yamaoka@jpl.org>

	* gnus.texi (Limiting): Document gnus-summary-limit-to-address.

2007-10-28  Michaël Cadilhac  <michael@cadilhac.name>

	* gnus.texi (Group Maneuvering):
	Document `gnus-summary-next-group-on-exit'.

2007-10-28  Katsumi Yamaoka  <yamaoka@jpl.org>

	* gnus.texi (Really Various Summary Commands):
	Mention gnus-auto-select-on-ephemeral-exit.

2007-10-28  Reiner Steib  <Reiner.Steib@gmx.de>

	* gnus.texi, message.texi: Bump version number.

2007-10-28  Katsumi Yamaoka  <yamaoka@jpl.org>

	* gnus.texi (Group Line Specification, Misc Group Stuff)
	(Server Commands): Parenthesize @pxref{Mail Spool}.

2007-10-28  Didier Verna  <didier@xemacs.org>

	New user option: message-signature-directory.
	* message.texi (Insertion Variables): Document it.
	* gnus.texi (Posting Styles): Ditto.

2007-10-28  Didier Verna  <didier@xemacs.org>

	* gnus.texi (Group Line Specification):
	* gnus.texi (Misc Group Stuff):
	* gnus.texi (Server Commands): Document the group compaction feature.

2007-10-28  Reiner Steib  <Reiner.Steib@gmx.de>

	* gnus-faq.texi ([5.2]): Adjust for message-fill-column.

	* message.texi (Various Message Variables): Add message-fill-column.

2007-10-28  Katsumi Yamaoka  <yamaoka@jpl.org>

	* gnus.texi: Untabify.

2007-10-28  Didier Verna  <didier@xemacs.org>

	* gnus.texi (Group Parameters): Document the posting-style merging
	process in topic-mode.

2007-10-28  Reiner Steib  <Reiner.Steib@gmx.de>

	* gnus.texi (Scoring On Other Headers): Add gnus-inhibit-slow-scoring.

2007-10-28  Romain Francoise  <romain@orebokech.com>

	* gnus.texi (Mail Spool): Fix typo.
	Update copyright.

2007-10-28  Lars Magne Ingebrigtsen  <larsi@gnus.org>

	* gnus.texi (Limiting): Add gnus-summary-limit-to-singletons.

2007-10-28  Andreas Seltenreich  <uwi7@rz.uni-karlsruhe.de>

	* gnus.texi (Summary Generation Commands):
	Add gnus-summary-insert-ticked-articles.

2007-10-28  Reiner Steib  <Reiner.Steib@gmx.de>

	* gnus.texi (SpamAssassin back end): Rename spam-spamassassin-path
	to spam-spamassassin-program.

2007-10-28  Reiner Steib  <Reiner.Steib@gmx.de>

	* gnus.texi (Mail and Post): Add gnus-message-highlight-citation.

2007-10-28  Lars Magne Ingebrigtsen  <larsi@gnus.org>

	* gnus.texi (Limiting): Add gnus-summary-limit-to-headers.

2007-10-28  Lars Magne Ingebrigtsen  <larsi@gnus.org>

	* message.texi (Mail Headers): Document `opportunistic'.

2007-10-28  Reiner Steib  <Reiner.Steib@gmx.de>

	* emacs-mime.texi (Encoding Customization): Explain how to set
	mm-coding-system-priorities per hierarchy.

2007-10-28  Reiner Steib  <Reiner.Steib@gmx.de>

	* gnus.texi (Washing Mail): Add nnmail-ignore-broken-references and
	nnmail-broken-references-mailers instead of nnmail-fix-eudora-headers.

2007-10-28  Didier Verna  <didier@xemacs.org>

	* message.texi (Wide Reply): Update documentation of
	message-dont-reply-to-names (now allowing a list of regexps).

2007-10-28  Lars Magne Ingebrigtsen  <larsi@gnus.org>

	* gnus.texi (Spam Package Introduction): Fix spam menu and links.

2007-10-28  Lars Magne Ingebrigtsen  <larsi@gnus.org>

	* gnus.texi (SpamAssassin back end): Fix typo.

	* sieve.texi (Examples): Fix grammar.

2007-10-28  Lars Magne Ingebrigtsen  <larsi@gnus.org>

	* gnus.texi (Searching for Articles): Document M-S and M-R.
	(Limiting): Document / b.

2007-10-28  Lars Magne Ingebrigtsen  <larsi@gnus.org>

	* gnus.texi (Thread Commands): T M-^.

2007-10-28  Lars Magne Ingebrigtsen  <larsi@gnus.org>

	* message.texi (Mail Aliases): Document ecomplete.
	(Mail Aliases): Fix typo.

2007-10-28  Katsumi Yamaoka  <yamaoka@jpl.org>

	* gnus.texi (Face): Restore xref to gnus-face-properties-alist;
	fix typo.

2007-10-28  Romain Francoise  <romain@orebokech.com>

	* gnus.texi (Mail Spool): Grammar fix.

2007-10-28  Reiner Steib  <Reiner.Steib@gmx.de>

	* gnus.texi (Mail Spool): nnml-use-compressed-files can be a
	string.

2007-10-28  Katsumi Yamaoka  <yamaoka@jpl.org>

	* gnus.texi (Group Parameters): Fix description.

2007-10-28  Reiner Steib  <Reiner.Steib@gmx.de>

	* gnus.texi (Gmane Spam Reporting):
	Fix spam-report-gmane-use-article-number.
	Add spam-report-user-mail-address.

2007-10-28  Katsumi Yamaoka  <yamaoka@jpl.org>

	* emacs-mime.texi (Non-MIME): x-gnus-verbatim -> x-verbatim.

2007-10-28  Reiner Steib  <Reiner.Steib@gmx.de>

	* gnus.texi (Group Parameters): Add simplified sorting example based on
	example for `Sorting the Summary Buffer' from Jari Aalto
	<jari.aalto@cante.net>.
	(Example Methods): Add example for an indirect connection.

2007-10-28  Kevin Greiner  <kevin.greiner@compsol.cc>

	* gnus.texi (nntp-open-via-telnet-and-telnet): Fix grammar.
	(Agent Parameters): Updated parameter names to match code.
	(Group Agent Commands): Corrected 'gnus-agent-fetch-series' as
	'gnus-agent-summary-fetch-series'.
	(Agent and flags): New section providing a generalized discussion
	of flag handling.
	(Agent and IMAP): Remove flag discussion.
	(Agent Variables): Add 'gnus-agent-synchronize-flags'.

2007-10-28  Romain Francoise  <romain@orebokech.com>

	* gnus.texi (Exiting the Summary Buffer): Add new function
	`gnus-summary-catchup-and-goto-prev-group', bound to `Z p'.

2007-10-28  Reiner Steib  <Reiner.Steib@gmx.de>

	* gnus.texi (Conformity): Fix typo.
	(Customizing Articles): Document `first'.

2007-10-28  Jari Aalto  <jari.aalto@cante.net>

	* gnus.texi (Sorting the Summary Buffer):
	Add `gnus-thread-sort-by-date-reverse'.  Add example
	host to different sorting in NNTP and RSS groups.

2007-10-28  Reiner Steib  <Reiner.Steib@gmx.de>

	* message.texi (Insertion): Describe prefix for
	message-mark-inserted-region and message-mark-insert-file.

2007-10-28  Reiner Steib  <Reiner.Steib@gmx.de>

	* emacs-mime.texi (Non-MIME): Add Slrn-style verbatim marks and
	LaTeX documents.  Describe "text/x-gnus-verbatim".

2007-10-28  Teodor Zlatanov  <tzz@lifelogs.com>

	* gnus.texi (Blacklists and Whitelists, BBDB Whitelists)
	(Gmane Spam Reporting, Bogofilter, spam-stat spam filtering)
	(spam-stat spam filtering, SpamOracle)
	(Extending the Spam ELisp package): Remove extra quote symbol for
	clarity.

2007-10-28  Reiner Steib  <Reiner.Steib@gmx.de>

	* gnus.texi (MIME Commands): Add gnus-article-save-part-and-strip,
	gnus-article-delete-part and gnus-article-replace-part.
	(Using MIME): Add gnus-mime-replace-part.

2007-10-28  Romain Francoise  <romain@orebokech.com>

	* gnus.texi (Mail Spool): Mention that `nnml-use-compressed-files'
	requires `auto-compression-mode' to be enabled.  Add new nnml
	variable `nnml-compressed-files-size-threshold'.

2007-10-28  Reiner Steib  <Reiner.Steib@gmx.de>

	* gnus.texi (Sorting the Summary Buffer):
	Add gnus-thread-sort-by-recipient.

2007-10-28  Romain Francoise  <romain@orebokech.com>

	* message.texi (Insertion Variables): Mention new variable
	`message-yank-empty-prefix'.  Change `message-yank-cited-prefix'
	documentation accordingly.

2007-10-28  Romain Francoise  <romain@orebokech.com>

	* gnus.texi (To From Newsgroups): Mention new variables
	`gnus-summary-to-prefix' and `gnus-summary-newsgroup-prefix'.

2007-10-28  Katsumi Yamaoka  <yamaoka@jpl.org>

	* gnus.texi (Using MIME): gnus-mime-copy-part supports the charset
	stuff; gnus-mime-inline-part does the automatic decompression.

2007-10-28  Teodor Zlatanov  <tzz@lifelogs.com>

	* gnus.texi (Spam ELisp Package Configuration Examples):
	"training.ham" should be "training.spam".

2007-10-28  Katsumi Yamaoka  <yamaoka@jpl.org>

	* message.texi (Mail Variables): Fix the default value for
	message-send-mail-function.

2007-10-28  Katsumi Yamaoka  <yamaoka@jpl.org>

	* gnus.texi (Optional Back End Functions): nntp-request-update-info
	always returns nil exceptionally.

2007-10-28  Simon Josefsson  <jas@extundo.com>

	* gnus.texi (Article Washing): Add libidn URL.
	Suggested by Michael Cook <michael@waxrat.com>.

2007-10-28  Lars Magne Ingebrigtsen  <larsi@gnus.org>

	* gnus.texi (Topic Commands): Fix next/previous.

2007-10-28  Simon Josefsson  <jas@extundo.com>

	* gnus.texi (Article Washing): Mention `W i'.

2007-10-28  Jochen Küpper  <jochen@fhi-berlin.mpg.de>

	* gnus.texi (Group Parameters): Slight extension of sieve
	parameter description.

2007-10-28  Reiner Steib  <Reiner.Steib@gmx.de>

	* gnus.texi (Score Decays): `gnus-decay-scores' can be a regexp
	matching score files as well.
	(Picons): Describe `gnus-picon-style'.

2007-10-28  Romain Francoise  <romain@orebokech.com>

	* message.texi (Message Headers): Mention that headers are hidden
	using narrowing, and how to expose them.
	Update copyright.

2007-10-28  Reiner Steib  <Reiner.Steib@gmx.de>

	* gnusref.tex: Mention `gnus-summary-limit-to-recipient' and
	`gnus-summary-sort-by-recipient'.

2007-10-28  Romain Francoise  <romain@orebokech.com>

	* gnus.texi (NNTP marks): New node.
	(NNTP): Move NNTP marks variables to the new node.

2007-10-28  Jesper Harder  <harder@ifa.au.dk>

	* gnus.texi, gnus-news.texi, pgg.texi, sasl.texi: backend -> back end.

	* gnus.texi (MIME Commands, Hashcash): Markup fix.

2007-10-28  Teodor Zlatanov  <tzz@lifelogs.com>

	* gnus.texi: Replaced @file{spam.el} with @code{spam.el}
	everywhere for consistency.
	(Filtering Spam Using The Spam ELisp Package): Admonish again.
	(Spam ELisp Package Sequence of Events): This is Gnus, say so.
	Say "regular expression" instead of "regex."  Admonish.
	Pick other words to sound better (s/so/thus/).
	(Spam ELisp Package Filtering of Incoming Mail):
	Mention statistical filters.  Remove old TODO.
	(Spam ELisp Package Sorting and Score Display in Summary Buffer):
	New section on sorting and displaying the spam score.
	(BBDB Whitelists): Mention spam-use-BBDB-exclusive is not a
	backend but an alias to spam-use-BBDB.
	(Extending the Spam ELisp package): Rewrite the example using the
	new backend functionality.

2007-10-28  Simon Josefsson  <jas@extundo.com>

	* gnus.texi (NNTP): Mention nntp-marks-is-evil and
	nntp-marks-directory, from Romain Francoise
	<romain@orebokech.com>.

2007-10-28  Magnus Henoch  <mange@freemail.hu>

	* gnus.texi (Hashcash): New default value of
	hashcash-default-payment.

2007-10-28  Simon Josefsson  <jas@extundo.com>

	* gnus.texi (Hashcash): Fix URL.  Add pref to spam section.
	(Anti-spam Hashcash Payments): No need to load hashcash.el now.

2007-10-28  Reiner Steib  <Reiner.Steib@gmx.de>

	* gnus.texi (Adaptive Scoring): Add gnus-adaptive-pretty-print.

2007-10-28  Simon Josefsson  <jas@extundo.com>

	* gnus.texi (documentencoding): Add, to avoid warnings.

2007-10-28  Simon Josefsson  <jas@extundo.com>

	* message.texi (Mail Headers): Add.

	* gnus.texi (Hashcash): Fix.

2007-10-28  Teodor Zlatanov  <tzz@lifelogs.com>

	* gnus.texi (Hashcash): Change location of library, also mention
	that payments can be verified and fix the name of the
	hashcash-path variable.

2007-10-28  Reiner Steib  <Reiner.Steib@gmx.de>

	* gnus.texi (Article Display): Add `gnus-picon-style'.

2007-10-28  Katsumi Yamaoka  <yamaoka@jpl.org>

	* gnus.texi (SpamAssassin backend): Add it to the detailmenu.

2007-10-28  Teodor Zlatanov  <tzz@lifelogs.com>

	* gnus.texi (Blacklists and Whitelists, BBDB Whitelists)
	(Bogofilter, spam-stat spam filtering, SpamOracle): Old incorrect
	warning about ham processors in spam groups removed.

2007-10-28  Teodor Zlatanov  <tzz@lifelogs.com>

	* gnus.texi (SpamAssassin backend): Add new node about SpamAssassin.
	From Hubert Chan <hubert@uhoreg.ca>.

2007-10-28  Jesper Harder  <harder@ifa.au.dk>

	* gnus.texi (Spam ELisp Package Sequence of Events): Index.
	(Mailing List): Typo.
	(Customizing Articles): Add gnus-treat-ansi-sequences.
	(Article Washing): Index.

	* message.texi: Use m-dash consistently.

2007-10-28  Jesper Harder  <harder@ifa.au.dk>

	* gnus.texi (GroupLens): Remove.

2007-10-28  Kevin Greiner  <kgreiner@xpediantsolutions.com>

	* gnus.texi (Outgoing Messages, Agent Variables):
	Add gnus-agent-queue-mail and gnus-agent-prompt-send-queue.
	Suggested by Gaute Strokkenes <gs234@srcf.ucam.org>

2007-10-28  Jesper Harder  <harder@ifa.au.dk>

	* gnus.texi (Limiting): Add gnus-summary-limit-to-replied.

2007-10-28  Reiner Steib  <Reiner.Steib@gmx.de>

	* gnus.texi (Article Washing): Add `gnus-article-treat-ansi-sequences'.

	* gnus.texi (No Gnus): New node.  Includes `gnus-news.texi'.

2007-10-28  Simon Josefsson  <jas@extundo.com>

	* gnus.texi (Top): Add SASL.

2007-10-27  Emanuele Giaquinta  <e.giaquinta@glauco.it>  (tiny change)

	* gnus-faq.texi ([5.12]): Remove reference to discontinued service.

2007-10-27  Reiner Steib  <Reiner.Steib@gmx.de>

	* gnus.texi (Troubleshooting): Adjust Gnus version number.

2007-10-27  Jay Belanger  <jay.p.belanger@gmail.com>

	* calc.texi (Formulas, Composition Basics): Lower the
	precedence of negation.

2007-10-25  Jonathan Yavner  <jyavner@member.fsf.org>

	* ses.texi (The Basics): Mention how to create a new spreadsheet.
	Mention the new three-letter column identifiers.
	(More on cell printing): Calculate-cell and truncate-cell are now `c'
	and `t' rather than `C-c C-c' and `C-c C-t'.  Mention the stupid error
	message when using `c' on an empty default with default printer.
	(Buffer-local variables in spreadsheets): `symbolic-formulas' was
	renamed to `ses--symbolic-formulas' some time ago.

2007-10-25  Jay Belanger  <jay.p.belanger@gmail.com>

	* calc.texi (Default Simplifications, Making Selections)
	(Customizing Calc): Clarify associativity of multiplication.

2007-10-23  Michael Albinus  <michael.albinus@gmx.de>

	* tramp.texi (Traces and Profiles): Simplify loop over
	`trace-function-background'.

2007-10-22  Juri Linkov  <juri@jurta.org>

	* dired-x.texi (Shell Command Guessing): Default values are now
	available by typing M-n instead of M-p.

2007-10-21  Michael Albinus  <michael.albinus@gmx.de>

	* tramp.texi (Cleanup remote connections): New section.
	(Password caching): Remove `tramp-clear-passwd'.
	It's not a command anymore.
	(Bug Reports): Add `tramp-bug' to function index.
	(Function Index, Variable Index): New nodes.
	(Remote shell setup): Describe `tramp-password-prompt-regexp'.

	* trampver.texi: Update release number.

2007-10-20  Jay Belanger  <jay.p.belanger@gmail.com>

	* calc.texi (History and Acknowledgements): Turn comment
	about integer size into past tense.
	(Time Zones): Remove pointer to Calc author's address.
	(Trigonometric and Hyperbolic Functions): Mention cotangent
	and hyperbolic cotangent.  Fix typo.

2007-10-10  Michael Albinus  <michael.albinus@gmx.de>

	Sync with Tramp 2.1.11.

	* trampver.texi: Update release number.

2007-10-06  Michael Albinus  <michael.albinus@gmx.de>

	* tramp.texi (External packages): New section.

2007-09-29  Juri Linkov  <juri@jurta.org>

	* info.texi (Help-Int): Document `L' (`Info-history').

2007-09-26  Carsten Dominik  <dominik@science.uva.nl>

	* org.texi: Change links to webpage and maintained email.
	(Remember): Promote to Chapter, significant changes.
	(Fast access to TODO states): New section.
	(Faces for TODO keywords): New section.
	(Export options): Example for #+DATE.
	(Progress logging): Section moved.

2007-09-26  Bill Wohler  <wohler@newt.com>

	* mh-e.texi (HTML): Mention binding of S-mouse-2 to
	browse-url-at-mouse.

2007-09-20  Eduard Wiebe  <usenet@pusto.de>  (tiny change)

	* flymake.texi (Customizable variables): Face names don't end in -face.
	Fix flymake-err-line-patterns template.
	(Example -- Configuring a tool called directly): Fix init-function.
	(Highlighting erroneous lines): Face names don't end in -face.

2007-09-18  Exal de Jesus Garcia Carrillo  <exal@gmx.de>  (tiny change)

	* erc.texi (Special-Features): Fix small typo.

2007-09-14  Michael Albinus  <michael.albinus@gmx.de>

	* tramp.texi (Filename Syntax): Provide links to "Inline methods"
	and "External transfer methods".

2007-09-13  Jay Belanger  <jay.p.belanger@gmail.com>

	* calc.texi (Predefined Units): Add some history.

2007-09-08  Michael Olson  <mwolson@gnu.org>

	* erc.texi (Copying): New section included from gpl.texi.
	This matches the look of the upstream ERC manual.

2007-09-07  Jay Belanger  <jay.p.belanger@gmail.com>

	* calc.texi (History and Acknowledgements): Adjust the "thanks".
	(Random Numbers): Clarify the distribution of `random'.

2007-09-06  Glenn Morris  <rgm@gnu.org>

	Move manual sources from man/ to subdirectories of doc/.
	Split into the Emacs manual in emacs/, and other manuals in misc/.
	Change all setfilename commands to use ../../info.
	* Makefile.in: Move the parts of the old man/Makefile.in that do not
	refer to the Emacs manual here.
	(infodir): New variable.
	(INFO_TARGETS, info): Use infodir.  Also used by all info targets.
	(cc-mode.texi, faq.texi): Update references to source file locations.
	* makefile.w32-in: Move the parts of the old man/makefile.w32-in that
	do not refer to the Emacs manual here.
	(infodir, MULTI_INSTALL_INFO, ENVADD): Go up one more level.

	* Makefile.in: Add `basename' versions of all info targets, for
	convenience when rebuilding just one manual.
	(../etc/GNU): Delete obsolete target.
	(.SUFFIXES): Use $(TEXI2DVI) rather than texi2dvi.
	(mostlyclean): Add *.op, *.ops.  Move *.aux *.cps *.fns *.kys *.pgs
	*.vrs *.toc here...
	(maintainer-clean): ...from here.

	* makefile.w32-in (../etc/GNU): Delete obsolete target.

2007-09-01  Jay Belanger  <jay.p.belanger@gmail.com>

	* calc.texi (Date Conversions): Clarify definition of
	Julian day numbering.
	(Date Forms): Clarify definition of Julian day numbering;
	add some history.

2007-08-30  Carsten Dominik  <dominik@science.uva.nl>

	* org.texi: Version 5.07.

2007-08-24  IRIE Tetsuya  <irie@t.email.ne.jp>  (tiny change)

	* message.texi (MIME): Replace mml-attach with mml-attach-file.

2007-08-22  Carsten Dominik  <dominik@science.uva.nl>

	* org.texi (Adding hyperlink types): New section.
	(Embedded LaTeX): Chapter updated because of LaTeX export.
	(LaTeX export): New section.
	(Using links out): New section.

2007-08-22  Glenn Morris  <rgm@gnu.org>

	* faq.texi (Learning how to do something): Refcards now in
	etc/refcards/ directory.

2007-08-22  Michael Albinus  <michael.albinus@gmx.de>

	* tramp.texi (Remote Programs): Persistency file must be cleared when
	changing `tramp-remote-path'.
	(Filename Syntax): Don't use @var{} constructs inside the @trampfn
	macro.

2007-08-17  Jay Belanger  <jay.p.belanger@gmail.com>

	* calc.texi: Move contents to beginning of file.
	(Algebraic Entry): Fix the formatting of an example.

2007-08-15  Jay Belanger  <jay.p.belanger@gmail.com>

	* calc.texi (Basic Operations on Units): Mention exact versus
	inexact conversions.

2007-08-14  Jay Belanger  <jay.p.belanger@gmail.com>

	* calc.texi (Basic Operations on Units): Mention default
	values for new units.
	(Quick Calculator Mode): Mention that binary format will
	be displayed.

2007-08-14  Katsumi Yamaoka  <yamaoka@jpl.org>

	* gnus.texi (Selecting a Group): Mention gnus-maximum-newsgroup.

2007-08-10  Katsumi Yamaoka  <yamaoka@jpl.org>

	* gnus.texi (NNTP): Mention nntp-xref-number-is-evil.

2007-08-08  Glenn Morris  <rgm@gnu.org>

	* gnus.texi, sieve.texi: Replace `iff'.

2007-08-03  Jay Belanger  <jay.p.belanger@gmail.com>

	* calc.texi (Basic Graphics): Mention the graphing of error
	forms.
	(Graphics Options): Mention how `g s' handles error forms.
	(Curve Fitting): Mention plotting the curves.
	(Standard Nonlinear Models): Add additional models.
	(Curve Fitting Details): Mention the Levenberg-Marquardt method.
	(Linear Fits): Correct result.

2007-08-01  Alan Mackenzie  <acm@muc.de>

	* cc-mode.texi (Mailing Lists and Bug Reports): Correct "-no-site-file"
	to "--no-site-file".

2007-07-29  Michael Albinus  <michael.albinus@gmx.de>

	* tramp.texi (Frequently Asked Questions): Point to mode line
	extension in Emacs 23.1.

	* trampver.texi: Update release number.

2007-07-27  Glenn Morris  <rgm@gnu.org>

	* calc.texi (Copying): Include license text from gpl.texi, rather than
	in-line.

2007-07-25  Glenn Morris  <rgm@gnu.org>

	* calc.texi (Copying): Replace license with GPLv3.

	* Relicense all FSF files to GPLv3 or later.

2007-07-22  Michael Albinus  <michael.albinus@gmx.de>

	Sync with Tramp 2.1.10.

	* tramp.texi (trampfn): Expand macro implementation in order to handle
	empty arguments.
	(trampfnmhl, trampfnuhl, trampfnhl): Remove macros.  Replace all
	occurrences by trampfn.
	(Frequently Asked Questions): Extend example code for host
	identification in the modeline.  Add bbdb to approaches shortening Tramp
	file names to be typed.

	* trampver.texi: Update release number.

2007-07-17  Michael Albinus  <michael.albinus@gmx.de>

	* tramp.texi: Move @setfilename ../info/tramp up, outside the header
	section.  Reported by <poti@potis.org>.
	(Remote processes): Arguments of the program to be debugged are taken
	literally.
	(Frequently Asked Questions): Simplify recentf example.

2007-07-14  Karl Berry  <karl@gnu.org>

	* info.texi (@copying): New Back-Cover Text.

	* info.texi (Quitting Info): Move to proper place in source.
	(Reported by Benno Schulenberg.)

2007-07-13  Eli Zaretskii  <eliz@gnu.org>

	* Makefile.in (../info/emacs-mime): Use --enable-encoding.

	* makefile.w32-in ($(infodir)/emacs-mime): Ditto.

	* emacs-mime.texi: Add @documentencoding directive.

2007-07-12  Nick Roberts  <nickrob@snap.net.nz>

	* tramp.texi (Remote processes): Add an anchor to the subsection
	"Running a debugger on a remote host".

2007-07-12  Michael Albinus  <michael.albinus@gmx.de>

	* tramp.texi (Remote processes): Don't call it "experimental" any
	longer.  Add subsection about running a debugger on a remote host.

2007-07-10  Carsten Dominik  <dominik@science.uva.nl>

	* org.texi (Properties and columns): Chapter rewritten.

2007-07-08  Michael Albinus  <michael.albinus@gmx.de>

	* tramp.texi:
	* trampver.texi: Migrate to Tramp 2.1.

2007-07-02  Carsten Dominik  <dominik@science.uva.nl>

	* org.texi (Properties): New chapter.

2007-07-02  Reiner Steib  <Reiner.Steib@gmx.de>

	* gnus-faq.texi ([3.2]): Fix locating of environment variables in the
	Control Panel.

	* gnus.texi (Misc Article): Add index entry for
	gnus-single-article-buffer.

2007-06-27  Andreas Seltenreich  <andreas@gate450.dyndns.org>

	* gnus.texi (Starting Up): Fix typo.

2007-06-25  Katsumi Yamaoka  <yamaoka@jpl.org>

	* gnus.texi (Asynchronous Fetching): Fix typo.

2007-06-20  Jay Belanger  <jay.p.belanger@gmail.com>

	* calc.texi:Change ifinfo to ifnottex (as appropriate) throughout.
	(About This Manual): Remove redundant information.
	(Getting Started): Mention author.
	(Basic Arithmetic, Customizing Calc): Make description of the
	variable `calc-multiplication-has-precedence' match its new effect.

2007-06-19  Jay Belanger  <jay.p.belanger@gmail.com>

	* calc.texi (Basic Arithmetic, Customizing Calc):
	Mention the variable `calc-multiplication-has-precedence'.

2007-06-19  Carsten Dominik  <dominik@science.uva.nl>

	* org.texi (Tag): Section swapped with node Timestamps.
	(Formula syntax for Lisp): Document new `L' flag.

2007-06-06  Andreas Seltenreich  <andreas@gate450.dyndns.org>

	* gnus.texi (Misc Group Stuff, Summary Buffer)
	(Server Commands, Article Keymap): Fix typo.  s/function/command/.

2007-06-06  Juanma Barranquero  <lekktu@gmail.com>

	* cc-mode.texi (Comment Commands, Getting Started, Style Variables):
	* gnus.texi (Article Buttons, Mail Source Customization)
	(Sending or Not Sending, Customizing NNDiary):
	* message.texi (Message Headers):
	* mh-e.texi (HTML): Fix typos.

2007-06-07  Michael Albinus  <michael.albinus@gmx.de>

	Sync with Tramp 2.0.56.

	* tramp.texi (Frequently Asked Questions): Improve ~/.zshrc
	settings.  Reported by Ted Zlatanov <tzz@lifelogs.com>.

2007-06-02  Chong Yidong  <cyd@stupidchicken.com>

	* Version 22.1 released.

2007-05-26  Michael Olson  <mwolson@gnu.org>

	* erc.texi (Modules): Fix references to completion modules.

2007-05-09  Reiner Steib  <Reiner.Steib@gmx.de>

	* gnus.texi (Running NNDiary): Use ~/.gnus.el instead of gnusrc.

2007-05-09  Didier Verna  <didier@xemacs.org>

	* gnus.texi (Email Based Diary): New.  Proper documentation for the
	nndiary back end and the gnus-diary library.

2007-05-03  Karl Berry  <karl@gnu.org>

	* .cvsignore (*.pdf): New entry.

	* texinfo.tex: Update from current version for better pdf generation.

2007-04-30  Reiner Steib  <Reiner.Steib@gmx.de>

	* gnus.texi (Article Highlighting): Clarify gnus-cite-parse-max-size.

2007-04-28  Glenn Morris  <rgm@gnu.org>

	* faq.texi (New in Emacs 22): Restore mention of python.el pending
	consideration of legal status.

2007-04-27  J.D. Smith  <jdsmith@as.arizona.edu>

	* idlwave.texi: Minor updates for IDLWAVE 6.1.

2007-04-24  Chong Yidong  <cyd@stupidchicken.com>

	* faq.texi (New in Emacs 22): python.el removed.

2007-04-23  Jay Belanger  <jay.p.belanger@gmail.com>

	* calc.texi (Reporting bugs): Update maintainer's address.

2007-04-22  Chong Yidong  <cyd@stupidchicken.com>

	* faq.texi (New in Emacs 22): Rename "tumme" to "image-dired".

2007-04-15  Jay Belanger  <belanger@truman.edu>

	* calc.texi (Title page): Remove the date.
	(Basic Arithmetic): Emphasize that / binds less strongly than *.
	(The Standard Calc Interface): Change trail title.
	(Floats): Mention that when non-decimal floats are entered, only
	approximations are stored.
	(Copying): Move to the appendices.
	(GNU Free Documentation License): Add as an appendix.

2007-04-15  Chong Yidong  <cyd@stupidchicken.com>

	* ada-mode.texi, autotype.texi, cc-mode.texi, cl.texi:
	* dired-x.texi, ebrowse.texi, ediff.texi:
	* emacs-mime.texi, erc.texi, eshell.texi:
	* eudc.texi, flymake.texi, forms.texi, gnus.texi:
	* idlwave.texi, message.texi, newsticker.texi, org.texi:
	* pcl-cvs.texi, pgg.texi, rcirc.texi, reftex.texi, sc.texi:
	* ses.texi, sieve.texi, smtpmail.texi, speedbar.texi:
	* tramp.texi, url.texi, vip.texi, viper.texi, widget.texi:
	* woman.texi: Include GFDL.

	* doclicense.texi: Remove node heading, so that it can be included by
	other files.

	* dired-x.texi: Relicence under GFDL.  Remove date from title page.

	* calc.texi (Algebraic Tutorial): Emphasize that / binds less strongly
	than *.

2007-04-14  Carsten Dominik  <dominik@science.uva.nl>

	* org.texi (Formula syntax for Calc): Emphasize the operator precedence
	in Calc.

2007-04-09  Romain Francoise  <romain@orebokech.com>

	* faq.texi (New in Emacs 22): Mention improvements to the Windows and
	Mac OS ports.  Make it clear that mouse-1 complements and doesn't
	replace mouse-2.

2007-04-08  Chong Yidong  <cyd@stupidchicken.com>

	* woman.texi (Word at point, Interface Options): woman-topic-at-point
	renamed to woman-use-topic-at-point.  Document new behavior.

2007-04-08  Richard Stallman  <rms@gnu.org>

	* url.texi: Fix some indexing.
	(Disk Caching): Drop discussion of old/other Emacs versions.

2007-04-07  Chong Yidong  <cyd@stupidchicken.com>

	* url.texi (Disk Caching): Say Emacs 21 "and later".

	* cc-mode.texi (Font Locking Preliminaries): Link to Emacs manual node
	on Font locking which now mentions JIT lock.

2007-04-01  Michael Olson  <mwolson@gnu.org>

	* erc.texi: Update for the ERC 5.2 release.

2007-03-31  David Kastrup  <dak@gnu.org>

	* woman.texi (Topic, Interface Options): Explain changes semantics of
	woman-manpath in order to consider MANPATH_MAP entries.

2007-03-31  Eli Zaretskii  <eliz@gnu.org>

	* emacs-mime.texi (Non-MIME): Postscript -> PostScript.

2007-03-26  Richard Stallman  <rms@gnu.org>

	* pgg.texi (Caching passphrase): Clean up previous change.

2007-03-25  Thien-Thi Nguyen  <ttn@gnu.org>

	* gnus.texi (Setting Process Marks): Fix typo.

2007-03-25  Romain Francoise  <romain@orebokech.com>

	* faq.texi (New in Emacs 22): Reorganize using an itemized list for
	readability, and include various fixes by Daniel Brockman, Nick Roberts
	and Dieter Wilhelm.

2007-03-24  Thien-Thi Nguyen  <ttn@gnu.org>

	* gnus.texi (Splitting Mail): Reword "splitting"-as-adj to be -as-noun.

	* gnus.texi (Mail Source Specifiers): Fix typo.

2007-03-22  Ralf Angeli  <angeli@caeruleus.net>

	* reftex.texi (Imprint): Update maintainer information.

2007-03-15  Katsumi Yamaoka  <yamaoka@jpl.org>

	* message.texi (Message Buffers): Update documentation for
	message-generate-new-buffers.

2007-03-15  Daiki Ueno  <ueno@unixuser.org>

	* pgg.texi (Caching passphrase): Describe pgg-passphrase-coding-system.

2007-03-21  Glenn Morris  <rgm@gnu.org>

	* eshell.texi (Known problems): Emacs 22 comes with eshell 2.4.2.

2007-03-19  Chong Yidong  <cyd@stupidchicken.com>

	* eshell.texi (Known problems): Emacs 21 -> 22.

	* cc-mode.texi (Performance Issues): Update note about 21.3 to 22.1.

2007-03-18  Jay Belanger  <belanger@truman.edu>

	* calc.texi (Time Zones): Mention that the DST rules changed in 2007.

2007-03-12  Glenn Morris  <rgm@gnu.org>

	* calc.texi (Time Zones): Switch to new North America DST rule.

	* calc.texi: Replace "daylight savings" with "daylight
	saving" in text throughout.

2007-03-11  Andreas Seltenreich  <uwi7@rz.uni-karlsruhe.de>

	* gnus.texi (Mail and Post): Update documentation for gnus-user-agent.
	The variable now uses a list of symbols instead of just a symbol.
	Reported by Christoph Conrad <christoph.conrad@gmx.de>.

2007-03-06  Romain Francoise  <romain@orebokech.com>

	* faq.texi (New in Emacs 22): Don't say "now" too much.  Add MH-E to
	new packages, and mention Gnus update.

2007-02-27  Katsumi Yamaoka  <yamaoka@jpl.org>

	* gnus.texi (NNTP): Mention nntp-never-echoes-commands and
	nntp-open-connection-functions-never-echo-commands.

2007-02-27  Chong Yidong  <cyd@stupidchicken.com>

	* pgg.texi (Caching passphrase): Document gpg-agent usage, gpg-agent
	problems on the console, and security risk in not using gpg-agent.

2007-02-25  Carsten Dominik  <dominik@science.uva.nl>

	* org.texi (The spreadsheet): Rename from "Table calculations".
	Completely reorganized and rewritten.
	(CamelCase links): Section removed.
	(Repeating items): New section.
	(Tracking TODO state changes): New section.
	(Agenda views): Chapter reorganized and rewritten.
	(HTML export): Section rewritten.
	(Tables in arbitrary syntax): New section.
	(Summary): Better feature summary.
	(Activation): Document problem with cut-and-paste of Lisp code
	from PDF files.
	(Visibility cycling): Document indirect buffer use.
	(Structure editing): Document sorting.
	(Remember): Section rewritten.
	(Time stamps): Better description of time stamp types.
	(Tag searches): Document regular expression search for tags.
	(Stuck projects): New section.
	(In-buffer settings): New keywords.
	(History and Acknowledgments): Updated description.

2007-02-24  Alan Mackenzie  <acm@muc.de>

	* cc-mode.texi (Movement Commands): Insert two missing command names.
	(Getting Started): Slight wording correction (use conditional).

2007-02-22  Kim F. Storm  <storm@cua.dk>

	* widget.texi (User Interface, Basic Types): Document need to put some
	text before the %v escape in :format string in editable-field widget.

2007-02-18  Romain Francoise  <romain@orebokech.com>

	* pcl-cvs.texi (Miscellaneous commands): q runs `cvs-bury-buffer', not
	`cvs-mode-quit'.

2007-02-10  Markus Triska  <markus.triska@gmx.at>

	* widget.texi (Programming Example): Put constant strings in :format.

2007-02-07  Juanma Barranquero  <lekktu@gmail.com>

	* faq.texi (Fullscreen mode on MS-Windows): New node.

2007-02-04  David Kastrup  <dak@gnu.org>

	* faq.texi (AUCTeX): Update version number.  Should probably be done
	for other packages as well.

2007-01-28  Andreas Seltenreich  <uwi7@rz.uni-karlsruhe.de>

	* gnus.texi (Batching Agents): Fix example.  Reported by Tassilo Horn
	<tassilo@member.fsf.org>.

2007-01-27  Eli Zaretskii  <eliz@gnu.org>

	* msdog.texi (ls in Lisp): Document ls-lisp-format-time-list and
	ls-lisp-use-localized-time-format.

2007-01-20  Markus Triska  <markus.triska@gmx.at>

	* flymake.texi (Flymake mode): find-file-hook instead of ...-hooks.

2007-01-13  Michael Olson  <mwolson@gnu.org>

	* erc.texi (Modules): Mention capab-identify module.

2007-01-05  Michael Olson  <mwolson@gnu.org>

	* erc.texi (Getting Started): Update for /RECONNECT command.

2007-01-04  Richard Stallman  <rms@gnu.org>

	* ebrowse.texi: Change C-c b to C-c C-m.

2007-01-03  Reiner Steib  <Reiner.Steib@gmx.de>

	* gnus.texi (Customizing Articles): Use index entries for gnus-treat-*
	variables only in info to avoid redundant entries in the printed
	manual.

2007-01-02  Daiki Ueno  <ueno@unixuser.org>

	* message.texi (Using PGP/MIME): Document gpg-agent usage.

2007-01-02  Reiner Steib  <Reiner.Steib@gmx.de>

	* message.texi (Security): Split into sub-nodes.

2007-01-01  Alan Mackenzie  <acm@muc.de>

	* cc-mode.texi ("Limitations and Known Bugs"): Document problems with
	eval-after-load in Emacs <=21 and a workaround.  Document that
	trigraphs are not supported.

2007-01-01  Alan Mackenzie  <acm@muc.de>

	* cc-mode.texi ("Filling and Breaking"): Amend the doc for
	c-context-line-break.  When invoked within a string, preserve
	whitespace.  Add a backslash only when also in a macro.

2007-01-01  Alan Mackenzie  <acm@muc.de>

	* cc-mode.texi ("Choosing a Style"): Mention c-file-style.

2007-01-01  Alan Mackenzie  <acm@muc.de>

	* cc-mode.texi ("Movement Commands", "Sample .emacs File"): C-M-[ae]
	are now bound by default to c-\(beginning\|end\)-of-defun by default.

2007-01-01  Alan Mackenzie  <acm@muc.de>

	* cc-mode.texi ("Other Commands"): Move c-set-style (C-c .) here from
	"Choosing a Style".

	* cc-mode.texi ("Styles"): Add @dfn{style}.

2006-12-30  Michael Albinus  <michael.albinus@gmx.de>

	Sync with Tramp 2.0.55.

	* trampver.texi: Update release number.

2006-12-29  Reiner Steib  <Reiner.Steib@gmx.de>

	* gnus.texi (Customizing Articles): Add index entries for all
	gnus-treat-* variables.

2006-12-29  Jouni K. Seppänen  <jks@iki.fi>

	* gnus.texi (IMAP): Fix incorrect explanation of
	nnimap-search-uids-not-since-is-evil in documentation for
	nnimap-expunge-search-string.

2006-12-27  Reiner Steib  <Reiner.Steib@gmx.de>

	* gnus.texi (ifile spam filtering): Rename spam-ifile-database-path to
	spam-ifile-database.

2006-12-26  Reiner Steib  <Reiner.Steib@gmx.de>

	* gnus.texi (Spam Package Configuration Examples): Don't encourage to
	rebind C-s.

2006-12-26  Jouni K. Seppänen  <jks@iki.fi>

	* gnus.texi (Group Parameters, Group Maintenance, Topic Commands)
	(Mail Group Commands, Expiring Mail, IMAP): Add index entries for
	"expiring mail".
	(IMAP): Document nnimap-search-uids-not-since-is-evil and
	nnimap-nov-is-evil.

2006-12-25  Kevin Ryde  <user42@zip.com.au>

	* cl.texi (Sorting Sequences): In sort*, add a little cautionary note
	about the key procedure being used heavily.

2006-12-24  Chong Yidong  <cyd@stupidchicken.com>

	* pgg.texi (Caching passphrase): Default for pgg-gpg-use-agent changed
	to t.
	(Prerequisites): Add explanation about gpg-agent.

2006-12-22  Kevin Ryde  <user42@zip.com.au>

	* cl.texi (Sorting Sequences): Typo in sort*, example showed plain
	"sort" instead of "sort*".

2006-12-19  Richard Stallman  <rms@gnu.org>

	* calc.texi (History and Acknowledgements): Recognize that Emacs
	now does have floating point.

2006-12-19  Michael Albinus  <michael.albinus@gmx.de>

	* tramp.texi (External transfer methods): Describe new method `scpc'.

2006-12-17  Sascha Wilde  <wilde@sha-bang.de>

	* pgg.texi: Added short note on gpg-agent to the introduction.

2006-12-13  Reiner Steib  <Reiner.Steib@gmx.de>

	* gnus.texi (Hiding Headers): Document that `long-to' and `many-to'
	also applies to Cc.

2006-12-12  Reiner Steib  <Reiner.Steib@gmx.de>

	* gnus.texi (X-Face): Clarify.  Say which programs are required
	on Windows.

2006-12-08  Michael Olson  <mwolson@gnu.org>

	* erc.texi (Modules): Remove documentation for list module.

2006-12-05  Michaël Cadilhac  <michael.cadilhac@lrde.org>

	* faq.texi (^M in the shell buffer): Ditto.

2006-11-20  Michael Olson  <mwolson@gnu.org>

	* erc.texi: Call this the 5.2 stable pre-release of ERC.

2006-11-17  Carsten Dominik  <dominik@science.uva.nl>

	* org.texi: Fix typos.
	(Agenda commands): Document `C-k'.

2006-11-16  Eli Zaretskii  <eliz@gnu.org>

	* url.texi (http/https): Fix a typo in the HTTP URL.

2006-11-14  Stephen Leake  <stephen_leake@stephe-leake.org>

	* ada-mode.texi: Total rewrite.

2006-11-13  Carsten Dominik  <dominik@science.uva.nl>

	* org.texi: Minor typo fixes.

2006-11-13  Bill Wohler  <wohler@newt.com>

	Release MH-E manual version 8.0.3.

	* mh-e.texi (VERSION, EDITION, UPDATED, UPDATE-MONTH): Update for
	release 8.0.3.

	* mh-e.texi (Incorporating Mail): Use output of "mhparam Path"
	to set MAILDIR.
	(Reading Mail): Document the customization of read-mail-command
	for MH-E.
	(Viewing Attachments): Document mm-discouraged-alternatives.
	(Tool Bar): Fix Texinfo for mh-xemacs-use-tool-bar-flag.
	(Junk): Add more information about the settings of mh-junk-background
	in a program.  Add /usr/bin/mh to PATH in examples.

2006-11-12  Richard Stallman  <rms@gnu.org>

	* woman.texi: Update author address but say he no longer maintains it.

2006-11-10  Carsten Dominik  <carsten.dominik@gmail.com>

	* org.texi (ARCHIVE tag): Document C-TAB for forcing cycling of
	archived trees.
	(Checkboxes): Section moved to chapter 5, and extended.
	(The date/time prompt): New section.
	(Link abbreviations): New section.
	(Presentation and sorting): New section.
	(Custom agenda views): Section completely rewritten.
	(Summary): Compare with Planner.
	(Feedback): More info about creating backtraces.
	(Plain lists): Modified example.
	(Breaking down tasks): New section.
	(Custom time format): New section.
	(Time stamps): Document inactive timestamps.
	(Setting tags): More details about fast tag selection.
	(Block agenda): New section.
	(Custom agenda views): Section rewritten.
	(Block agenda): New section.

2006-11-07  Michael Albinus  <michael.albinus@gmx.de>

	* tramp.texi (Configuration): scp is the default method.
	(Default Method): Use ssh as example for another method.

2006-10-27  Richard Stallman  <rms@gnu.org>

	* woman.texi: Downcase nroff/troff/roff.
	(Installation): Chapter deleted.  Some xrefs deleted.
	(Background): woman doesn't advise man ;-).

2006-10-26  Roberto Rodríguez  <lanubeblanca@googlemail.com>  (tiny change)

	* ada-mode.texi (Project files, Identifier completion)
	(Automatic Casing, Debugging, Using non-standard file names)
	(Working Remotely): Fix typos.

2006-10-20  Masatake YAMATO  <jet@gyve.org>

	* cc-mode.texi (Sample .emacs File): Add missing `)' in
	sample code `my-c-initialization-hook'.

2006-10-19  Stuart D. Herring  <herring@lanl.gov>

	* widget.texi: Fix typos.

2006-10-19  Michael Albinus  <michael.albinus@gmx.de>

	* tramp.texi (Frequently Asked Questions): Remove questions marked with
	"???".  There have been no complaints for years, so the information
	must be appropriate.

2006-10-16  Richard Stallman  <rms@gnu.org>

	* widget.texi: Use @var instead of capitalization.
	Clarify many widget type descriptions.

2006-10-13  Andreas Seltenreich  <uwi7@rz.uni-karlsruhe.de>

	* gnus.texi (Other modes): Fix typo.  Add alternative index entry for
	gnus-dired-attach.
	(Selecting a Group): Fix typo.

2006-10-12  Roberto Rodríguez  <lanubeblanca@googlemail.com>  (tiny change)

	* widget.texi: Fix typos.

2006-10-06  Reiner Steib  <Reiner.Steib@gmx.de>

	* gnus.texi (Image Enhancements): Update for Emacs 22.

	* gnus-faq.texi ([1.3]): Update.

2006-10-06  Richard Stallman  <rms@gnu.org>

	* faq.texi (Displaying the current line or column):
	Delete "As of Emacs 20".

2006-10-06  Romain Francoise  <romain@orebokech.com>

	* faq.texi (VM): VM works with Emacs 22 too.

2006-10-06  Richard Stallman  <rms@gnu.org>

	* ebrowse.texi: Remove Emacs version "21" from title.

2006-10-02  Reiner Steib  <Reiner.Steib@gmx.de>

	* gnus.texi (Foreign Groups): Say where change of editing commands are
	stored.  Add reference to `gnus-parameters'.

2006-09-15  Jay Belanger  <belanger@truman.edu>

	* calc.texi, mh-e.texi (GNU GENERAL PUBLIC LICENSE):
	Change "Library Public License" to "Lesser Public License"
	throughout.  Use "yyyy" to represent year.

2006-09-15  Carsten Dominik  <dominik@science.uva.nl>

	* org.texi (Setting tags): Typo fix.

2006-09-14  Reiner Steib  <Reiner.Steib@gmx.de>

	* gnus.texi (Oort Gnus): Add @xref for `mm-fill-flowed'.

2006-09-12  Reiner Steib  <Reiner.Steib@gmx.de>

	* reftex.texi (Citations Outside LaTeX): Simplify lisp example.

2006-09-12  Paul Eggert  <eggert@cs.ucla.edu>

	* faq.texi (Escape sequences in shell output): EMACS is now set
	to Emacs's absolute file name, not to "t".
	(^M in the shell buffer): Likewise.
	* misc.texi (Interactive Shell): Likewise.

2006-09-11  Reiner Steib  <Reiner.Steib@gmx.de>

	* gnus.texi (Mail Source Specifiers): Mention problem of duplicate
	mails with pop3-leave-mail-on-server.  Fix wording.
	(Limiting): Improve gnus-summary-limit-to-articles.
	(X-Face): Fix typo.

2006-09-11  Simon Josefsson  <jas@extundo.com>

	* smtpmail.texi (Authentication): Explain TLS and SSL better, based on
	suggested by Phillip Lord <phillip.lord@newcastle.ac.uk>.

2006-09-06  Simon Josefsson  <jas@extundo.com>

	* smtpmail.texi (Authentication): Mention SSL.

2006-09-01  Eli Zaretskii  <eliz@gnu.org>

	* rcirc.texi (Internet Relay Chat, Useful IRC commands):
	Don't use @indicateurl.

	* cc-mode.texi (Subword Movement): Don't use @headitem.
	(Custom Braces, Clean-ups): Don't use @tie.

2006-08-29  Michael Albinus  <michael.albinus@gmx.de>

	Sync with Tramp 2.0.54.

	* tramp.texi (Bug Reports): The Tramp mailing list is moderated now.
	Suggested by Adrian Phillips <a.phillips@met.no>.

2006-08-15  Carsten Dominik  <dominik@science.uva.nl>

	* org.texi (Installation, Activation): Split from Installation and
	Activation.
	(Clocking work time): Documented new features.

2006-08-13  Alex Schroeder  <alex@gnu.org>

	* rcirc.texi (Configuration): Use correct variable in rcirc-authinfo
	example.

2006-08-12  Eli Zaretskii  <eliz@gnu.org>

	* faq.texi (How to add fonts): New node.

2006-08-05  Romain Francoise  <romain@orebokech.com>

	* faq.texi (New in Emacs 22): Expand.

2006-08-03  Michael Olson  <mwolson@gnu.org>

	* erc.texi: Update for ERC 5.1.4.

2006-07-28  Katsumi Yamaoka  <yamaoka@jpl.org>

	* gnus.texi (Oort Gnus): Mention that the Lisp files are now installed
	in .../site-lisp/gnus/ by default.
	[ From gnus-news.texi in the trunk. ]

2006-07-27  Reiner Steib  <Reiner.Steib@gmx.de>

	* gnus.texi (MIME Commands): Additions for yEnc.

2006-07-24  Richard Stallman  <rms@gnu.org>

	* pgg.texi, org.texi, info.texi, forms.texi, flymake.texi:
	* faq.texi: Move periods and commas inside quotes.

2006-07-20  Jay Belanger  <belanger@truman.edu>

	* calc.texi (Error forms): Mention M-+ keybinding for `calc-plus-minus'.

2006-07-18  Chong Yidong  <cyd@stupidchicken.com>

	* faq.texi (Security risks with Emacs): Document Emacs 22
	file-local-variable mechanism.

2006-07-12  Michael Olson  <mwolson@gnu.org>

	* erc.texi: Update for ERC 5.1.3.

2006-07-12  Alex Schroeder  <alex@gnu.org>

	* rcirc.texi: Fix typos.
	(Getting started with rcirc): New calling convention for M-x irc.
	Mention #rcirc.  Removed channel tracking.
	(Configuration): Change the names of all variables that got changed
	recently, eg. rcirc-server to rcirc-default-server.  Added
	documentation for rcirc-authinfo, some background for Bitlbee, and
	rcirc-track-minor-mode.
	(Scrolling conservatively): Fix the xref from Auto Scrolling to just
	Scrolling.
	(Reconnecting after you have lost the connection): Fix example code
	to match code changes.

2006-07-10  Nick Roberts  <nickrob@snap.net.nz>

	* gnus.texi, message.texi: Fix typos.

2006-07-07  Carsten Dominik  <dominik@science.uva.nl>

	* org.texi (Exporting): Document `C-c C-e' as the prefix for exporting
	commands.
	(Global TODO list): Document the use of the variables
	`org-agenda-todo-ignore-scheduled' and
	`org-agenda-todo-list-sublevels'.

2006-07-05  Richard Stallman  <rms@gnu.org>

	* faq.texi (Scrolling only one line): Fix xref.

2006-07-05  Thien-Thi Nguyen  <ttn@gnu.org>

	* faq.texi (Evaluating Emacs Lisp code):
	Throughout, replace eval-current-buffer with eval-buffer.

2006-07-03  Richard Stallman  <rms@gnu.org>

	* rcirc.texi (Scrolling conservatively): Fix xref.

	* pcl-cvs.texi (Viewing differences): Usage fix.

2006-07-03  Carsten Dominik  <dominik@science.uva.nl>

	* org.texi (Agenda commands): Document `s' key to save all org-mode
	buffers.

2006-06-30  Ralf Angeli  <angeli@caeruleus.net>

	* pcl-cvs.texi (Customizing Faces): Remove -face suffix from face
	names.  Mention `cvs-msg' face.

2006-06-29  Carsten Dominik  <dominik@science.uva.nl>

	* org.texi (Checkboxes): New section.

2006-06-28  Carsten Dominik  <dominik@science.uva.nl>

	* org.texi (Embedded LaTeX): Fix typos and implement small improvements
	throughout this chapter.

2006-06-27  Chong Yidong  <cyd@stupidchicken.com>

	* info.texi (Help-Small-Screen): Clarify placement of "All" and "Top"
	text for standalone vs Emacs info.
	(Help): Clarify header line description.  Use mouse-1 for clicks.
	(Help-P): Use mouse-1 for clicks.
	(Help-^L): "Top" and "All" not displayed with dashes in Emacs.
	(Help-^L, Help-M, Help-Int, Search Index, Go to node)
	(Choose menu subtopic): Remove gratuitous Emacs command names.
	(Help-FOO): Put usual behavior first.
	(Help-Xref): Clicking on xrefs works in Emacs.
	(Search Text): Clarify what the default behavior is.
	(Create Info buffer): Fix Emacs window/X window confusion.
	(Emacs Info Variables): Fix for new Emacs init file behavior.

2006-06-24  Andreas Seltenreich  <uwi7@rz.uni-karlsruhe.de>

	* gnus.texi (Summary Buffer Lines): Fix typo.

2006-06-23  Carsten Dominik  <dominik@science.uva.nl>

	* org.texi (Embedded LaTeX): New chapter.
	(Archiving): Section rewritten.
	(Enhancing text): Some parts moved to the new chapter about LaTeX.

2006-06-20  Bill Wohler  <wohler@newt.com>

	Release MH-E manual version 8.0.1.

	* mh-e.texi (VERSION, EDITION, UPDATED, UPDATE-MONTH): Update for
	release 8.0.1.
	(Preface): Depend on GNU mailutils 1.0 and higher.

2006-06-19  Katsumi Yamaoka  <yamaoka@jpl.org>

	* message.texi (News Headers): Update message-syntax-checks section.

2006-06-19  Karl Berry  <karl@gnu.org>

	* info.texi (Advanced): Mention C-q, especially with ?.

2006-06-19  Carsten Dominik  <dominik@science.uva.nl>

	* org.texi (Publishing links): Document the `:link-validation-function'
	property.
	(Extensions and Hacking): New chapter, includes some sections of the
	"Miscellaneous" chapter.

2006-06-10  Carsten Dominik  <dominik@science.uva.nl>

	* org.texi (Progress logging): New section.

2006-06-06  Carsten Dominik  <dominik@science.uva.nl>

	* org.texi (ASCII export): Document indentation adaptation.
	(Setting tags): Document mutually-exclusive tags.

2006-06-05  Romain Francoise  <romain@orebokech.com>

	* url.texi (irc): Mention new funs `url-irc-rcirc' and `url-irc-erc'.
	Fix typo.

	* gnus-faq.texi (Question 8.6): Update reference to the Gnus
	channel (#gnus@irc.freenode.net).
	Fix typos.  Update copyright notice.

	* cc-mode.texi (Getting Started, Indentation Commands, Config Basics)
	(Custom Filling and Breaking, Custom Braces, Syntactic Symbols)
	(Line-Up Functions, Custom Macros):
	* ediff.texi (Window and Frame Configuration)
	(Highlighting Difference Regions):
	* emacs-mime.texi (Display Customization):
	* erc.texi (History):
	* eshell.texi (Known problems):
	* eudc.texi (Overview, BBDB):
	* gnus.texi (NNTP, IMAP, Advanced Scoring Examples)
	(The problem of spam, SpamOracle, Extending the Spam package)
	(Conformity, Terminology):
	* idlwave.texi (Routine Info)
	(Class and Keyword Inheritance, Padding Operators)
	(Breakpoints and Stepping, Electric Debug Mode)
	(Examining Variables, Troubleshooting):
	* org.texi (Creating timestamps):
	* reftex.texi (Commands, Options, Changes):
	* tramp.texi (Inline methods, Password caching)
	(Auto-save and Backup, Issues):
	* vip.texi (Files, Commands in Insert Mode):
	* viper.texi (Emacs Preliminaries, States in Viper)
	(Packages that Change Keymaps, Viper Specials, Groundwork):
	Fix various typos.

2006-05-31  Michael Ernst  <mernst@alum.mit.edu>

	* ediff.texi: Fix typos.

2006-05-30  Carsten Dominik  <dominik@science.uva.nl>

	* org.texi: Small typo fixes.

2006-05-29  Stefan Monnier  <monnier@iro.umontreal.ca>

	* viper.texi (Viper Specials):
	* gnus.texi (Example Setup):
	* faq.texi (Backspace invokes help):
	* dired-x.texi (Optional Installation Dired Jump):
	* calc.texi (Defining Simple Commands): Use ;; instead of ;;; to better
	follow coding conventions.

2006-05-29  Michael Albinus  <michael.albinus@gmx.de>

	* tramp.texi (Frequently Asked Questions): Disable zsh zle.

2006-05-27  Thien-Thi Nguyen  <ttn@gnu.org>

	* pcl-cvs.texi: Fix typos.
	(Customization): Say "us".

2006-05-26  Eli Zaretskii  <eliz@gnu.org>

	* org.texi: Remove bogus @setfilename.

2006-05-26  Carsten Dominik  <dominik@science.uva.nl>

	* org.texi (ASCII export): Omit command name.
	(HTML export): Add prefix to all lines in Local Variable example.
	(Acknowledgments): Typeset names in italics.

2006-05-24  Carsten Dominik  <dominik@science.uva.nl>

	* org.texi (Plain lists): Add new item navigation commands.
	(External links): Document elisp and info links.
	(Custom searches): New section.
	(Publishing): New chapter.
	(HTML export): Include a list of supported CSS classes.
	(Setting tags): Describe the fast-tag-setting interface.

2006-05-20  Luc Teirlinck  <teirllm@auburn.edu>

	* dired-x.texi: ifinfo -> ifnottex.

2006-05-18  Reiner Steib  <Reiner.Steib@gmx.de>

	* gnus.texi (Saving Articles): Clarify gnus-summary-save-article-mail.

2006-05-12  Reiner Steib  <Reiner.Steib@gmx.de>

	* message.texi (Interface): Add tool bar customization.
	(MIME): Index and text additions for mml-attach.
	(MIME): Describe mml-dnd-protocol-alist and
	mml-dnd-attach-options.

	* gnus.texi (Oort Gnus): Reorder entries in sections.
	Fix some entries.
	(Starting Up): Add references to "Emacs for Heathens" and to
	"Finding the News".  Add user-full-name and user-mail-address.
	(Group Buffer Format): Add tool bar customization and update.
	(Summary Buffer): Add tool bar customization.
	(Posting Styles): Add message-alternative-emails.

2006-05-09  Michael Albinus  <michael.albinus@gmx.de>

	* tramp.texi (Filename completion): Improve wording.

2006-05-07  Romain Francoise  <romain@orebokech.com>

	* faq.texi (Using regular expressions): Fix typo.
	(Packages that do not come with Emacs): Fix capitalization.
	(Replacing text across multiple files): Expand node to explain how
	to use `dired-do-query-replace-regexp' in more detail, based on
	suggestion by Eric Hanchrow <offby1@blarg.net>.

2006-05-06  Michael Albinus  <michael.albinus@gmx.de>

	* tramp.texi (Filename completion): Completion of remote files'
	method, user name and host name is active only in partial
	completion mode.

2006-05-06  Bill Wohler  <wohler@newt.com>

	Release MH-E manual version 8.0.

	* mh-e.texi (VERSION, EDITION, UPDATED, UPDATE-MONTH): Update for
	release 8.0.

2006-05-06  Bill Wohler  <wohler@newt.com>

	* mh-e.texi (MH-BOOK-HOME): Change from
	http://www.ics.uci.edu/~mh/book/mh to
	http://rand-mh.sourceforge.net/book/mh.
	Replace .htm suffix with .html for MH book files.
	(Using This Manual): Update key binding for getting relevant
	chapter in Info from command key.
	(Ranges): Fix itemx.

2006-05-05  Karl Berry  <karl@gnu.org>

	* texinfo.tex (\definetextfonsizexi, \definetextfonsizex): New cmds.
	(\fonttextsize): New user-level command to change text font size.

2006-04-26  Reiner Steib  <Reiner.Steib@gmx.de>

	* pgg.texi (Caching passphrase): Fix markup and typos.  Simplify.

2006-04-26  Sascha Wilde  <wilde@sha-bang.de>  (tiny change)

	* pgg.texi (Caching passphrase): Add pgg-gpg-use-agent.

2006-04-24  Bill Wohler  <wohler@newt.com>

	* mh-e.texi (Getting Started): Make it more explicit that you need
	to install MH.  Add pointers to current MH implementations.

2006-04-21  Bill Wohler  <wohler@newt.com>

	Release MH-E manual version 7.94.

	* mh-e.texi (VERSION, EDITION, UPDATED, UPDATE-MONTH): Update for
	release 7.94.

2006-04-21  Carsten Dominik  <dominik@science.uva.nl>

	* org.texi: Many small fixes.
	(Handling links): Rename from "Managing links".

2006-04-20  Reiner Steib  <Reiner.Steib@gmx.de>

	* gnus.texi (Spam Statistics Package): Fix typo in @pxref.
	(Splitting mail using spam-stat): Fix @xref.

2006-04-20  Chong Yidong  <cyd@stupidchicken.com>

	* gnus.texi (Spam Package): Major revision of the text.
	Previously this node was "Filtering Spam Using The Spam ELisp Package".

2006-04-20  Carsten Dominik  <dominik@science.uva.nl>

	* org.texi (Time stamps): Better explanation of the purpose of
	different time stamps.
	(Structure editing, Plain lists): More details on how new items
	and headings are inserted.

2006-04-18  Carsten Dominik  <dominik@science.uva.nl>

	* org.texi (Formula syntax): Fix link to Calc Manual.

2006-04-17  Reiner Steib  <Reiner.Steib@gmx.de>

	* gnus.texi (Emacsen): Don't support Emacs 20.7 and XEmacs 21.1.

2006-04-17  Bill Wohler  <wohler@newt.com>

	* mh-e.texi (Folders): Update mh-before-quit-hook and
	mh-quit-hook example with code that removes the buffers rather
	than just bury them.

2006-04-17  Michael Albinus  <michael.albinus@gmx.de>

	Sync with Tramp 2.0.53.

2006-04-13  Carsten Dominik  <dominik@science.uva.nl>

	* org.texi (Updating settings): New section.
	(Visibility cycling): Better names for the startup folding
	options.
	(Exporting): Completely restructured.
	(The very busy C-c C-c key): New section.
	(Summary of in-buffer settings): New section.

2006-04-11  Reiner Steib  <Reiner.Steib@gmx.de>

	* gnus.texi, gnus-faq.texi, message.texi: Gnus v5.10.8 is released.

2006-04-10  Reiner Steib  <Reiner.Steib@gmx.de>

	* gnus.texi (Misc Group Stuff, Summary Buffer, Article Keymap)
	(Server Commands): Key `v' is reserved for users.

2006-04-11  Carsten Dominik  <dominik@science.uva.nl>

	* org.texi (Link format): New section, emphasis on bracket links.
	(External links): Document bracket links.
	(FAQ): Expand to cover shell links and the new link format.

2006-04-09  Kevin Ryde  <user42@zip.com.au>

	* org.texi (Formula syntax): Typo in node name of calc-eval xref.

2006-04-07  Reiner Steib  <Reiner.Steib@gmx.de>

	* gnus.texi (Summary Buffer Lines): Add `*'.

2006-04-07  Jochen Küpper  <jochen@fhi-berlin.mpg.de>

	* gnus.texi (Group Parameters):
	Mention gnus-permanently-visible-groups.

2006-04-06  Katsumi Yamaoka  <yamaoka@jpl.org>

	* gnus.texi (Face): Fix typo.

2006-04-05  Reiner Steib  <Reiner.Steib@gmx.de>

	* gnus.texi (X-Face): Clarify.
	(Face): Need Emacs with PNG support.

2006-04-06  Richard Stallman  <rms@gnu.org>

	* idlwave.texi: Delete the blocks "not suitable for inclusion with
	Emacs".

2006-04-06  J.D. Smith  <jdsmith@as.arizona.edu>

	* idlwave.texi: Updated for IDLWAVE version 6.0, factoring out
	blocks not suitable for inclusion with Emacs using variable
	PARTOFEMACS.

2006-04-04  Simon Josefsson  <jas@extundo.com>

	* gnus.texi (Security): Improve.

2006-04-02  Bill Wohler  <wohler@newt.com>

	* mh-e.texi (Getting Started, Junk, Bug Reports)
	(MH FAQ and Support): Fix URLs.

2006-03-31  Romain Francoise  <romain@orebokech.com>

	* gnus.texi (Virtual Groups): `nnvirtual-always-rescan' defaults
	to t, not nil (and has for the past eight years).

2006-03-31  Reiner Steib  <Reiner.Steib@gmx.de>

	* message.texi, gnus.texi: Bump version to 5.11.

2006-03-29  Reiner Steib  <Reiner.Steib@gmx.de>

	* gnus.texi (Top): Add comment about version line.

	* message.texi (Top): Ditto.  Change to take named versions into
	account.

2006-03-28  Reiner Steib  <Reiner.Steib@gmx.de>

	* gnus.texi (Posting Styles): Add x-face-file to example.
	(X-Face): Refer to posting styles.

	* gnus-faq.texi ([5.8]): Add x-face-file.
	([8.4]): Add links to gmane.emacs.gnus.user and
	gmane.emacs.gnus.general.

2006-03-27  Reiner Steib  <Reiner.Steib@gmx.de>

	* gnus-faq.texi: Use .invalid.
	([5.4]): Fix gnus-posting-styles example.

2006-03-27  Romain Francoise  <romain@orebokech.com>

	* faq.texi (Emacs/W3): Rename from `w3-mode'.  Mention that
	Emacs/W3 needs a new maintainer.
	(Ispell): Update author and version info.
	(Mailcrypt): Mention PGG.
	(New in Emacs 22): Add PGG to the list of new packages.
	Include minor changes from "Ramprasad B" <ramprasad_i82@yahoo.com>
	updating dead URLs.

2006-03-25  Karl Berry  <karl@gnu.org>

	* ada-mode.texi, autotype.texi, calc.texi, cc-mode.texi, cl.texi,
	* dired-x.texi, ebrowse.texi, ediff.texi, emacs-mime.texi, erc.texi,
	* eshell.texi, eudc.texi, faq.texi, forms.texi, gnus.texi, idlwave.texi,
	* info.texi, message.texi, mh-e.texi, pcl-cvs.texi, pgg.texi,
	* rcirc.texi, reftex.texi, sc.texi, ses.texi, sieve.texi,
	* speedbar.texi, url.texi, vip.texi, viper.texi, widget.texi,
	* woman.texi: (1) use @copyright{} instead of (C) in typeset text;
	(2) do not indent copyright year list (or anything else).

2006-03-21  Bill Wohler  <wohler@newt.com>

	* mh-e.texi (Folders): Various edits.

2006-03-20  Romain Francoise  <romain@orebokech.com>

	* gnus.texi (Mail Folders): Grammar fix.

2006-03-19  Bill Wohler  <wohler@newt.com>

	* mh-e.texi (Replying): Document Mail-Followup-To.
	Change manually-formatted table to multitable.  Add debugging info.
	Move description of mh-reply-default-reply-to into paragraph
	that describes its values.

2006-03-17  Bill Wohler  <wohler@newt.com>

	* mh-e.texi: Use smallexample and smalllisp consistently.
	(Sending Mail Tour): Update method of entering
	addresses and subject.
	(Sending Mail Tour, Reading Mail Tour, Processing Mail Tour)
	(Adding Attachments, Searching): Update screenshots for Emacs 22.

2006-03-15  Carsten Dominik  <dominik@science.uva.nl>

	* org.texi: Version number change only.

2006-03-14  Bill Wohler  <wohler@newt.com>

	* mh-e.texi: Add index entries around each paragraph rather than
	depend on entries from beginning of node.  Doing so ensures that
	index entries are less likely to be forgotten if text is cut and
	pasted, and are necessary anyway if the references are on a
	separate page.  It seems that makeinfo is now (v. 4.8) only
	producing one index entry per node, so there is no longer any
	excuse not to.  Use subheading instead of heading.  The incorrect
	use of heading produced very large fonts in Info--as large as the
	main heading.
	(From Bill Wohler): MH-E never did appear in Emacs 21--MH-E
	versions 6 and 7 appeared *around* the time of these Emacs releases.

2006-03-13  Carsten Dominik  <dominik@science.uva.nl>

	* org.texi (Clean view): Document new startup options.

2006-03-11  Bill Wohler  <wohler@newt.com>

	* mh-e.texi (Preface, More About MH-E, Options, HTML, Folders)
	(Composing, Scan Line Formats): Fix @refs.
	(Getting Started): Define MH profile and MH profile components.
	(Incorporating Mail, Reading Mail, Viewing, Printing)
	(Sending Mail, Forwarding, Editing Drafts, Inserting Letter)
	(Signature, Aliases, Scan Line Formats): Use @code instead of @samp
	for string constants.
	(Tool Bar): Remove spurious quote.
	(Junk): Use ``...'' instead of "...".
	(Scan Line Formats): Replace @samp with @kbd.

2006-03-10  Katsumi Yamaoka  <yamaoka@jpl.org>

	* gnus.texi (NoCeM): Mention gnus-use-nocem can also be a number.

2006-03-10  Reiner Steib  <Reiner.Steib@gmx.de>

	* gnus.texi (Fancy Mail Splitting): Improve sentences so as to be
	easy to understand.

2006-03-09  Katsumi Yamaoka  <yamaoka@jpl.org>

	* gnus.texi: Markup fix.
	(Fancy Mail Splitting): Specify new feature.

2006-03-08  Katsumi Yamaoka  <yamaoka@jpl.org>

	* gnus.texi (Fancy Mail Splitting): Improve descriptions about
	partial-words matching.

2006-03-07  Reiner Steib  <Reiner.Steib@gmx.de>

	* emacs-mime.texi (Display Customization): Reword image/.* stuff.

	* gnus.texi (Oort Gnus): Add note about `gnus-load'.
	(MIME Commands): Fix mm-discouraged-alternatives.

2006-03-07  Carsten Dominik  <dominik@science.uva.nl>

	* org.texi: Version number change only.

2006-03-06  Bill Wohler  <wohler@newt.com>

	* mh-e.texi: Move from SourceForge repository to Savannah.
	This is version 7.93, which is a total rewrite from the previous
	edition 1.3 for MH-E version 5.0.2, and corresponds to MH-E
	version 7.93.

2006-03-03  Reiner Steib  <Reiner.Steib@gmx.de>

	* gnus.texi (Oort Gnus): Add `mm-fill-flowed'.

2006-03-01  Carsten Dominik  <dominik@science.uva.nl>

	* org.texi (Interaction): Add item about `org-mouse.el' by
	Piotr Zielinski.
	(Managing links): Document that also mouse-1 can be used to
	activate a link.
	(Headlines, FAQ): Add entry about hiding leading stars.
	(Miscellaneous): Resort the sections in this chapter to a more
	logical sequence.

2006-02-27  Simon Josefsson  <jas@extundo.com>

	* emacs-mime.texi (Flowed text): Add mm-fill-flowed.  (Sync
	2004-01-27 from the trunk).

2006-02-24  Alan Mackenzie  <bug-cc-mode@gnu.org>

	* cc-mode.texi: Rename c-hungry-backspace to
	c-hungry-delete-backwards, at the request of RMS.  Leave the old
	name as an alias.

2006-02-24  Alan Mackenzie  <bug-cc-mode@gnu.org>

	* cc-mode.texi: Correct the definition of c-beginning-of-defun, to
	include the function header within the defun.

2006-02-24  Alan Mackenzie  <bug-cc-mode@gnu.org>

	* cc-mode.texi: Correct two typos.

2006-02-24  Alan Mackenzie  <bug-cc-mode@gnu.org>

	* cc-mode.texi (Comment Commands): State that C-u M-; kills any
	existing comment.
	(Electric Keys): Add a justification for electric indentation.
	(Hungry WS Deletion): Clear up the names and complications of the
	BACKSPACE and DELETE keys.

2006-02-23  Juri Linkov  <juri@jurta.org>

	* faq.texi (Common requests): Move `Turning on auto-fill by
	default' after `Wrapping words automatically'.  Move `Working with
	unprintable characters' before `Searching for/replacing newlines'.
	Move `Replacing highlighted text' after `Highlighting a region'.
	Merge `Repeating commands' and `Repeating a command as many times
	as possible' into the former.
	(Packages that do not come with Emacs): Add refs to Gmane and
	etc/MORE.STUFF.

2006-02-23  Juri Linkov  <juri@jurta.org>

	* faq.texi (Newsgroup archives): Update URLs of GNU mail archives.
	(Reporting bugs): Suggest using `M-x report-emacs-bug'.
	Add xref to `(emacs)Reporting Bugs'.
	(Getting a printed manual): Add URL to other formats of the manual.
	(Common requests): Fix menu.
	(Highlighting a region): Remove ref to `Turning on syntax highlighting'.
	(Horizontal scrolling): Mention `truncate-partial-width-windows'.
	(Inserting text at the beginning of each line): Add pxref to
	`Changing the included text prefix'.
	(Forcing the cursor to remain in the same column): Mention `track-eol'
	and `set-goal-column'.  Add pxref to `(emacs)Moving Point'.
	(Replacing text across multiple files): Add keybinding `Q' for
	`dired-do-query-replace'.

2006-02-22  Carsten Dominik  <dominik@science.uva.nl>

	* reftex.texi: Version number and date change only.

	* org.texi (Internal Links): Rewrite to cover the modified
	linking system.

2006-02-17  Eli Zaretskii  <eliz@gnu.org>

	* faq.texi: Remove the coding cookie, it's not needed anymore.

2006-02-13  YAMAMOTO Mitsuharu  <mituharu@math.s.chiba-u.ac.jp>

	* faq.texi (Colors on a TTY): Mention Mac OS port.

2006-02-12  Karl Berry  <karl@gnu.org>

	* faq.texi (Emacs for Atari ST): Use Sch@"auble instead of the
	8-bit accented a.

2006-02-09  Reiner Steib  <Reiner.Steib@gmx.de>

	* gnus.texi (Gnus Versions): Add history beyond start of Oort.

2006-02-08  Romain Francoise  <romain@orebokech.com>

	* faq.texi (Top): Remove paragraph about the FAQ being a
	transitional document, etc.
	(Searching for/replacing newlines): New node.
	(Yanking text in isearch): New node.
	(Inserting text at the beginning of each line): Rename and make
	more general, mention `M-;' in Message mode.

2006-02-07  Luc Teirlinck  <teirllm@auburn.edu>

	* faq.texi (Meta key does not work in xterm)
	(Emacs does not display 8-bit characters)
	(Inputting eight-bit characters): Update xrefs.

2006-02-06  Romain Francoise  <romain@orebokech.com>

	* faq.texi (VM): VM now at version 7.19.
	Set myself as maintainer of this file.

2006-02-04  Michael Olson  <mwolson@gnu.org>

	* erc.texi (History): Note that ERC is now included with Emacs.

2006-01-31  Romain Francoise  <romain@orebokech.com>

	* message.texi (Message Headers): Explain what
	`message-alternative-emails' does in more detail.
	Update copyright year.

2006-01-30  Juanma Barranquero  <lekktu@gmail.com>

	* makefile.w32-in (clean): Add newsticker, sieve, pgg, erc and rcirc.

2006-01-29  Richard M. Stallman  <rms@gnu.org>

	* cc-mode.texi (Indentation Commands): Inserts newline, not "linefeed".

2006-01-29  Michael Olson  <mwolson@gnu.org>

	* makefile.w32-in ($(infodir)/erc, erc.dvi): New targets.

	* Makefile.in (INFO_TARGETS, DVI_TARGETS): Add ERC.

	* faq.texi (New in Emacs 22): Mention ERC.

2006-01-28  Luc Teirlinck  <teirllm@auburn.edu>

	* rcirc.texi: Capitalize dir entry for consistency with the entry
	in info/dir and other entries in the Emacs category.
	Fix typos.  Delete trailing whitespace.

2006-01-28  Björn Lindström  <bkhl@elektrubadur.se>

	* rcirc.texi: Some @cindex changes, some changes from @kbd to @key.

2006-01-27  Eli Zaretskii  <eliz@gnu.org>

	* makefile.w32-in ($(infodir)/rcirc, rcirc.dvi): New targets.
	(INFO_TARGETS, DVI_TARGETS): Add rcirc.

	* Makefile.in (../info/rcirc, rcirc.dvi): New targets.
	(INFO_TARGETS, DVI_TARGETS): Add rcirc.

2006-01-27  Alex Schroeder  <alex@gnu.org>

	* rcirc.texi: New file.

2006-01-23  Juri Linkov  <juri@jurta.org>

	* widget.texi (User Interface): Add S-TAB for widget-backward.

2006-01-22  Michael Albinus  <michael.albinus@gmx.de>

	Sync with Tramp 2.0.52.

	* tramp.texi (Frequently Asked Questions): Remove Ange-FTP item.
	Add Tramp disabling item.  New item for common connection problems.
	(various): Apply "ftp" as method for the download URL.
	(Bug Reports): Refer to FAQ for common problems.

2006-01-21  Eli Zaretskii  <eliz@gnu.org>

	* widget.texi (User Interface): Use @key for TAB.

	* ses.texi (Formulas, Printer functions): Use @key for TAB.

	* ebrowse.texi (Switching to Tree, Symbol Completion): Use @key
	for TAB.

	* cc-mode.texi (Indentation Calculation): Use @key for TAB.

2006-01-16  Katsumi Yamaoka  <yamaoka@jpl.org>

	* gnus.texi: Update copyright.

2006-01-13  Katsumi Yamaoka  <yamaoka@jpl.org>

	* gnus.texi (Article Washing): Additions.

2006-01-13  Carsten Dominik  <dominik@science.uva.nl>

	* org.texi (Agenda commands): Document tags command.

2006-01-10  Katsumi Yamaoka  <yamaoka@jpl.org>

	* gnus.texi (RSS): Document nnrss-wash-html-in-text-plain-parts.

2006-01-06  Katsumi Yamaoka  <yamaoka@jpl.org>

	* gnus.texi (RSS): Addition.

2005-12-22  Katsumi Yamaoka  <yamaoka@jpl.org>

	* gnus.texi (Summary Post Commands): Fix function bound to `S O p'.

2005-12-19  Katsumi Yamaoka  <yamaoka@jpl.org>

	* emacs-mime.texi (Display Customization): Add setting example to
	mm-discouraged-alternatives.

2006-01-09  Stefan Monnier  <monnier@iro.umontreal.ca>

	* flymake.texi (Obtaining Flymake): Remove chapter since Emacs's
	version is the canonical version.

2006-01-08  Alex Schroeder  <alex@gnu.org>

	* pgg.texi (Caching passphrase): Rewording.

2006-01-06  Eli Zaretskii  <eliz@gnu.org>

	* flymake.texi (Obtaining Flymake): Update Flymake's CVS
	repository URL.

2006-01-06  Carsten Dominik  <dominik@science.uva.nl>

	* org.texi: Removed the accidentally re-added empty line in the
	direntry.

2006-01-05  Carsten Dominik  <dominik@science.uva.nl>

	* org.texi (Agenda Views): Chapter reorganized.

2005-12-29  Romain Francoise  <romain@orebokech.com>

	* faq.texi (Using Customize): New node.

2005-12-28  Luc Teirlinck  <teirllm@auburn.edu>

	* org.texi: Remove blank line in @direntry.  It is non-standard
	and recursively produces blank lines all over the dir file (when
	using Texinfo 4.8).

2005-12-21  Luc Teirlinck  <teirllm@auburn.edu>

	* widget.texi (atoms): Delete obsolete remark about `file' widget.

2005-12-20  Carsten Dominik  <dominik@science.uva.nl>

	* org.texi (Tags): Boolean logic documented.
	(Agenda Views): Document custom commands.

2005-12-20  David Kastrup  <dak@gnu.org>

	* faq.texi (AUCTeX): Update version and mailing list info.

2005-12-17  Katsumi Yamaoka  <yamaoka@jpl.org>

	* gnus.texi (MIME Commands): Mention addition of
	multipart/alternative to gnus-buttonized-mime-types and add xref
	to mm-discouraged-alternatives.

	* emacs-mime.texi (Display Customization): Mention addition of
	"image/.*" and add xref to gnus-buttonized-mime-types in the
	mm-discouraged-alternatives section.

2005-12-16  Carsten Dominik  <dominik@science.uva.nl>

	* org.texi (Tags): New section.
	(Agenda Views): Chapter reorganized.

2005-12-16  Eli Zaretskii  <eliz@gnu.org>

	* org.texi (Internal Links): Add a missing comma after an @xref.

2005-12-14  Chong Yidong  <cyd@stupidchicken.com>

	* faq.texi (Filling paragraphs with a single space): No need to
	change sentence-end now.

2005-12-13  Romain Francoise  <romain@orebokech.com>

	* faq.texi (Scrolling only one line): Use `scroll-conservatively'.

2005-12-12  Jay Belanger  <belanger@truman.edu>

	* faq.texi (Calc): Update version number.

2005-12-12  Carsten Dominik  <dominik@science.uva.nl>

	* org.texi (Progress Logging): New section.

2005-12-10  Romain Francoise  <romain@orebokech.com>

	Update the Emacs FAQ for the 22.1 release.

	* faq.texi: Set VER to `22.1'.
	(Basic editing): Explain how to use localized versions of the
	Tutorial.  Mention that `C-h r' displays the manual.
	Delete obsolete WWW link to an Emacs 18 tutorial.
	(Getting a printed manual): Point to the new locations of the
	manuals on the GNU Web site.
	(Emacs Lisp documentation): Explain that the Emacs Lisp manual is
	available via Info (it was previously distributed separately).
	(Installing Texinfo documentation): The latest version of Texinfo
	is 4.8, not 4.0.
	(Informational files for Emacs): COPYING is the GNU General Public
	License, not the Emacs General Public License.
	(Informational files for Emacs): Delete obsolete link to the
	GNUinfo pages as they have been removed from the GNU Web site.
	(New in Emacs 22): New node.
	(Setting up a customization file): Say that most packages support
	Customize nowadays.
	(Colors on a TTY): Delete reference to instructions on how to
	enable syntax highlighting, it is now enabled by default.
	(Turning on abbrevs by default): Emacs now reads the abbrevs file
	at startup automatically.
	(Controlling case sensitivity): Mention `M-c' in isearch.
	(Using an already running Emacs process): Emacs now creates the
	socket in `/tmp/emacsUID'.  Fix typos.  Change default location of
	gnuserv.  As emacsclient can now run Lisp code as well, delete a
	sentence praising gnuserv for that.  Simplify description of how
	the client/server operation works.
	(Compiler error messages): Delete obsolete text (compile.el has
	been rewritten).
	(Indenting switch statements): Fix typo.
	(Matching parentheses): Simplify setup instructions, mention the
	menu bar item in the Options menu.
	(Repeating a command as many times as possible): Mention `C-x e'.
	(Going to a line by number): Mention new keymap and bindings
	`M-g M-g', `M-g M-p' and `M-g M-n'.
	(Turning on syntax highlighting): Now on by default.  Simplify.
	(Replacing highlighted text): Use `1', not `t'.
	(Problems with very large files): The maximum size is now 256MB on
	32-bit machines.
	(^M in the shell buffer): Mention `comint-process-echoes'.
	(Emacs for Apple computers): Emacs 22 has native support for Mac
	OS X.
	(Translating names to IP addresses): Delete node.
	(Binding keys to commands): Fix typo.
	(SPC no longer completes file names): New node.
	(MIME with Emacs mail packages): Delete section about the Emacs
	MIME FAQ (it's not reachable anymore).

2005-12-08  Alan Mackenzie  <bug-cc-mode@gnu.org>

	* cc-mode.texi: The manual has been extensively revised: the
	information about using CC Mode has been separated from the larger
	and more difficult chapters about configuration.  It has been
	updated for CC Mode 5.31.

2005-12-05  Katsumi Yamaoka  <yamaoka@jpl.org>

	* pgg.texi (User Commands): Fix description of pgg-verify-region.
	(Selecting an implementation): Fix descriptions.

2005-11-30  Katsumi Yamaoka  <yamaoka@jpl.org>

	* message.texi (Various Message Variables): Addition.

2005-11-29  Katsumi Yamaoka  <yamaoka@jpl.org>

	* message.texi: Fix default values.

2005-11-25  Katsumi Yamaoka  <yamaoka@jpl.org>

	* message.texi (Header Commands): Clarify descriptions of
	message-cross-post-followup-to, message-reduce-to-to-cc, and
	message-insert-wide-reply.
	(Various Commands): Fix kindex for message-kill-to-signature;
	clarify description of message-tab.

2005-11-22  Katsumi Yamaoka  <yamaoka@jpl.org>

	* message.texi (Mailing Lists): Fix description about MFT.

	* gnus.texi (Emacs Lisp): Use ~/.gnus.el instead of ~/.emacs.

2005-11-17  Katsumi Yamaoka  <yamaoka@jpl.org>

	* gnus.texi (Slow Terminal Connection): Replace old description
	with new one.

2005-11-16  Katsumi Yamaoka  <yamaoka@jpl.org>

	* gnus.texi (Oort Gnus): Use ~/.gnus.el instead of ~/.emacs;
	replace X-Draft-Headers with X-Draft-From.

2005-11-14  Katsumi Yamaoka  <yamaoka@jpl.org>

	* gnus.texi (Various Various): Fix the default value of
	nnheader-max-head-length.
	(Gnus Versions): Fix typo.

2005-12-08  Carsten Dominik  <dominik@science.uva.nl>

	* org.texi (Structure editing): Document new functionality of
	M-RET.

2005-12-06  Luc Teirlinck  <teirllm@auburn.edu>

	* org.texi (Internal Links): Fix Texinfo usage.

2005-12-06  Carsten Dominik  <dominik@science.uva.nl>

	* org.texi (TODO basics): Document the global todo list.
	(TODO items): Documents sparse tree for specific TODO
	keywords.

2005-11-30  Carsten Dominik  <dominik@science.uva.nl>

	* org.texi (Plain Lists): Typos fixed.

2005-11-28  Jay Belanger  <belanger@truman.edu>

	* calc.texi: Change references of `M-#' to `C-x *' prefix.

2005-11-24  Carsten Dominik  <dominik@science.uva.nl>

	* org.texi (Structure editing): New item moving commands added.
	(Plain Lists): New section.

2005-11-18  Carsten Dominik  <dominik@science.uva.nl>

	* org.texi (FAQ): Document `org-table-tab-jumps-over-hlines'.
	(Agenda): Document commands `org-cycle-agenda-files' and
	`org-agenda-file-to-front'.
	(Built-in table editor): Document `org-table-sort-lines'.
	(HTML formatting): Export of hand-formatted lists.

2005-11-10  Katsumi Yamaoka  <yamaoka@jpl.org>

	* gnus.texi (XVarious): Fix description of gnus-use-toolbar; add
	new variable gnus-toolbar-thickness.

2005-11-08  Katsumi Yamaoka  <yamaoka@jpl.org>

	* gnus.texi (XVarious): Revert description of gnus-use-toolbar.

2005-11-07  Katsumi Yamaoka  <yamaoka@jpl.org>

	* gnus.texi (X-Face): Fix description.
	(XVarious): Remove gnus-xmas-logo-color-alist and
	gnus-xmas-logo-color-style; fix description of gnus-use-toolbar.

2005-11-01  Katsumi Yamaoka  <yamaoka@jpl.org>

	* gnus.texi (Group Parameters): Mention new variable
	gnus-parameters-case-fold-search.
	(Home Score File): Addition.

2005-11-04  Ulf Jasper  <ulf.jasper@web.de>

	* newsticker.texi: VERSION changed to 1.9.  Updated UPDATED.
	(Overview): List supported feed types.
	(Installation): No installation necessary when using autoload.
	(Configuration): Rename "RSS" to "news".

2005-11-04  Ken Manheimer  <ken.manheimer@gmail.com>

	* pgg.texi (User Commands): Document additional passphrase
	argument for pgg-encrypt-*, pgg-decrypt-*, and pgg-sign-* functions.
	(Backend methods): Likewise for corresponding pgg-scheme-* functions.

2005-11-04  Carsten Dominik  <dominik@science.uva.nl>

	* org.texi: Version number changed to 3.19.

2005-10-29  Sascha Wilde  <wilde@sha-bang.de>

	* pgg.texi (How to use): Update the example to add autoload of
	pgg-encrypt-symmetric-region.
	(User Commands): Document pgg-encrypt-symmetric-region.
	(Backend methods): Document pgg-scheme-encrypt-symmetric-region.

2005-10-27  Jay Belanger  <belanger@truman.edu>

	* calc.texi (Predefined Units): Fix the symbol for a TeX points,
	mention other TeX-related units.

2005-10-23  Lars Hansen  <larsh@soem.dk>

	* dired-x.texi (Miscellaneous Commands):
	Replace dired-do-relative-symlink by dired-do-relsymlink and
	dired-do-relative-symlink-regexp by dired-do-relsymlink-regexp.

2005-10-23  Jay Belanger  <belanger@truman.edu>

	* calc.texi (Predefined Units): Use `alpha' for the fine structure
	constant.

2005-10-23  Michael Albinus  <michael.albinus@gmx.de>

	* faq.texi (Bugs and problems):
	Replace `dired-move-to-filename-regexp' by
	`directory-listing-before-filename-regexp'.

2005-10-22  Eli Zaretskii  <eliz@gnu.org>

	* newsticker.texi (UPDATED): Set value.

2005-10-17  Katsumi Yamaoka  <yamaoka@jpl.org>

	* gnus.texi (Document Groups): Remove duplicate item.

2005-10-21  Carsten Dominik  <dominik@science.uva.nl>

	* org.texi (Summary): Mention iCalendar support.
	(Exporting): Document iCalendar support.

2005-10-18  Romain Francoise  <romain@orebokech.com>

	* viper.texi (Viper Specials): Capitalize GNU.

2005-10-17  Juri Linkov  <juri@jurta.org>

	* info.texi (Getting Started, Search Index, Expert Info):
	Fix wording.
	(Search Text): Replace `echo area' with `mode line'.
	(Search Index): Both `i' and `,' find all index entries.
	Replace example `C-f' with `C-l' (which exists in index of Info
	manual) and delete spaces in its keyboard input sequence.
	Delete unnecessary explanations about literal characters.

2005-10-14  Katsumi Yamaoka  <yamaoka@jpl.org>

	* gnus.texi (Document Server Internals): Addition.

2005-10-13  Katsumi Yamaoka  <yamaoka@jpl.org>

	* gnus.texi (A note on namespaces): Fix RFC reference.

2005-10-12  Katsumi Yamaoka  <yamaoka@jpl.org>

	* gnus.texi (RSS): Fix key description.

2005-10-11  Katsumi Yamaoka  <yamaoka@jpl.org>

	* gnus.texi: Emacs/w3 -> Emacs/W3.
	(Browsing the Web): Fix description.
	(Web Searches): Ditto.
	(Customizing W3): Ditto.

2005-10-07  Katsumi Yamaoka  <yamaoka@jpl.org>

	* gnus.texi (Maildir): Clarify expire-age and expire-group.

2005-10-11  Jay Belanger  <belanger@truman.edu>

	* calc.texi (Integration): Mention using `a i' to compute definite
	integrals.

2005-10-11  Juri Linkov  <juri@jurta.org>

	* info.texi: Rearrange nodes.
	(Top): Update menu.  Change ref `Info for Experts' to
	`Advanced Info Commands'.
	(Getting Started): Fix description of manual's parts.
	(Help-Int): Change xref `Info Search' to `Search Index', and
	`Expert Info' to `Advanced'.
	(Advanced): Move node one level up.
	(Search Text, Search Index): New nodes split out from `Info Search'.
	(Go to node, Choose menu subtopic, Create Info buffer): New nodes
	split out from `Advanced'.
	(Advanced, Emacs Info Variables): De-document editing an Info file
	in Info.
	(Emacs Info Variables): Move node from `Expert Info' to `Advanced'.
	(Creating an Info File): Delete node and move its text to
	`Expert Info'.

2005-10-10  Carsten Dominik  <dominik@science.uva.nl>

	* org.texi (Workflow states): Documented that change in keywords
	becomes active only after restart of Emacs.

2005-10-08  Michael Albinus  <michael.albinus@gmx.de>

	Sync with Tramp 2.0.51.

2005-10-08  Nick Roberts  <nickrob@snap.net.nz>

	* speedbar.texi (Introduction): Describe new location of speedbar
	on menubar.
	(Basic Key Bindings): Remove descriptions of bindings that have
	been removed.

2005-10-05  Nick Roberts  <nickrob@snap.net.nz>

	* speedbar.texi (GDB): Describe use of watch expressions.

2005-09-28  Simon Josefsson  <jas@extundo.com>

	* message.texi (IDNA): Fix.

2005-09-28  Katsumi Yamaoka  <yamaoka@jpl.org>

	* gnus.texi (NNTP): Remove nntp-buggy-select, nntp-read-timeout,
	nntp-server-hook, and nntp-warn-about-losing-connection; fix
	description of nntp-open-connection-function.
	(Common Variables): Fix descriptions.

2005-09-26  Katsumi Yamaoka  <yamaoka@jpl.org>

	* gnus.texi (Server Buffer Format): Document the %a format spec.

2005-09-22  Katsumi Yamaoka  <yamaoka@jpl.org>

	* gnus.texi (Mail): Fix gnus-confirm-mail-reply-to-news entry.

2005-09-23  Carsten Dominik  <dominik@science.uva.nl>

	* org.texi Version 3.16.

2005-09-19  Miles Bader  <miles@gnu.org>

	* newsticker.texi: Get rid of CVS keywords.

2005-09-15  Katsumi Yamaoka  <yamaoka@jpl.org>

	* gnus.texi (Finding the Parent): Fix description of how Gnus
	finds article.

2005-09-14  Jari Aalto  <jari.aalto@cante.net>

	* gnus.texi (Advanced Scoring Examples): New examples to teach how
	to drop off non-answered articles.

2005-09-19  Juanma Barranquero  <lekktu@gmail.com>

	* makefile.w32-in (newsticker.dvi): Use parentheses instead of curly
	braces (which are unsupported by NMAKE) for macro `srcdir'.

2005-09-17  Eli Zaretskii  <eliz@gnu.org>

	* makefile.w32-in (INFO_TARGETS, DVI_TARGETS): Add newsticker targets.
	(../info/newsticker, newsticker.dvi): New targets.

2005-09-17  Ulf Jasper  <ulf.jasper@web.de>

	* newsticker.texi: Replace @command with @code.  Replace @example
	with @lisp.
	(Top): Add explanations to menu items.
	(GNU Free Documentation License): Remove.

2005-09-16  Romain Francoise  <romain@orebokech.com>

	Update all files to specify GFDL version 1.2.

	* doclicense.texi (GNU Free Documentation License): Update to
	version 1.2.

2005-09-15  Richard M. Stallman  <rms@gnu.org>

	* newsticker.texi: Fix @setfilename.

	* Makefile.in (INFO_TARGETS, DVI_TARGETS): Add newsticker targets.
	(../info/newsticker, newsticker.dvi): New targets.

2005-08-30  Carsten Dominik  <dominik@science.uva.nl>

	* org.texi: Version 3.15.

2005-08-29  Luc Teirlinck  <teirllm@auburn.edu>

	* ses.texi: Combine all three indices into one.
	Correct a few typos.

2005-08-19  Katsumi Yamaoka  <yamaoka@jpl.org>

	* emacs-mime.texi (time-date): Fix description of safe-date-to-time.

2005-08-18  Katsumi Yamaoka  <yamaoka@jpl.org>

	* emacs-mime.texi (Handles): Remove duplicate item.
	(Encoding Customization): Fix the default value for
	mm-coding-system-priorities.
	(Charset Translation): Emacs doesn't use mm-mime-mule-charset-alist.
	(Basic Functions): Fix reference.

2005-08-09  Katsumi Yamaoka  <yamaoka@jpl.org>

	* gnus.texi (Charsets): Fj hierarchy uses iso-2022-jp.

2005-08-18  Richard M. Stallman  <rms@gnu.org>

	* faq.texi (Obtaining the FAQ): Delete refs to Lerner's email
	and web site.

	* faq.texi (Swapping keys): Xref for normal-erase-is-backspace-mode,
	not keyboard-translate.

2005-08-11  Richard M. Stallman  <rms@gnu.org>

	* faq.texi (Using regular expressions): Fix xref.

2005-08-09  Juri Linkov  <juri@jurta.org>

	* info.texi (Help-P): Replace `Prev' with `Previous'.
	(Help-M, Help-Xref): Add S-TAB.
	(Help-FOO): Update `u' command.
	(Help-Xref): Move info about Mouse-2 from `Help-Int'.
	Update info about visibility of xref parts.
	(Help-Int): Fix `m' command.  Rename `Info-last' to
	`Info-history-back'.  Add `Info-history-forward'.
	(Advanced): Fix `g*' and `M-n' commands.
	(Info Search): Add `index-apropos' in stand-alone browser.
	Add isearch commands.
	(Emacs Info Variables): Remove `Info-fontify'.
	Add `Info-mode-hook'.  Update face names.
	Add `Info-fontify-maximum-menu-size',
	`Info-fontify-visited-nodes', `Info-isearch-search'.

2005-08-07  Michael Albinus  <michael.albinus@gmx.de>

	Sync with Tramp 2.0.50.

	* tramp.texi: Use @option{} consequently for method names.
	(Inline methods, External transfer methods): Remove references to
	Cygwin.
	(Issues with Cygwin ssh): Explain trouble with Cygwin's ssh
	implementation.

2005-07-27  Reiner Steib  <Reiner.Steib@gmx.de>

	* gnus.texi (Startup Files): Fix name of gnus-site-init-file.
	Mention that gnus-init-file is not read when Emacs is invoked with
	--no-init-file or -q.

2005-07-19  Carsten Dominik  <dominik@science.uva.nl>

	* org.texi: Version 3.14.

2005-07-04  Carsten Dominik  <dominik@science.uva.nl>

	* org.texi: Version 3.13.

2005-07-18  Juri Linkov  <juri@jurta.org>

	* calc.texi (Time Zones, Logical Operations):
	* cl.texi (Overview):
	* org.texi (TODO types):
	* sc.texi (Emacs 18 MUAs):
	* speedbar.texi (Top):
	* url.texi (History):
	Delete duplicate duplicate words.

2005-07-16  Johan Bockgård  <bojohan@users.sourceforge.net>  (tiny change)

	* cl.texi (Type Predicates): Document `atom' type.

2005-07-04  Lute Kamstra  <lute@gnu.org>

	Update FSF's address in GPL notices.

	* calc.texi (Copying):
	* doclicense.texi (GNU Free Documentation License):
	* faq.texi (Contacting the FSF):
	* mh-e.texi (Copying): Update FSF's address.

2005-07-03  Richard M. Stallman  <rms@gnu.org>

	* flymake.texi (Example -- Configuring a tool called directly):
	Update name of flymake-build-relative-filename.

2005-06-29  Katsumi Yamaoka  <yamaoka@jpl.org>

	* gnus.texi (NoCeM): gnus-nocem-verifyer defaults to pgg-verify.

2005-06-29  Carsten Dominik  <dominik@science.uva.nl>

	* org.texi: Version 3.12.

2005-06-24  Eli Zaretskii  <eliz@gnu.org>

	* makefile.w32-in (MAKEINFO): Use --force.
	(INFO_TARGETS, DVI_TARGETS): Make identical to the lists in
	Makefile.in.
	(gnus.dvi): Use "..." to quote Sed args, so that it works with
	more shells.

2005-06-23  Richard M. Stallman  <rms@gnu.org>

	* speedbar.texi (Creating a display): Texinfo usage fixes.

	* tramp.texi (Customizing Completion, Auto-save and Backup):
	Texinfo usage fixes.

2005-06-23  Juanma Barranquero  <lekktu@gmail.com>

	* dired-x.texi (Miscellaneous Commands):
	* ediff.texi (Miscellaneous):
	* gnus.texi (MIME Commands, Fancy Mail Splitting, Agent Visuals)
	(Agent Variables):
	* info.texi (Help-Xref):
	* message.texi (Message Headers):
	* org.texi (Remember):
	* reftex.texi (Options (Defining Label Environments)):
	(Options (Index Support)):
	(Options (Viewing Cross-References)):
	(Options (Misc)):
	(Changes):
	* speedbar.texi (Creating a display):
	* tramp.texi (Customizing Completion, Auto-save and Backup):
	Texinfo usage fix.

2005-06-13  Carsten Dominik  <dominik@science.uva.nl>

	* org.texi: Version 3.11.

2005-06-12  Jay Belanger  <belanger@truman.edu>

	* calc.texi (Getting Started): Remove extra menu item.

2005-05-31  Jay Belanger  <belanger@truman.edu>

	* calc.texi (Notations Used in This Manual): Use @kbd for key
	sequence.
	(Demonstration of Calc): Mention another way of starting Calc.
	(Starting Calc): Mention long name of M-#.
	(Embedded Mode Overview): Remove unnecessary instruction.
	(Other M-# commands): Rephrase `M-# 0' explanation.
	(Basic Embedded Mode): Rewrite discussion of prefix arguments to
	reflect current behavior.

2005-05-30  Jay Belanger  <belanger@truman.edu>

	* calc.texi (Hooks): Change description of calc-window-hook and
	calc-trail-window-hook to match usage.
	(Computational Functions): Add more constant-generating functions.
	(Customizable Variables): Use defvar.

2005-05-28  Jay Belanger  <belanger@truman.edu>

	* calc.texi (Assignments in Embedded Mode): Fix variable name.
	(Basic Embedded Mode): Explain behavior of arguments to
	calc-embedded-mode.

2005-05-27  Jay Belanger  <belanger@truman.edu>

	* calc.texi (Queries in Keyboard Macros): Rewrite to reflect
	current behavior.

2005-05-25  Jay Belanger  <belanger@truman.edu>

	* calc.texi: Change Calc version number throughout.
	(Keypad Mode): Change location in info output.
	(Keypad mode overview): Move picture of keypad.

2005-05-21  Jay Belanger  <belanger@truman.edu>

	* calc.texi (Storing variables): Mention that only most variables
	are void to begin with.

2005-05-21  Kevin Ryde  <user42@zip.com.au>

	* widget.texi (Basic Types): Update cross ref from "Enabling
	Mouse-1 to Follow Links" to "Links and Mouse-1" per recent
	lispref/text.texi change.

2005-05-20  Carsten Dominik  <dominik@science.uva.nl>

	* org.texi: Version 3.09.

2005-05-18  Carsten Dominik  <dominik@science.uva.nl>

	* reftex.texi: Version 4.28.

2005-05-16  Jay Belanger  <belanger@truman.edu>

	* calc.texi (Storing Variables): Mention `calc-copy-special-constant'.

2005-05-14  Jay Belanger  <belanger@truman.edu>

	* calc.texi (Default Simplifications): Insert missing ! (logical
	not operator).

2005-05-14  Michael Albinus  <michael.albinus@gmx.de>

	Sync with Tramp 2.0.49.

2005-05-10  Jay Belanger  <belanger@truman.edu>

	* calc.texi (Default Simplifications): Mention that 0^0 simplifies
	to 1.

2005-04-29  Carsten Dominik  <dominik@science.uva.nl>

	* org.texi: Version 3.08, structure reorganized.

2005-04-24  Richard M. Stallman  <rms@gnu.org>

	* faq.texi: Delete info about lazy-lock.el and fast-lock.el.

2005-04-15  Carsten Dominik  <dominik@science.uva.nl>

	* org.texi: Update to version 3.06.

2005-04-13  Lute Kamstra  <lute@gnu.org>

	* cc-mode.texi: Prevent creating an unnecessary empty cc-mode.ss file.

2005-04-10  Thien-Thi Nguyen  <ttn@gnu.org>

	* cl.texi (Porting Common Lisp): Fix typo.

2005-04-06  Katsumi Yamaoka  <yamaoka@jpl.org>

	* gnus.texi (RSS): Addition.

2005-04-04  Jay Belanger  <belanger@truman.edu>

	* calc.texi: Change Calc version number.
	(Customizable variables): Fix description of calc-language-alist.
	(Copying): Put in version 2 of GPL.

2005-04-01  Jay Belanger  <belanger@truman.edu>

	* calc.texi (Troubleshooting Commands): Remove comment about
	installation.
	(Installation): Remove section.
	(Customizable Variables): New section.
	(Basic Embedded Mode, Customizing Embedded Mode, Graphics)
	(Graphical Devices): Add references to Customizable Variables.

2005-03-25  Katsumi Yamaoka  <yamaoka@jpl.org>

	* emacs-mime.texi (Display Customization): Markup fixes.
	(rfc2047): Update.

2005-03-23  Reiner Steib  <Reiner.Steib@gmx.de>

	* gnus-faq.texi: Replaced with auto-generated version.

2005-03-26  Stephan Stahl  <stahl@eos.franken.de>  (tiny change)

	* dired-x.texi (Multiple Dired Directories): default-directory was
	renamed to dired-default-directory.

2005-03-26  Jay Belanger  <belanger@truman.edu>

	* calc.texi (Simplifying Formulas, Rewrite Rules):
	Change description of top and bottom of fraction.
	(Modulo Forms): Move description of how to create modulo forms to
	earlier in the section.
	(Fraction Mode): Suggest using : to get a fraction by dividing.
	(Basic Arithmetic): Adjust placement of command name.
	(Truncating the Stack): Emphasize that "hidden" entries are still
	visible.
	(Installation): Move discussion of printing manual to "About This
	Manual".
	(About This Manual): Mention how to print the manual.
	(Reporting Bugs): Remove first person.
	(Building Vectors): Add algebraic version of append.
	(Manipulating Vectors): Fix algebraic version of calc-reverse-vector.
	(Grouping Digits): Fix typo.

2005-03-25  Werner Lemberg  <wl@gnu.org>

	* calc.texi, cl.texi, gnus.texi, idlwave.texi, reftex.texi:
	Replace `legal' with `valid'.

2005-03-25  Werner Lemberg  <wl@gnu.org>

	* calc.texi, reftex.texi: Replace `illegal' with `invalid'.

2005-03-24  Jay Belanger  <belanger@truman.edu>

	* calc.texi (General Mode Commands)
	(Mode Settings in Embedded Mode): Add some explanation of
	recording mode settings.

2005-03-24  Richard M. Stallman  <rms@gnu.org>

	* calc.texi: Remove praise of non-free software.

	* idlwave.texi: Don't say where to get IDL or its non-free manual.
	(Installation): Node deleted.

2005-03-23  Richard M. Stallman  <rms@gnu.org>

	* url.texi (HTTP language/coding): Improve last change.

2005-03-22  Jay Belanger  <belanger@truman.edu>

	* calc.texi (Embedded Mode): Add new information on changing
	modes.

2005-03-20  Michael Albinus  <michael.albinus@gmx.de>

	Sync with Tramp 2.0.48.

	* trampver.texi.in: Replace "Emacs" by "GNU Emacs".

	* tramp.texi: Replace "Emacs" by "GNU Emacs".  Replace "Linux" by
	"GNU/Linux".  Change all addresses to .gnu.org.
	(Default Method): Offer shortened syntax for "su" and "sudo"
	methods.

2005-03-07  Richard M. Stallman  <rms@gnu.org>

	* url.texi: Fix usage of "e.g.".
	(HTTP language/coding): Explain the rules for these strings.

2005-03-06  Richard M. Stallman  <rms@gnu.org>

	* woman.texi (Introduction): Minor cleanups.

	* url.texi (HTTP language/coding): Get rid of "Emacs 21".

	* pcl-cvs.texi (About PCL-CVS): Get rid of "Emacs 21".
	(Installation): Node deleted.

	* mh-e.texi (Preface): Get rid of "Emacs 21".

	* eshell.texi (Installation): Delete node (for Emacs 20).

2005-03-05  Thien-Thi Nguyen  <ttn@gnu.org>

	* flymake.texi: Refill and tweak style in @lisp blocks.

2005-03-03  Reiner Steib  <Reiner.Steib@gmx.de>

	* gnus.texi (Slow/Expensive Connection): Don't abbreviate "very".

2005-03-01  Jay Belanger  <belanger@truman.edu>

	* calc.texi (Trigonometric and Hyperbolic Functions):
	Mention additional functions.
	(Algebraic Simplifications): Mention additional simplifications.

2005-02-18  Jonathan Yavner  <jyavner@member.fsf.org>

	* ses.texi: Add concept/function/variable indices (this work was
	donated by Brad Collins <brad@chenla.org>, copyright-assignment
	papers on file at FSF).

2005-02-10  Jay Belanger  <belanger@truman.edu>

	* calc.texi: Change @LaTeX to La@TeX throughout.
	Redefine @expr as @math for TeX output.
	Redefine @texline as a no-op for TeX output.
	Define @tfn, replace @t by @tfn throughout.

2005-02-09  Jay Belanger  <belanger@truman.edu>

	* calc.texi: Add macro for LaTeX for info output.

2005-02-08  Kim F. Storm  <storm@cua.dk>

	* texinfo.tex (LaTex): Add def.

2005-02-06  Jay Belanger  <belanger@truman.edu>

	* calc.texi (TeX Language Mode): Add mention of LaTeX mode, and
	change name to "TeX and LaTeX Language Modes."  Mention LaTeX mode
	throughout manual.

2005-01-28  Lars Magne Ingebrigtsen  <larsi@gnus.org>

	* gnus.texi: Some edits based on comments from David Abrahams.

2005-01-24  Katsumi Yamaoka  <yamaoka@jpl.org>

	* gnus.texi (RSS): Fix the keystroke.

2005-01-24  David Kastrup  <dak@gnu.org>

	* faq.texi: Update AUCTeX version info.

2005-01-16  Xavier Maillard  <zedek@gnu-rox.org>  (tiny change)

	* gnus-faq.texi ([4.1]): Typo.

2005-01-19  Jay Belanger  <belanger@truman.edu>

	* calc.texi (Keep Arguments): Mention that keeping arguments
	doesn't work with keyboard macros.

2005-01-16  Richard M. Stallman  <rms@gnu.org>

	* autotype.texi (Autoinserting): Fix small error.

2005-01-16  Michael Albinus  <michael.albinus@gmx.de>

	Sync with Tramp 2.0.47.

	* tramp.texi (Compilation): New section, describing compilation of
	remote files.

2005-01-11  Kim F. Storm  <storm@cua.dk>

	* widget.texi (Basic Types): Add :follow-link keyword.

2005-01-09  Jay Belanger  <belanger@truman.edu>

	* calc.texi (Basic Commands): Describe new behavior of calc-reset.

2005-01-08  Jay Belanger  <belanger@truman.edu>

	* calc.texi: Change throughout to reflect new default value of
	calc-settings-file.

2005-01-06  Katsumi Yamaoka  <yamaoka@jpl.org>

	* message.texi (Reply): `message-reply-to-function' should return
	a list.  Suggested by ARISAWA Akihiro <ari@mbf.ocn.co.jp>.

2005-01-06  Hiroshi Fujishima  <pooh@nature.tsukuba.ac.jp>  (tiny change)

	* faq.texi (Changing load-path): Fix typo.

2005-01-05  Jay Belanger  <belanger@truman.edu>

	* calc.texi (Programming Tutorial): Replace kbd command by
	appropriate characters for a keyboard macro.

2005-01-04  Jay Belanger  <belanger@truman.edu>

	* calc.texi (Basic Tutorial, Programming Tutorial): Remove caveats
	for Lucid Emacs.
	(Programming Tutorial): Mention that the user needs to be in the
	right mode to compute some functions.

2005-01-04  Jay Belanger  <belanger@truman.edu>

	* calc.texi (Rewrite rules): Remove an exercise (on 0^0) which is
	no longer applicable.

2005-01-01  Jay Belanger  <belanger@truman.edu>

	* calc.texi (Programming Tutorial): Change description of how to
	edit keyboard macros to match current behavior.

2004-12-31  Jay Belanger  <belanger@truman.edu>

	* calc.texi: Mention C-cC-c as the way to finish editing throughout.

2004-12-20  Jay Belanger  <belanger@truman.edu>

	* calc.texi (Types Tutorial): Emphasize that you can't divide by
	zero.

2004-12-17  Luc Teirlinck  <teirllm@auburn.edu>

	* cc-mode.texi (Text Filling and Line Breaking): Put period after
	@xref.
	(Font Locking): Avoid @strong{Note:}.

2004-12-17  Michael Albinus  <michael.albinus@gmx.de>

	Sync with Tramp 2.0.46.

	* tramp.texi (bottom): Add arch-tag.  It was lost, somehow.

2004-12-16  Luc Teirlinck  <teirllm@auburn.edu>

	* url.texi: Correct typos.
	(Retrieving URLs): @var{nil}->@code{nil}.
	(HTTP language/coding, mailto): Replace "GNU Emacs Manual" with
	the standard "The GNU Emacs Manual" in fifth argument of @xref's.
	(Dealing with HTTP documents): @inforef->@xref.

2004-12-15  Jay Belanger  <belanger@truman.edu>

	* calc.texi: Consistently capitalized all mode names.
	(Answers to Exercises): Mention that an answer can be a fraction
	when in Fraction mode.

2004-12-13  Jay Belanger  <belanger@truman.edu>

	* calc.texi: Fix some TeX definitions.

2004-12-09  Luc Teirlinck  <teirllm@auburn.edu>

	* reftex.texi (Imprint): Remove erroneous @value's.

2004-12-08  Luc Teirlinck  <teirllm@auburn.edu>

	* makefile.w32-in (INFO_TARGETS, DVI_TARGETS, $(infodir)/org)
	(org.dvi, $(infodir)/url, url.dvi, clean): Add org and url manuals.

2004-12-08  Jay Belanger  <belanger@truman.edu>

	* calc.texi (Starting Calc): Remove comment about installation.
	(Keypad Mode Overview): Remove comment about Emacs 19 support.

2004-12-08  Luc Teirlinck  <teirllm@auburn.edu>

	* url.texi: Update @setfilename.
	(Getting Started): No need to worry about Gnus versions.
	(Dealing with HTTP documents): Use @inforef.

	* org.texi: Fix @direntry file name.

2004-12-07  Stefan Monnier  <monnier@iro.umontreal.ca>

	* url.texi: New file.

	* Makefile.in (INFO_TARGETS, DVI_TARGETS, ../info/url, url.dvi): Add it.

2004-12-06  Jay Belanger  <belanger@truman.edu>

	* calc.texi (Using Calc): Remove paragraph about installation.

2004-12-06  Jay Belanger  <belanger@truman.edu>

	* calc.texi: Use more Texinfo macros and less TeX defs.
	Remove @refill's.

2004-12-06  Richard M. Stallman  <rms@gnu.org>

	* org.texi: New file.

2004-12-05  Richard M. Stallman  <rms@gnu.org>

	* Makefile.in (org.dvi, ../info/org): New targets.
	(INFO_TARGETS): Add ../info/org.
	(DVI_TARGETS): Add org.dvi.
	(maintainer-clean): Remove the info files in the info dir.

2004-11-26  Eli Zaretskii  <eliz@gnu.org>

	* idlwave.texi: Fix the setfilename directive to put the produced
	file in ../info.
	(Continued Statement Indentation): Resurrect Jan D.'s change from
	2004-11-03 that was lost when a newer version of idlwave.texi was
	imported.

2004-12-08  Reiner Steib  <Reiner.Steib@gmx.de>

	* gnus-faq.texi ([5.1]): Add missing bracket.

	* gnus.texi (Filtering Spam Using The Spam ELisp Package):
	Index `spam-initialize'.

2004-11-22  Reiner Steib  <Reiner.Steib@gmx.de>

	* message.texi (Various Message Variables): Mention that all mail
	file variables are derived from `message-directory'.

	* gnus.texi (Splitting Mail): Clarify bogus group.

2004-11-02  Katsumi Yamaoka  <yamaoka@jpl.org>

	* emacs-mime.texi (Encoding Customization):
	Fix mm-coding-system-priorities entry.

2004-11-03  Jan Djärv  <jan.h.d@swipnet.se>

	* idlwave.texi (Continued Statement Indentation):
	* reftex.texi (Options (Index Support)):
	(Displaying and Editing the Index, Table of Contents):
	* speedbar.texi (Creating a display, Major Display Modes):
	Replace non-nil with non-@code{nil}.

2004-10-21  Jay Belanger  <belanger@truman.edu>

	* calc.texi (Algebraic-Style Calculations): Remove a comment.

2004-10-18  Luc Teirlinck  <teirllm@auburn.edu>

	* calc.texi (Reporting Bugs): Double up `@'.

2004-10-18  Jay Belanger  <belanger@truman.edu>

	* calc.texi (Reporting Bugs): Change the address that bugs
	should be sent to.

2004-10-15  Reiner Steib  <Reiner.Steib@gmx.de>

	* gnus.texi (New Features): Add 5.11.

	* message.texi (Resending): Remove wrong default value.

	* gnus.texi (Mail Source Specifiers): Describe possible problems
	of `pop3-leave-mail-on-server'.  Add `pop3-movemail' and
	`pop3-leave-mail-on-server' to the index.

2004-10-15  Katsumi Yamaoka  <yamaoka@jpl.org>

	* message.texi (Canceling News): Add how to set a password.

2004-10-12  Jay Belanger  <belanger@truman.edu>

	* calc.texi (Help Commands): Change the descriptions of
	calc-describe-function and calc-describe-variable to match their
	current behavior.

2004-10-12  Reiner Steib  <Reiner.Steib@gmx.de>

	* gnus-faq.texi ([5.9]): Improve code for reply-in-news.

2004-10-12  Michael Albinus  <michael.albinus@gmx.de>

	Sync with Tramp 2.0.45.

	* tramp.texi (Frequently Asked Questions): Comment paragraph about
	plink link.  The URL is outdated.  Originator contacted for
	clarification.

2004-10-10  Juri Linkov  <juri@jurta.org>

	* gnus.texi (Top, Marking Articles): Join two menus in one node
	because a node can have only one menu.

2004-10-09  Juri Linkov  <juri@jurta.org>

	* gnus.texi (Fancy Mail Splitting): Remove backslash in the
	example of nnmail-split-fancy.

2004-10-06  Karl Berry  <karl@gnu.org>

	* info.texi (@kbd{1}--@kbd{9}): No space around --, for
	consistency with other uses of dashes.

2004-10-05  Karl Berry  <karl@gnu.org>

	* info.texi: Consistently use --- throughout, periods at end of
	menu descriptions, and a couple typos.

2004-09-26  Jesper Harder  <harder@ifa.au.dk>

	* sieve.texi (Manage Sieve API): nil -> @code{nil}.
	* pgg.texi (User Commands, Backend methods): Do.
	* gnus.texi: Markup fixes.
	(Setting Process Marks): Fix `M P a' entry.
	* emacs-mime.texi: Fixes.

2004-09-23  Reiner Steib  <Reiner.Steib@gmx.de>

	* gnus-faq.texi ([5.12]): Fix code example for FQDN in Message-Ids
	again.
	Use 5.10 instead of 5.10.0.

2004-09-20  Lars Magne Ingebrigtsen  <larsi@gnus.org>

	* gnus.texi (Summary Mail Commands): S D e.

2004-09-20  Raymond Scholz  <ray-2004@zonix.de>  (tiny change)

	* gnus.texi (Misc Article): Refer to `Summary Buffer Mode Line' in
	the gnus-article-mode-line-format section.

2004-09-20  Helmut Waitzmann  <Helmut.Waitzmann@web.de>  (tiny change)

	* gnus.texi (Various Summary Stuff): Fix the documentation for
	gnus-newsgroup-variables.

2004-09-20  Reiner Steib  <Reiner.Steib@gmx.de>

	* gnus.texi (MIME Commands):
	Add gnus-mime-display-multipart-as-mixed,
	gnus-mime-display-multipart-alternative-as-mixed,
	gnus-mime-display-multipart-related-as-mixed.
	(Mail Source Customization): Clarify `mail-source-directory'.
	(Splitting Mail): Mention gnus-group-find-new-groups.
	(SpamOracle): Fix typo.

	* gnus-faq.texi: Untabify.
	([6.3]): nnir.el is in contrib directory.

	* message.texi (News Headers): Clarify how a unique ID is created.

	* gnus.texi (Batching Agents): Fix typo in example.
	Reported by Hiroshi Fujishima <pooh@nature.tsukuba.ac.jp>.

2004-09-20  Andre Srinivasan  <andre@e2open.com>  (tiny change)

	* gnus.texi (Group Parameters): Add more on hooks.

2004-09-20  Florian Weimer  <fw@deneb.enyo.de>

	* gnus.texi (Charsets): Point to relevant section in emacs-mime.

2004-09-22  Jay Belanger  <belanger@truman.edu>

	* calc.texi (Vectors as Lists): Add a warning that the tutorial
	might be hidden during part of the session.

2004-09-20  Jay Belanger  <belanger@truman.edu>

	* calc.texi (Notations Used in This Manual): Put in an earlier
	mention that DEL could be called Backspace.

2004-09-10  Simon Josefsson  <jas@extundo.com>

	* gnus.texi (IMAP): Add example.  Suggested and partially written
	by Steinar Bang <sb@dod.no>.

2004-09-10  Teodor Zlatanov  <tzz@lifelogs.com>

	* gnus.texi (IMAP): Add comments about imaps synonym to imap in
	netrc syntax.

2004-09-10  Teodor Zlatanov  <tzz@lifelogs.com>

	* gnus.texi (Spam ELisp Package Sequence of Events):
	Some clarifications.
	(Spam ELisp Package Global Variables): More clarifications.

2004-09-10  Teodor Zlatanov  <tzz@lifelogs.com>

	* gnus.texi (Spam ELisp Package Filtering of Incoming Mail):
	Mention spam-split does not modify incoming mail.

2004-09-10  Teodor Zlatanov  <tzz@lifelogs.com>

	* gnus.texi (Spam ELisp Package Sequence of Events): Fix typo.

2004-09-10  Eli Zaretskii  <eliz@gnu.org>

	* Makefile.in (../info/gnus, gnus.dvi): Depend on gnus-faq.texi.

2004-09-09  Reiner Steib  <Reiner.Steib@gmx.de>

	* makefile.w32-in (sieve, pgg): Use $(infodir).

2004-09-08  Dhruva Krishnamurthy  <dhruva.krishnamurthy@gmail.com>  (tiny change)

	* makefile.w32-in: Fix PGG and Sieve entries.

2004-08-28  Eli Zaretskii  <eliz@gnu.org>

	* faq.texi (Emacs for MS-DOS): Update URLs for the MS-DOS port of
	Emacs and related programs.

2004-08-27  Richard M. Stallman  <rms@gnu.org>

	* faq.texi: Fix texinfo usage, esp. doublequotes.
	(Difference between Emacs and XEmacs): Some clarification.

	* faq.texi (Difference between Emacs and XEmacs):
	Explain not to contrast XEmacs with GNU Emacs.

2004-08-26  Richard M. Stallman  <rms@gnu.org>

	* faq.texi (Difference between Emacs and XEmacs): Rewrite.

2004-08-22  David Kastrup  <dak@gnu.org>

	* reftex.texi (AUCTeX): Update links, section name.

	* faq.texi (Calc): Update availability (included in 22.1).
	(AUCTeX): Update availability, information, versions, description.

2004-08-14  Eli Zaretskii  <eliz@gnu.org>

	* Makefile.in (../info/tramp, tramp.dvi): Depend on trampver.texi.

2004-08-11  Martin Stjernholm  <bug-cc-mode@gnu.org>

	* cc-mode.texi: Various updates for CC Mode 5.30.9.

2004-08-10  Michael Albinus  <michael.albinus@gmx.de>

	Sync with Tramp 2.0.44.

2004-08-05  Lars Hansen  <larsh@math.ku.dk>

	* widget.texi (User Interface): Update how to separate the
	editable field of an editable-field widget from other widgets.
	(Programming Example): Add text after field.

2004-08-31  Katsumi Yamaoka  <yamaoka@jpl.org>

	* emacs-mime.texi (Encoding Customization): Add a note to the
	mm-content-transfer-encoding-defaults entry.
	(rfc2047): Update.

	* gnus.texi (Article Highlighting):
	Add gnus-cite-ignore-quoted-from.
	(POP before SMTP): New node.
	(Posting Styles): Addition.
	(Splitting Mail): Add nnmail-split-lowercase-expanded.
	(Fancy Mail Splitting): Ditto.
	(X-Face): Add gnus-x-face.

2004-08-30  Reiner Steib  <Reiner.Steib@gmx.de>

	* emacs-mime.texi, gnus-faq.texi, gnus.texi, message.texi,
	* pgg.texi, sieve.texi: Use @copying and @insertcopying.

2004-08-22  Reiner Steib  <Reiner.Steib@gmx.de>

	* gnus.texi (Mail Source Specifiers):
	Describe `pop3-leave-mail-on-server'.

2004-08-02  Reiner Steib  <Reiner.Steib@gmx.de>

	* Makefile.in, makefile.w32-in: Added PGG and Sieve files.

	* pgg.texi, sieve.texi: Import from the v5_10 branch of the Gnus
	repository.  Change setfilename.

	* emacs-mime.texi, gnus-faq.texi, gnus.texi, message.texi: Ditto.

2004-07-02  Juri Linkov  <juri@jurta.org>

	* pcl-cvs.texi (Viewing differences): Add `d r'.

2004-06-29  Jesper Harder  <harder@ifa.au.dk>

	* ses.texi, viper.texi, flymake.texi, faq.texi:
	* eshell.texi, ediff.texi: Markup fixes.

2004-06-21  Karl Berry  <karl@gnu.org>

	* info.texi (Top): Mention that only Emacs has mouse support.
	(Getting Started): Mention this in a few other places.

2004-06-13  Luc Teirlinck  <teirllm@auburn.edu>

	* autotype.texi (Copyrights, Timestamps):
	Recommend `before-save-hook' instead of `write-file-functions'.

2004-06-13  Lars Hansen  <larsh@math.ku.dk>

	* dired-x.texi (dired-mark-omitted): Update keybinding.

2004-06-10  Kim F. Storm  <storm@cua.dk>

	* pcl-cvs.texi (Viewing differences): Add 'd y'.

2004-06-05  Lars Hansen  <larsh@math.ku.dk>

	* dired-x.texi (variable dired-omit-mode): Rename from
	dired-omit-files-p.
	(function dired-omit-mode): Rename from dired-omit-toggle.
	Call dired-omit-mode rather than set dired-omit-files-p.
	(dired-mark-omitted): Describe command.

2004-05-29  Michael Albinus  <michael.albinus@gmx.de>

	Version 2.0.41 of Tramp released.

2004-05-29  Juanma Barranquero  <lektu@terra.es>

	* makefile.w32-in (../info/flymake, flymake.dvi): New targets.
	(INFO_TARGETS, DVI_TARGETS): Add Flymake.

2004-05-29  Richard M. Stallman  <rms@gnu.org>

	* cl.texi (Top): Call this chapter `Introduction'.
	(Overview): In TeX, no section heading here.

	* cc-mode.texi: Put commas after i.e. and e.g.  Minor cleanups.

2004-05-29  Eli Zaretskii  <eliz@gnu.org>

	* Makefile.in (../info/flymake, flymake.dvi): New targets.
	(INFO_TARGETS, DVI_TARGETS): Add Flymake.

2004-05-29  Pavel Kobiakov  <pk_at_work@yahoo.com>

	* flymake.texi: New file.

2004-05-28  Simon Josefsson  <jas@extundo.com>

	* smtpmail.texi (Authentication): Improve STARTTLS discussion.

2004-05-07  Kai Großjohann  <kai@emptydomain.de>

	Version 2.0.40 of Tramp released.

2004-04-25  Michael Albinus  <Michael.Albinus@alcatel.de>

	Complete rework, based on review by Karl Berry <karl@gnu.org>.

	* tramp.texi (Auto-save and Backup): Explain exploitation of new
	variables `tramp-backup-directory-alist' and
	`tramp-bkup-backup-directory-info'.
	(Overview, Connection types)
	(External transfer methods, Default Method)
	(Windows setup hints): Remove restriction of password entering
	with external methods.
	(Auto-save and Backup): Make file name example
	(X)Emacs neutral.  In case of XEmacs, `bkup-backup-directory-info'
	and `auto-save-directory' must be used.
	(Frequently Asked Questions): Use "MS Windows NT/2000/XP" (not
	only "NT").  Remove doubled entry "What kinds of systems does
	@tramp{} work on".
	(tramp): Macro removed.
	(Obtaining Tramp): Flag removed from title.
	(all): "tramp-" and "-" removed from flag names.  Flags `tramp'
	and `trampver' used properly.  Flag `tramp-inst' replaced by
	`installchapter'.  Installation related text adapted.

2004-04-28  Masatake YAMATO  <jet@gyve.org>

	* widget.texi (Programming Example): Remove overlays.

2004-04-27  Jesper Harder  <harder@ifa.au.dk>

	* faq.texi, viper.texi, dired-x.texi, autotype.texi: lisp -> Lisp.

2004-04-23  Juanma Barranquero  <lektu@terra.es>

	* makefile.w32-in: Add "-*- makefile -*-" mode tag.

2004-04-05  Jesper Harder  <harder@ifa.au.dk>

	* info.texi (Info Search): Add info-apropos.

2004-03-22  Juri Linkov  <juri@jurta.org>

	* faq.texi: Fix help key bindings.

2004-03-17  Luc Teirlinck  <teirllm@auburn.edu>

	* info.texi (Advanced): Replace @unnumberedsubsec by @subheading
	(as suggested by Karl Berry).  Update information about colored
	stars in menus.  Add new subheading describing M-n.

2004-03-12  Richard M. Stallman  <rms@gnu.org>

	* cl.texi (Top): Rename top node's title.

2004-03-08  Karl Berry  <karl@gnu.org>

	* info.texi: \input texinfo.tex instead of just texinfo, to avoid
	problems making the texinfo distribution.

2004-02-29  Simon Josefsson  <jas@extundo.com>

	* smtpmail.texi (Authentication): Change the list of supported
	authentication mechanisms from CRAM-MD5, PLAIN and LOGIN-MD5 to
	CRAM-MD5 and LOGIN, tiny patch from Andreas Voegele
	<voegelas@gmx.net>.

2004-02-29  Juanma Barranquero  <lektu@terra.es>

	* makefile.w32-in (mostlyclean, clean, maintainer-clean):
	Use $(DEL) instead of rm, and ignore exit code.

2004-02-29  Kai Großjohann  <kgrossjo@eu.uu.net>

	Tramp version 2.0.39 released.

2004-02-29  Michael Albinus  <Michael.Albinus@alcatel.de>

	* tramp.texi (Customizing Completion): Explain new functions
	`tramp-parse-shostkeys' and `tramp-parse-sknownhosts'.
	(all): Savannah URLs unified to "http://savannah.nongnu.org".
	(Top): Refer to Savannah mailing list as the major one.
	Mention older mailing lists in HTML mode only.
	(Auto-save and Backup): Add auto-save.  Based on wording of Kai.
	(Frequently Asked Questions): Remote hosts must not be Unix-like
	for "smb" method.
	(Password caching): New node.
	(External transfer methods): Refer to password caching for "smb"
	method.

2004-02-17  Karl Berry  <karl@gnu.org>

	* info.texi (Help-Int): Mention the new line number feature.

2004-02-14  Jonathan Yavner  <jyavner@member.fsf.org>

	* ses.texi (Advanced Features): New functionality for
	ses-set-header-row (defaults to current row unless C-u used).
	(Acknowledgements): Add Stefan Monnier.

2003-12-29  Kevin Ryde  <user42@zip.com.au>

	* viper.texi (Vi Macros): Fix reference to the Emacs manual.

2003-11-30  Kai Großjohann  <kai.grossjohann@gmx.net>

	Tramp version 2.0.38 released.

	* tramp.texi (Remote shell setup): Warn of environment variables
	FRUMPLE if user frumple exists.  Suggested by Sven Gabriel
	<sven.gabriel@imk.fzk.de>.
	(Configuration): Tramp now chooses base64/uuencode
	automatically.  Update wording accordingly.
	(Top): More description for the `Default Method' menu entry.
	(Default Method): Use @code, not @var, for Lisp variables.
	(Default Method): New subsection `Which method is the right one
	for me?'  Suggested by Christian Kirsch.
	(Configuration): Pointer to new subsection added.
	(Default Method): Too many "use" in one sentence.
	Rephrase.  Reported by Christian Kirsch.
	(Filename Syntax): Old `su' example is probably a left-over from
	the sm/su method naming.  Replace with `ssh', instead.
	(External transfer methods, Auto-save and Backup):
	Typo fixes.

2003-11-02  Michael Albinus  <Michael.Albinus@alcatel.de>

	* tramp.texi (all): Harmonize all occurrences of @tramp{}.
	(Top): Mention japanese manual only if flag `jamanual' is set.
	Insert section `Japanese manual' in menu.

2003-11-26  Thien-Thi Nguyen  <ttn@gnu.org>

	* eshell.texi (Known Problems): Add doc item.

2003-11-22  Martin Stjernholm  <bug-cc-mode@gnu.org>

	* cc-mode.texi: Update for CC Mode 5.30.

	Note: Please refrain from doing purely cosmetic changes like
	removing trailing whitespace in this manual; it clobbers cvs
	merging for no good reason.

2003-11-02  Jesper Harder  <harder@ifa.au.dk>  (tiny change)

	* man/ediff.texi, man/tramp.texi, man/vip.texi, man/viper.texi:
	* man/widget.texi, man/woman.texi: Replace @sc{ascii} and ASCII with
	@acronym{ASCII}.

2003-10-26  Karl Berry  <karl@gnu.org>

	* info.texi (Info Search): Echo area, not echo are.  From Debian
	diff.

2003-10-26  Per Abrahamsen  <abraham@dina.kvl.dk>

	* widget.texi (Defining New Widgets): Document new behavior of
	:buttons and :children keywords.

2003-10-22  Miles Bader  <miles@gnu.org>

	* Makefile.in (info): Move before $(top_srcdir)/info.

2003-10-17  Thien-Thi Nguyen  <ttn@gnu.org>

	* tramp.texi (Inline methods): Small grammar fix.
	(External transfer methods): Likewise.

2003-10-08  Nick Roberts  <nick@nick.uklinux.net>

	* speedbar.texi: Remove paragraph for GUD that is no longer true.

2003-10-06  Luc Teirlinck  <teirllm@auburn.edu>

	* texinfo.tex: Replace `%' in arch tagline by @ignore.

2003-09-30  Richard M. Stallman  <rms@gnu.org>

	* dired-x.texi (Miscellaneous Commands): Delete M-g, w, T.

	* widget.texi (User Interface): Fix typos.

	* pcl-cvs.texi, cl.texi, woman.texi, ediff.texi: Fix @strong{Note:}.

2003-09-29  Thien-Thi Nguyen  <ttn@gnu.org>

	* pcl-cvs.texi (Selected Files): Fix typo.

2003-09-21  Karl Berry  <karl@gnu.org>

	* info.texi (] and [ commands): No period at end of section title.

2003-09-04  Miles Bader  <miles@gnu.org>

	* Makefile.in (top_srcdir): New variable.
	($(top_srcdir)/info): New rule.
	(info): Depend on it.

2003-09-03  Peter Runestig  <peter@runestig.com>

	* makefile.w32-in: New file.

2003-08-26  Per Abrahamsen  <abraham@dina.kvl.dk>

	* widget.texi (User Interface): Explain the need of static text
	around an editable field.

2003-08-19  Luc Teirlinck  <teirllm@mail.auburn.edu>

	* widget.texi (Basic Types): The argument to `:help-echo' can now
	be a form that evaluates to a string.

2003-08-18  Kim F. Storm  <storm@cua.dk>

	* calc.texi (Queries in Macros): Update xref to keyboard macro query.

2003-08-16  Richard M. Stallman  <rms@gnu.org>

	* dired-x.texi (Shell Command Guessing): Explain *.

2003-08-16  Chunyu Wang  <spr@db.cs.hit.edu.cn>  (tiny change)

	* pcl-cvs.texi (Log Edit Mode): Fix key binding for
	log-edit-insert-changelog.

2003-08-03  Karl Berry  <karl@gnu.org>

	* info.texi: Need @contents.

2003-07-20  Kai Großjohann  <kai.grossjohann@gmx.net>

	Tramp version 2.0.36 released.

	* tramp.texi (Remote shell setup): Explain about problems with
	non-Bourne commands in ~/.profile and ~/.shrc.

2003-07-07  Luc Teirlinck  <teirllm@mail.auburn.edu>

	* info.texi (Help-Inv, Help-M, Help-Xref): Update following
	renaming of `vis-mode' to `visible-mode'.

2003-07-04  Luc Teirlinck  <teirllm@mail.auburn.edu>

	* info.texi (Top, Help-Small-Screen): Remove accidentally added
	next, prev and up pointers.

2003-07-02  Luc Teirlinck  <teirllm@mail.auburn.edu>

	* info.texi (Help): Mention existence of Emacs and stand-alone
	Info at the very beginning of the tutorial.
	(Help-Inv): New node.
	(Help-]): New node.
	(Help-M): Systematically point out the differences between default
	Emacs and stand-alone versions.  Delete second menu.
	(Help-Xref): Systematically point out the differences between
	default Emacs and stand-alone versions.
	(Help-Int): Change `l' example.
	(Expert Info): Fix typos.
	(Emacs Info Variables): Mention `Info-hide-note-references' and
	new default for `Info-scroll-prefer-subnodes'.

2003-06-17  Kai Großjohann  <kai.grossjohann@gmx.net>

	Version 2.0.35 of Tramp released.

	* tramp.texi: From Michael Albinus <Michael.Albinus@alcatel.de>:
	(Inline methods): Add methods `remsh' and `plink1'.
	(External transfer methods): Add method `remcp'.
	(Multi-hop Methods): Add method `remsh'.
	Small patch from Adrian Aichner <adrian@xemacs.org>:
	Fix minor typos.
	(Concept Index): Add to make manual searchable via
	`Info-index'.
	(Version Control): Add cindex entry.

2003-05-24  Kai Großjohann  <kai.grossjohann@gmx.net>

	* trampver.texi: Version 2.0.34 released.

2003-05-03  Glenn Morris  <gmorris@ast.cam.ac.uk>

	* faq.texi: Improve previous changes.

2003-05-02  Glenn Morris  <gmorris@ast.cam.ac.uk>

	* faq.texi: Update copyright and maintenance details.
	Update some package URLs, versions, and maintainers.
	Remove many references to the Emacs Lisp Archive.

2003-04-23  Simon Josefsson  <jas@extundo.com>

	* smtpmail.texi: Fix license (the invariant sections mentioned has
	never been part of the smtp manual).  Align info dir entry with
	other emacs packages.

2003-04-08  Michael Albinus  <Michael.Albinus@alcatel.de>

	* tramp.texi: Version 2.0.33 released.
	Remove installation chapter.  Remove XEmacs specifics.

2003-03-29  Richard M. Stallman  <rms@gnu.org>

	* tramp.texi (Top): Undo the previous renaming.
	(emacs-other-name, emacs-other-dir, emacs-other-file-name): Delete.

2003-03-29  Kai Großjohann  <kai.grossjohann@gmx.net>

	* Makefile.in (../info/tramp): Compile Emacs, instead of XEmacs,
	version of manual.

	* tramp.texi (Auto-save and Backup): New node.

2003-03-29  Michael Albinus  <Michael.Albinus@alcatel.de>

	* tramp.texi (Top): Include trampver.texi.  Rename "Emacs" to "GNU
	Emacs" in order to have better differentiation to "XEmacs".
	`emacs-other-name', `emacs-other-dir' and `emacs-other-file-name'
	are new macros in order to point to the other Emacs flavor where
	appropriate.  In info case, point to node `Installation' in order
	to explain how to generate the other way.  In html case, make a
	link to the other html file.
	(Obtaining TRAMP): Add a paragraph saying to perform `autoconf'
	after CVS checkout/update.
	(Installation): Completely rewritten.
	(Installation parameters, Load paths): New sections under
	`Installation'.

2003-02-28  Kai Großjohann  <kai.grossjohann@uni-duisburg.de>

	* tramp.texi: Version 2.0.30 released.
	Replace word "path" with "localname" where used as a component of
	a Tramp file name.

2003-02-28  Michael Albinus  <Michael.Albinus@alcatel.de>

	* tramp.texi (Frequently Asked Questions): `tramp-chunksize'
	introduced.
	(Installation): Explain what to do if files from the tramp/contrib
	directory are needed.

2003-02-23  Alex Schroeder  <alex@emacswiki.org>

	* smtpmail.texi (How Mail Works): New.

2003-02-22  Alex Schroeder  <alex@emacswiki.org>

	* smtpmail.texi: New file.

	* Makefile.in: Build SMTP manual.

2003-02-05  Kai Großjohann  <kai.grossjohann@uni-duisburg.de>

	* tramp.texi: Version 2.0.29 released.
	(Installation): In Emacs, use M-x texinfo-format-buffer RET, not
	M-x makeinfo-buffer RET.  Reported by gebser@ameritech.net.

2003-02-01  Michael Albinus  <Michael.Albinus@alcatel.de>

	* tramp.texi (Frequently Asked Questions): Explain a workaround if
	another package loads accidentally Ange-FTP.

2003-01-24  Michael Albinus  <Michael.Albinus@alcatel.de>

	* tramp.texi (Customizing Completion): Add function
	`tramp-parse-sconfig'.  Change example of
	`tramp-set-completion-function', because parsing of ssh config
	files looks more natural.

2003-01-15  ShengHuo ZHU  <zsh@cs.rochester.edu>

	* gnus.texi: Do not use `path' in several locations.

2002-12-26  Kai Großjohann  <kai.grossjohann@uni-duisburg.de>

	* tramp.texi (External transfer methods): New method `smb'.
	From Michael Albinus.

2002-11-05  Karl Berry  <karl@gnu.org>

	* info.texi (Info-fontify): Reorder face list to avoid bad line
	breaks.

2002-10-06  Kai Großjohann  <Kai.Grossjohann@CS.Uni-Dortmund.DE>

	* tramp.texi: Move @copying to standard place.
	Use @insertcopying.

2002-10-02  Karl Berry  <karl@gnu.org>

	* (ada-mode.texi autotype.texi calc.texi cc-mode.texi cl.texi
	dired-x.texi ebrowse.texi ediff.texi emacs-mime.texi
	eshell.texi eudc.texi faq.texi forms.texi idlwave.texi info.texi
	message.texi mh-e.texi pcl-cvs.texi reftex.texi sc.texi ses.texi
	speedbar.texi vip.texi viper.texi widget.texi woman.texi):
	Per rms, update all manuals to use @copying instead of @ifinfo.
	Also use @ifnottex instead of @ifinfo around the top node, where
	needed for the sake of the HTML output.
	(The Gnus manual is not fixed since it's not clear to me how it
	works; and the Tramp manual already uses @copying, although in an
	unusual way.  All others were changed.)

2002-09-10  Jonathan Yavner  <jyavner@engineer.com>

	* Makefile.in (INFO_TARGETS, DVI_TARGETS): Add SES.
	(../info/ses, ses.dvi): New targets.
	* ses.texi: New file.

2002-09-06  Pavel Janík  <Pavel@Janik.cz>

	* texinfo.tex: Update to texinfo 4.2.

2002-08-27  Carsten Dominik  <dominik@sand.science.uva.nl>

	* reftex.texi: Update to RefTeX 4.19.

2002-06-17  Kai Großjohann  <Kai.Grossjohann@CS.Uni-Dortmund.DE>

	* Makefile.in (INFO_TARGETS, DVI_TARGETS): Add Tramp.
	(../info/tramp, tramp.dvi): New targets.

2002-01-04  Eli Zaretskii  <eliz@is.elta.co.il>

	* Makefile.in (DVI_TARGETS): Add calc.dvi.
	(calc.dvi): Uncomment.

2001-11-07  Eli Zaretskii  <eliz@is.elta.co.il>

	* Makefile.in (INFO_TARGETS): Add ../info/calc.
	(../info/calc): New target.

2001-10-20  Gerd Moellmann  <gerd@gnu.org>

	* (Version 21.1 released.)

2001-10-05  Gerd Moellmann  <gerd@gnu.org>

	* Branch for 21.1.

2001-04-14  Eli Zaretskii  <eliz@is.elta.co.il>

	* Makefile.in (../info/info): Use an explicit -o switch to
	makeinfo.

2001-03-05  Gerd Moellmann  <gerd@gnu.org>

	* Makefile.in (mostlyclean, maintainer-clean): Delete more files.

2000-12-20  Eli Zaretskii  <eliz@is.elta.co.il>

	* Makefile.in (../info/idlwave): Use --no-split.

2000-12-14  Dave Love  <fx@gnu.org>

	* Makefile.in (mostlyclean): Remove gnustmp.*.
	(gnus.dvi): Change rule to remove @latex stuff.

2000-10-19  Eric M. Ludlam  <zappo@ultranet.com>

	* Makefile.in (Speedbar): Add build targets for speedbar.texi.

2000-10-13  John Wiegley  <johnw@gnu.org>

	* Makefile.in: Add build targets for eshell.texi.

2000-09-25  Gerd Moellmann  <gerd@gnu.org>

	* Makefile.in: Remove/comment speedbar stuff.

2000-09-22  Dave Love  <fx@gnu.org>

	* Makefile.in: Add emacs-mime.

2000-08-08  Eli Zaretskii  <eliz@is.elta.co.il>

	* Makefile.in (INFO_TARGETS): Add ../info/woman.
	(DVI_TARGETS): Add woman.dvi.
	(../info/woman, woman.dvi): New targets.

2000-05-31  Stefan Monnier  <monnier@cs.yale.edu>

	* .cvsignore (*.tmp): New entry.  Seems to be used for @macro.

	* pcl-cvs.texi: New file.
	* Makefile.in (INFO_TARGETS, DVI_TARGETS: Add pcl-cvs.
	(../info/pcl-cvs, pcl-cvs.dvi): New targets.

2000-05-11  Gerd Moellmann  <gerd@gnu.org>

	* Makefile.in (INFO_TARGETS): Add info/ebrowse.
	(../info/ebrowse, ebrowse.dvi): New targets.

2000-01-13  Gerd Moellmann  <gerd@gnu.org>

	* Makefile.in (INFO_TARGETS): Add eudc.
	(DVI_TARGETS): Add eudc.dvi.
	(../info/eudc, eudc.dvi): New targets.

2000-01-05  Eli Zaretskii  <eliz@is.elta.co.il>

	* Makefile.in (INFO_TARGETS): Rename emacs-faq to efaq (for
	compatibility with 8+3 filesystems).
	(../info/efaq): Rename from emacs-faq.

2000-01-03  Eli Zaretskii  <eliz@is.elta.co.il>

	* Makefile.in (INFO_TARGETS, DVI_TARGETS): Add idlwave.
	(../info/idlwave, idlwave.dvi): New targets.

1999-10-23  Dave Love  <fx@gnu.org>

	* Makefile.in: Use autotype.texi.

1999-10-12  Stefan Monnier  <monnier@cs.yale.edu>

	* Makefile.in (faq): Use ../info/emacs-faq.info (as specified in the
	faq.texi file) rather than ../info/faq.

1999-10-07  Gerd Moellmann  <gerd@gnu.org>

	* Makefile.in (INFO_TARGETS, DVI_TARGETS): Add ada-mode.
	(../info/ada-mode, ada-mode.dvi): New targets.

1999-09-01  Dave Love  <fx@gnu.org>

	* Makefile.in: Add faq.

1999-07-12  Richard Stallman  <rms@gnu.org>

	* Version 20.4 released.

1998-08-19  Richard Stallman  <rms@psilocin.ai.mit.edu>

	* Version 20.3 released.

1998-04-06  Andreas Schwab  <schwab@gnu.org>

	* Makefile.in (ENVADD): Environment vars to pass to texi2dvi.
	Use it in dvi targets.
	(../etc/GNU): Change to $(srcdir) first.

1998-03-11  Carsten Dominik  <cd@delysid.gnu.org>

	* reftex.texi: Update for RefTeX version 3.22.

1998-02-08  Richard Stallman  <rms@psilocin.gnu.org>

	* Makefile.in (reftex.dvi, ../info/reftex): New targets.
	(INFO_TARGETS, DVI_TARGETS): Add the new targets.

1997-09-23  Paul Eggert  <eggert@twinsun.com>

	* Makefile.in: Merge changes mistakenly made to `Makefile'.
	(../info/viper, viper.dvi): Remove dependency on viper-cmd.texi.

1997-09-19  Richard Stallman  <rms@psilocin.gnu.ai.mit.edu>

	* Version 20.2 released.

1997-09-15  Richard Stallman  <rms@psilocin.gnu.ai.mit.edu>

	* Version 20.1 released.

1997-07-10  Richard Stallman  <rms@psilocin.gnu.ai.mit.edu>

	* Makefile (../info/viper, viper.dvi): Delete viper-cmd.texi dep.

1996-08-11  Richard Stallman  <rms@psilocin.gnu.ai.mit.edu>

	* Version 19.33 released.

1996-07-31  Richard Stallman  <rms@psilocin.gnu.ai.mit.edu>

	* Version 19.32 released.

1996-06-27  Lars Magne Ingebrigtsen  <larsi@ifi.uio.no>

	* Makefile.in: Add rules for the Message manual.

1996-06-26  Lars Magne Ingebrigtsen  <larsi@ifi.uio.no>

	* gnus.texi: New version.

	* message.texi: New manual.

1996-06-20  Richard Stallman  <rms@psilocin.gnu.ai.mit.edu>

	* Makefile.in (All info targets): cd $(srcdir) to do the work.

1996-06-19  Richard Stallman  <rms@psilocin.gnu.ai.mit.edu>

	* Makefile.in (All info targets): Specify $(srcdir) in input files.
	Specify -I option.
	(All dvi targets): Set the TEXINPUTS variable.

1996-05-25  Karl Heuer  <kwzh@gnu.ai.mit.edu>

	* Version 19.31 released.

1996-01-07  Richard Stallman  <rms@whiz-bang.gnu.ai.mit.edu>

	* Makefile.in (../info/ccmode): Rename from ../info/cc-mode.
	(INFO_TARGETS): Use new name.  This avoids name conflict on MSDOS.

1995-11-29  Richard Stallman  <rms@mole.gnu.ai.mit.edu>

	* Makefile.in (../info/cc-mode, cc-mode.dvi): New targets.
	(INFO_TARGETS): Add ../info/cc-mode.
	(DVI_TARGETS): Add cc-mode.dvi.

1995-11-24  Richard Stallman  <rms@mole.gnu.ai.mit.edu>

	* Version 19.30 released.

1995-11-04  Lars Magne Ingebrigtsen  <larsi@ifi.uio.no>

	* gnus.texi: New file.

1995-11-04  Erik Naggum  <erik@naggum.no>

	* gnus.texi: File deleted.

1995-11-02  Stephen Gildea  <gildea@stop.mail-abuse.org>

	* mh-e.texi: "Function Index" -> "Command Index" to work with
	Emacs 19.30 C-h C-k support of separately-documented commands.

1995-06-26  Richard Stallman  <rms@mole.gnu.ai.mit.edu>

	* Makefile.in (../info/ediff, ediff.dvi): New targets.
	(INFO_TARGETS, DVI_TARGETS): Add those new targets.

1995-04-24  Richard Stallman  <rms@mole.gnu.ai.mit.edu>

	* Makefile.in (INFO_TARGETS, DVI_TARGETS): Add viper targets.
	(../info/viper, viper.dvi): New targets.

1995-04-20  Kevin Rodgers  <kevinr@ihs.com>

	* dired-x.texi (Installation): Change the example to set
	buffer-local variables like dired-omit-files-p in
	dired-mode-hook.

1995-04-17  Richard Stallman  <rms@mole.gnu.ai.mit.edu>

	* Makefile.in (INFO_TARGETS, DVI_TARGETS): Add mh-e targets.
	(../info/mh-e, mh-e.dvi): New targets.

1995-02-07  Richard Stallman  <rms@pogo.gnu.ai.mit.edu>

	* Makefile.in (maintainer-clean): Rename from realclean.

1994-11-23  Richard Stallman  <rms@mole.gnu.ai.mit.edu>

	* Makefile.in: New file.
	* Makefile: File deleted.

1994-11-19  Richard Stallman  <rms@mole.gnu.ai.mit.edu>

	* Makefile (TEXINDEX_OBJS): Variable deleted.
	(texindex, texindex.o, getopt.o): Rules deleted.
	All deps on texindex deleted.
	(distclean): Don't delete texindex.
	(mostlyclean): Don't delete *.o.
	* texindex.c, getopt.c: Files deleted.

1994-09-07  Richard Stallman  <rms@mole.gnu.ai.mit.edu>

	* Version 19.26 released.

1994-05-30  Richard Stallman  (rms@mole.gnu.ai.mit.edu)

	* Version 19.25 released.

1994-05-23  Richard Stallman  (rms@mole.gnu.ai.mit.edu)

	* Version 19.24 released.

1994-05-16  Richard Stallman  (rms@mole.gnu.ai.mit.edu)

	* Version 19.23 released.

1994-04-17  Richard Stallman  (rms@mole.gnu.ai.mit.edu)

	* Makefile: Delete spurious tab.

1994-02-16  Richard Stallman  (rms@mole.gnu.ai.mit.edu)

	* Makefile (.SUFFIXES): New rule.

1994-01-15  Richard Stallman  (rms@mole.gnu.ai.mit.edu)

	* Makefile (dired-x.dvi, ../info/dired-x): New targets.
	(INFO_TARGETS, DVI_TARGETS): Add the new targets.

1994-01-08  Richard Stallman  (rms@mole.gnu.ai.mit.edu)

	* Makefile (../info/sc): Rename from sc.info.
	(../info/cl): Likewise.
	(INFO_TARGETS): Use new names.

1993-12-04  Richard Stallman  (rms@srarc2)

	* getopt.c: New file.
	* Makefile (TEXINDEX_OBJS): Use getopt.o in this dir, not ../lib-src.
	(getopt.o): New rule.
	(dvi): Don't depend on texindex.
	(cl.dvi, forms.dvi, vip.dvi, gnus.dvi, sc.dvi):
	Depend on texindex.

1993-12-03  Richard Stallman  (rms@srarc2)

	* Makefile (../info/sc.info): Rename from ../info/sc.
	(TEXI2DVI): New variable.
	(cl.dvi forms.dvi, sc.dvi, vip.dvi, gnus.dvi, info.dvi):
	Add explicit commands.
	(TEXINDEX_OBJS): Delete duplicate getopt.o.

1993-11-27  Richard Stallman  (rms@mole.gnu.ai.mit.edu)

	* Version 19.22 released.

1993-11-18  Richard Stallman  (rms@mole.gnu.ai.mit.edu)

	* Makefile (TEXINDEX_OBJS): Delete spurious period.

1993-11-16  Richard Stallman  (rms@mole.gnu.ai.mit.edu)

	* Version 19.21 released.

1993-11-15  Paul Eggert  (eggert@twinsun.com)

	* man/Makefile (../info/cl.info): Rename from ../info/cl.

1993-11-15  Richard Stallman  (rms@mole.gnu.ai.mit.edu)

	* Makefile (../etc/GNU): New target.
	(EMACSSOURCES): Add gnu1.texi.

1993-11-14  Richard Stallman  (rms@mole.gnu.ai.mit.edu)

	* Makefile (realclean): Don't delete the Info files.

1993-10-25  Brian J. Fox  (bfox@albert.gnu.ai.mit.edu)

	* forms.texi: Fix forms.texi so that it will format correctly.
	Add missing `@end iftex', fix bad reference.

	* info.texi, info-stn.texi: New files implement texinfo version of
	`info' file.

1993-10-20  Brian J. Fox  (bfox@ai.mit.edu)

	* Makefile: Fix targets for texindex, new info.texi files.
	* info-stnd.texi: New file implements info for standalone info
	reader.
	* info.texi: Update to include recent changes to "../info/info".
	New source file for ../info/info; includes info-stnd.texi.

	* texindex.c: Include "../src/config.h" if building in emacs.

	* Makefile: Change all files to FILENAME.texi, force all targets
	to be FILENAME, not FILENAME.info.  This changes sc.texinfo,
	vip.texinfo, forms.texinfo, cl.texinfo.
	Add target to build texindex.c, defining `emacs'.

	* forms.texi: Install new file to match version 2.3 of forms.el.

1993-08-14  Richard Stallman  (rms@mole.gnu.ai.mit.edu)

	* Version 19.19 released.

1993-08-10  Simon Leinen  (simon@lia.di.epfl.ch)

	* sc.texinfo: Fix info file name.

	* Makefile (info): Add gnus and sc.
	(dvi): Add gnus.dvi and sc.dvi.
	(../info/sc, sc.dvi): New targets.

1993-08-08  Richard Stallman  (rms@mole.gnu.ai.mit.edu)

	* Version 19.18 released.

1993-07-20  Richard Stallman  (rms@mole.gnu.ai.mit.edu)

	* Makefile: Fix source file names of the separate manuals.
	(gnus.dvi, ../info/gnus): New targets.

1993-07-18  Richard Stallman  (rms@mole.gnu.ai.mit.edu)

	* Version 19.17 released.

1993-07-10  Richard Stallman  (rms@mole.gnu.ai.mit.edu)

	* split-man: Fix typos in last change.

1993-07-06  Jim Blandy  (jimb@geech.gnu.ai.mit.edu)

	* Version 19.16 released.

1993-06-19  Jim Blandy  (jimb@wookumz.gnu.ai.mit.edu)

	* version 19.15 released.

1993-06-18  Jim Blandy  (jimb@geech.gnu.ai.mit.edu)

	* Makefile (distclean): It's rm, not rf.

1993-06-17  Jim Blandy  (jimb@wookumz.gnu.ai.mit.edu)

	* Version 19.14 released.

1993-06-16  Jim Blandy  (jimb@wookumz.gnu.ai.mit.edu)

	* Makefile: New file.

1993-06-08  Jim Blandy  (jimb@wookumz.gnu.ai.mit.edu)

	* Version 19.13 released.

1993-05-27  Jim Blandy  (jimb@geech.gnu.ai.mit.edu)

	* Version 19.9 released.

1993-05-25  Jim Blandy  (jimb@wookumz.gnu.ai.mit.edu)

	* Version 19.8 released.

1993-05-22  Jim Blandy  (jimb@geech.gnu.ai.mit.edu)

	* Version 19.7 released.

1990-08-30  David Lawrence  (tale@pogo.ai.mit.edu)

	* gnus.texinfo: New file.  Removed installation instructions.

1990-05-25  Richard Stallman  (rms@sugar-bombs.ai.mit.edu)

	* texindex.tex: If USG, include sys/types.h and sys/fcntl.h.

1989-01-17  Robert J. Chassell  (bob@rice-chex.ai.mit.edu)

	* texinfo.tex: Change spelling of `\sc' font to `\smallcaps' and
	then define `\sc' as the command for smallcaps in Texinfo.
	This means that the @sc command will produce small caps.  bfox has
	made the corresponding change to makeinfo and texinfm.el.

1988-08-16  Robert J. Chassell  (bob@frosted-flakes.ai.mit.edu)

	* vip.texinfo: Remove menu entry Adding Lisp Code in node
	Customization since the menu entry did not point to anything.
	Also add an @finalout command to remove overfull hboxes from the
	printed output.

	* cl.texinfo: Add @bye, \input line and @settitle to file.
	This file is clearly intended to be a chapter of some other work,
	but the other work does not yet exist.

1988-07-25  Robert J. Chassell  (bob@frosted-flakes.ai.mit.edu)

	* texinfo.texinfo: Three typos corrected.

;; Local Variables:
;; coding: utf-8
;; End:

  Copyright (C) 1993-1999, 2001-2012 Free Software Foundation, Inc.

  This file is part of GNU Emacs.

  GNU Emacs is free software: you can redistribute it and/or modify
  it under the terms of the GNU General Public License as published by
  the Free Software Foundation, either version 3 of the License, or
  (at your option) any later version.

  GNU Emacs is distributed in the hope that it will be useful,
  but WITHOUT ANY WARRANTY; without even the implied warranty of
  MERCHANTABILITY or FITNESS FOR A PARTICULAR PURPOSE.  See the
  GNU General Public License for more details.

  You should have received a copy of the GNU General Public License
  along with GNU Emacs.  If not, see <http://www.gnu.org/licenses/>.<|MERGE_RESOLUTION|>--- conflicted
+++ resolved
@@ -1,12 +1,8 @@
-<<<<<<< HEAD
+2012-06-21  Glenn Morris  <rgm@gnu.org>
+
+	* Makefile.in: Rename infodir to buildinfodir throughout.  (Bug#11737)
+
 2012-06-11  Lars Magne Ingebrigtsen  <larsi@gnus.org>
-=======
-2012-06-19  Glenn Morris  <rgm@gnu.org>
-
-	* Makefile.in: Rename infodir to buildinfodir throughout.  (Bug#11737)
-
-2012-06-01  Chong Yidong  <cyd@gnu.org>
->>>>>>> 2fecccba
 
 	* gnus.texi (Group Timestamp): Mention where to find documentation for
 	the `gnus-tmp-' variables (bug#11601).
