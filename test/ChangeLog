--- conflicted
+++ resolved
@@ -1,10 +1,3 @@
-<<<<<<< HEAD
-2014-04-11  Glenn Morris  <rgm@gnu.org>
-
-	* automated/Makefile.in (EMACSDATA, EMACSDOC, EMACSPATH): Unexport.
-
-2014-04-11  Paul Eggert  <eggert@cs.ucla.edu>
-=======
 2014-04-18  Michael Albinus  <michael.albinus@gmx.de>
 
 	* automated/tramp-tests.el (tramp-copy-size-limit): Set to nil.
@@ -20,8 +13,11 @@
 	(tramp-test34-unload): New tests.
 	(tramp-test31-utf8, tramp-test32-asynchronous-requests):  Rename.
 
-2014-04-10  Paul Eggert  <eggert@cs.ucla.edu>
->>>>>>> 2a2e6726
+2014-04-11  Glenn Morris  <rgm@gnu.org>
+
+	* automated/Makefile.in (EMACSDATA, EMACSDOC, EMACSPATH): Unexport.
+
+2014-04-11  Paul Eggert  <eggert@cs.ucla.edu>
 
 	* automated/electric-tests.el: Fix spelling error in test name.
 	(whitespace-skipping-for-quotes-not-outside):
