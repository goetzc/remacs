--- conflicted
+++ resolved
@@ -192,12 +192,8 @@
 (ert-deftest eieio-test-method-order-list-6 ()
   ;; FIXME repeated intermittent failures on hydra (bug#24503)
   ;; ((:STATIC C) (:STATIC C-base1) (:STATIC C-base2)) != ((:STATIC C))")
-<<<<<<< HEAD
-  (skip-unless (not (getenv "NIX_STORE")))
+  (skip-unless (not (getenv "EMACS_HYDRA_CI")))
   (skip-unless (equal invocation-name "emacs"))
-=======
-  (skip-unless (not (getenv "EMACS_HYDRA_CI")))
->>>>>>> c0af83b6
   (let ((eieio-test-method-order-list nil)
 	(ans '(
 	       (:STATIC C)
